--- conflicted
+++ resolved
@@ -18,11 +18,7 @@
   }
 
   public async create(data: OCPIEndpoint) {
-<<<<<<< HEAD
-    return super.create(data, this.buildRestEndpointUrl(ServerRoute.REST_OCPI_ENDPOINT_REGISTER));
-=======
     return super.create(data, this.buildRestEndpointUrl(ServerRoute.REST_OCPI_ENDPOINTS));
->>>>>>> 2b7c8e3e
   }
 
   public async update(data: OCPIEndpoint) {
