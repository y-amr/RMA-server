import { DynamicAuthorizationDataSourceData, DynamicAuthorizationDataSourceName, DynamicAuthorizationFilterName } from '../types/Authorization';

import AssignedSiteAreasDynamicAuthorizationDataSource from './dynamic-data-source/AssignedSiteAreasDynamicAuthorizationDataSource';
import AssignedSiteAreasDynamicAuthorizationFilter from './dynamic-filters/AssignedSiteAreasDynamicAuthorizationFilter';
import AssignedSitesCompaniesDynamicAuthorizationDataSource from './dynamic-data-source/AssignedSitesCompaniesDynamicAuthorizationDataSource';
import AssignedSitesCompaniesDynamicAuthorizationFilter from './dynamic-filters/AssignedSitesCompaniesDynamicAuthorizationFilter';
import AssignedSitesDynamicAuthorizationDataSource from './dynamic-data-source/AssignedSitesDynamicAuthorizationDataSource';
import AssignedSitesDynamicAuthorizationFilter from './dynamic-filters/AssignedSitesDynamicAuthorizationFilter';
import DynamicAuthorizationDataSource from './DynamicAuthorizationDataSource';
import DynamicAuthorizationFilter from './DynamicAuthorizationFilter';
import SitesAdminDynamicAuthorizationDataSource from './dynamic-data-source/SitesAdminDynamicAuthorizationDataSource';
import SitesAdminDynamicAuthorizationFilter from './dynamic-filters/SitesAdminDynamicAuthorizationFilter';
import Tenant from '../types/Tenant';
import UserToken from '../types/UserToken';

export default class DynamicAuthorizationFactory {
  public static async getDynamicFilter(tenant: Tenant, userToken: UserToken,
      filter: DynamicAuthorizationFilterName,
      existingDataSources?: Map<DynamicAuthorizationDataSourceName, DynamicAuthorizationDataSource<DynamicAuthorizationDataSourceData>>):
      Promise<DynamicAuthorizationFilter> {
    let dynamicFilter: DynamicAuthorizationFilter;
    switch (filter) {
      case DynamicAuthorizationFilterName.ASSIGNED_SITES_COMPANIES:
        dynamicFilter = new AssignedSitesCompaniesDynamicAuthorizationFilter(tenant, userToken);
        break;
<<<<<<< HEAD
      case DynamicAuthorizationFilterName.SITES_ADMIN:
        dynamicFilter = new SitesAdminDynamicAuthorizationFilter(tenant, userToken);
        break;
      case DynamicAuthorizationFilterName.ASSIGNED_SITE_AREAS:
        dynamicFilter = new AssignedSiteAreasDynamicAuthorizationFilter(tenant, userToken);
        break;
=======
      case DynamicAuthorizationFilterName.ASSIGNED_SITES:
        dynamicFilter = new AssignedSitesDynamicAuthorizationFilter(tenant, userToken);
        break;
      case DynamicAuthorizationFilterName.SITES_ADMIN:
        dynamicFilter = new SitesAdminDynamicAuthorizationFilter(tenant, userToken);
        break;
>>>>>>> f91529fa
    }
    // Init Data Source
    if (dynamicFilter) {
      await DynamicAuthorizationFactory.initFilterDataSources(tenant, userToken, dynamicFilter, existingDataSources);
    }
    return dynamicFilter;
  }

  private static async initFilterDataSources(tenant: Tenant, user: UserToken,
      dynamicFilter: DynamicAuthorizationFilter,
      existingDataSources?: Map<DynamicAuthorizationDataSourceName, DynamicAuthorizationDataSource<DynamicAuthorizationDataSourceData>>): Promise<void> {
    // Get Data Source
    const dataSourceNames = dynamicFilter.getApplicableDataSources();
    for (const dataSourceName of dataSourceNames) {
      let dataSource = existingDataSources.get(dataSourceName);
      if (!dataSource) {
        // Create the data source
        dataSource = DynamicAuthorizationFactory.getDynamicDataSource(
          tenant, user, dataSourceName);
        // Load data
        await dataSource.loadData();
        // Add
        existingDataSources.set(dataSourceName, dataSource);
      }
      // Set
      dynamicFilter.setDataSource(dataSourceName, dataSource);
    }
  }

  private static getDynamicDataSource(tenant: Tenant, user: UserToken,
      dataSource: DynamicAuthorizationDataSourceName): DynamicAuthorizationDataSource<DynamicAuthorizationDataSourceData> {
    switch (dataSource) {
      case DynamicAuthorizationDataSourceName.ASSIGNED_SITES_COMPANIES:
        return new AssignedSitesCompaniesDynamicAuthorizationDataSource(tenant, user);
<<<<<<< HEAD
      case DynamicAuthorizationDataSourceName.SITES_ADMIN:
        return new SitesAdminDynamicAuthorizationDataSource(tenant, user);
      case DynamicAuthorizationDataSourceName.ASSIGNED_SITE_AREAS:
        return new AssignedSiteAreasDynamicAuthorizationDataSource(tenant, user);
=======
      case DynamicAuthorizationDataSourceName.ASSIGNED_SITES:
        return new AssignedSitesDynamicAuthorizationDataSource(tenant, user);
      case DynamicAuthorizationDataSourceName.SITES_ADMIN:
        return new SitesAdminDynamicAuthorizationDataSource(tenant, user);
>>>>>>> f91529fa
    }
  }
}<|MERGE_RESOLUTION|>--- conflicted
+++ resolved
@@ -23,21 +23,15 @@
       case DynamicAuthorizationFilterName.ASSIGNED_SITES_COMPANIES:
         dynamicFilter = new AssignedSitesCompaniesDynamicAuthorizationFilter(tenant, userToken);
         break;
-<<<<<<< HEAD
       case DynamicAuthorizationFilterName.SITES_ADMIN:
         dynamicFilter = new SitesAdminDynamicAuthorizationFilter(tenant, userToken);
         break;
       case DynamicAuthorizationFilterName.ASSIGNED_SITE_AREAS:
         dynamicFilter = new AssignedSiteAreasDynamicAuthorizationFilter(tenant, userToken);
         break;
-=======
       case DynamicAuthorizationFilterName.ASSIGNED_SITES:
         dynamicFilter = new AssignedSitesDynamicAuthorizationFilter(tenant, userToken);
         break;
-      case DynamicAuthorizationFilterName.SITES_ADMIN:
-        dynamicFilter = new SitesAdminDynamicAuthorizationFilter(tenant, userToken);
-        break;
->>>>>>> f91529fa
     }
     // Init Data Source
     if (dynamicFilter) {
@@ -72,17 +66,12 @@
     switch (dataSource) {
       case DynamicAuthorizationDataSourceName.ASSIGNED_SITES_COMPANIES:
         return new AssignedSitesCompaniesDynamicAuthorizationDataSource(tenant, user);
-<<<<<<< HEAD
       case DynamicAuthorizationDataSourceName.SITES_ADMIN:
         return new SitesAdminDynamicAuthorizationDataSource(tenant, user);
       case DynamicAuthorizationDataSourceName.ASSIGNED_SITE_AREAS:
         return new AssignedSiteAreasDynamicAuthorizationDataSource(tenant, user);
-=======
       case DynamicAuthorizationDataSourceName.ASSIGNED_SITES:
         return new AssignedSitesDynamicAuthorizationDataSource(tenant, user);
-      case DynamicAuthorizationDataSourceName.SITES_ADMIN:
-        return new SitesAdminDynamicAuthorizationDataSource(tenant, user);
->>>>>>> f91529fa
     }
   }
 }