import { AccessControl, IDictionary, IFunctionCondition } from 'role-acl';
import { Action, AuthorizationContext, AuthorizationDefinition, AuthorizationResult, Entity } from '../types/Authorization';

import BackendError from '../exception/BackendError';
import Constants from '../utils/Constants';
import _ from 'lodash';

const AUTHORIZATION_DEFINITION: AuthorizationDefinition = {
  superAdmin: {
    grants: [
      {
        resource: Entity.USERS, action: Action.LIST,
        attributes: [
          'id', 'name', 'firstName', 'email', 'role', 'status', 'issuer', 'createdOn', 'createdBy',
          'lastChangedOn', 'lastChangedBy', 'eulaAcceptedOn', 'eulaAcceptedVersion', 'locale',
          'billingData.customerID', 'billingData.lastChangedOn'
        ]
      },
      { resource: Entity.USER, action: [Action.CREATE, Action.UPDATE] },
      {
        resource: Entity.USER, action: Action.DELETE,
        condition: {
          Fn: 'custom:dynamicAuthorizationFilters',
          args: { filters: ['-OwnUser'] }
        }
      },
      {
        resource: Entity.USER, action: Action.READ,
        attributes: [
          'id', 'name', 'firstName', 'email', 'role', 'status', 'issuer', 'locale', 'plateID',
          'notificationsActive', 'notifications', 'phone', 'mobile', 'iNumber', 'costCenter', 'address'
        ]
      },
      { resource: Entity.LOGGINGS, action: Action.LIST },
      { resource: Entity.LOGGING, action: Action.READ },
      { resource: Entity.TENANTS, action: Action.LIST },
      { resource: Entity.TENANT, action: [Action.CREATE, Action.READ, Action.UPDATE, Action.DELETE] },
      {
        resource: Entity.CAR_CATALOGS, action: Action.LIST,
        attributes: [
          'id', 'vehicleModel', 'vehicleMake', 'vehicleModelVersion', 'batteryCapacityFull', 'fastchargeChargeSpeed', 'performanceTopspeed',
          'performanceAcceleration', 'rangeWLTP', 'rangeReal', 'efficiencyReal', 'image',
          'chargeStandardPower', 'chargeStandardPhase', 'chargeStandardPhaseAmp', 'chargeAlternativePower', 'chargeOptionPower',
          'chargeOptionPhaseAmp', 'chargeOptionPhase', 'chargeAlternativePhaseAmp', 'chargeAlternativePhase', 'chargePlug', 'fastChargePlug',
          'fastChargePowerMax', 'drivetrainPowerHP'
        ]
      },
      { resource: Entity.CAR_CATALOGS, action: Action.SYNCHRONIZE },
      {
        resource: Entity.CAR_CATALOG, action: Action.READ,
        attributes: [
          'id', 'vehicleModel', 'vehicleMake', 'vehicleModelVersion', 'batteryCapacityFull', 'fastchargeChargeSpeed',
          'performanceTopspeed', 'performanceAcceleration', 'rangeWLTP', 'rangeReal', 'efficiencyReal', 'drivetrainPropulsion',
          'drivetrainTorque', 'batteryCapacityUseable', 'chargePlug', 'fastChargePlug', 'fastChargePowerMax', 'chargePlugLocation',
          'drivetrainPowerHP', 'chargeStandardChargeSpeed', 'chargeStandardChargeTime', 'miscSeats', 'miscBody', 'miscIsofix', 'miscTurningCircle',
          'miscSegment', 'miscIsofixSeats', 'chargeStandardPower', 'chargeStandardPhase', 'chargeAlternativePower', 'hash',
          'chargeAlternativePhase', 'chargeOptionPower', 'chargeOptionPhase', 'image', 'chargeOptionPhaseAmp', 'chargeAlternativePhaseAmp'
        ]
      },
    ]
  },
  admin: {
    grants: [
      {
        resource: Entity.USERS,
        action: [
          Action.LIST, Action.SYNCHRONIZE_BILLING_USERS, Action.EXPORT, Action.IMPORT
        ],
        attributes: [
          'id', 'name', 'firstName', 'email', 'role', 'status', 'issuer', 'createdOn', 'createdBy',
          'lastChangedOn', 'lastChangedBy', 'eulaAcceptedOn', 'eulaAcceptedVersion', 'locale',
          'billingData.customerID', 'billingData.lastChangedOn'
        ]
      },
      {
        resource: Entity.USERS, action: Action.IN_ERROR,
        attributes: [
          'id', 'name', 'firstName', 'email', 'role', 'status', 'issuer',
          'createdOn', 'lastChangedOn', 'errorCodeDetails', 'errorCode'
        ]
      },
      { resource: Entity.USER, action: [Action.CREATE, Action.UPDATE, Action.SYNCHRONIZE_BILLING_USER] },
      {
        resource: Entity.USER, action: Action.DELETE,
        condition: {
          Fn: 'custom:dynamicAuthorizationFilters',
          args: { filters: ['-OwnUser'] }
        }
      },
      {
        resource: Entity.USER, action: Action.READ,
        attributes: [
          'id', 'name', 'firstName', 'email', 'role', 'status', 'issuer', 'locale', 'plateID',
          'notificationsActive', 'notifications', 'phone', 'mobile', 'iNumber', 'costCenter', 'address'
        ]
      },
      {
        resource: Entity.COMPANIES, action: Action.LIST,
        attributes: [
          'id', 'name', 'address.address1', 'address.address2', 'address.postalCode', 'address.city', 'address.country',
          'address.coordinates', 'logo', 'issuer', 'distanceMeters', 'createdOn', 'lastChangedOn',
          'createdBy.name', 'createdBy.firstName', 'lastChangedBy.name', 'lastChangedBy.firstName'
        ]
      },
      {
        resource: Entity.TAGS, action: Action.LIST,
        attributes: [
          'id', 'userID', 'active', 'ocpiToken', 'description', 'visualID', 'issuer', 'default',
          'user.name', 'user.firstName', 'user.email', 'createdOn', 'lastChangedOn'
        ]
      },
      { resource: Entity.TAGS, action: [Action.IMPORT, Action.EXPORT] },
      {
        resource: Entity.TAG, action: Action.READ,
        attributes: [
          'id', 'userID', 'issuer', 'active', 'description', 'visualID', 'default', 'user.id',
          'user.name', 'user.firstName', 'user.email'
        ]
      },
      { resource: Entity.TAG, action: [Action.CREATE, Action.UPDATE, Action.DELETE] },
      { resource: Entity.CHARGING_PROFILES, action: Action.LIST },
      { resource: Entity.CHARGING_PROFILE, action: [Action.READ] },
      {
        resource: Entity.COMPANY, action: Action.READ,
        attributes: [
          'id', 'name', 'issuer', 'logo', 'address'
        ]
      },
      {
        resource: Entity.COMPANY,
        action: [
          Action.CREATE, Action.UPDATE, Action.DELETE
        ] },
      {
        resource: Entity.SITES, action: Action.LIST,
        attributes: [
          'id', 'name', 'address.address1', 'address.address2', 'address.postalCode', 'address.city', 'address.country',
          'address.coordinates', 'companyID', 'company.name', 'autoUserSiteAssignment', 'issuer',
          'autoUserSiteAssignment', 'distanceMeters', 'public', 'createdOn', 'lastChangedOn',
          'createdBy.name', 'createdBy.firstName', 'lastChangedBy.name', 'lastChangedBy.firstName'
        ]
      },
      {
        resource: Entity.SITE, action: Action.READ,
        attributes: [
          'id', 'name', 'address', 'companyID', 'company.name', 'autoUserSiteAssignment', 'issuer',
          'autoUserSiteAssignment', 'distanceMeters', 'public', 'createdOn', 'lastChangedOn'
        ]
      },
      {
        resource: Entity.SITE,
        action: [
          Action.CREATE, Action.UPDATE, Action.DELETE, Action.EXPORT_OCPP_PARAMS, Action.GENERATE_QR
        ]
      },
      {
        resource: Entity.SITE_AREAS, action: Action.LIST,
        attributes: [
          'id', 'name', 'siteID', 'maximumPower', 'voltage', 'numberOfPhases', 'accessControl', 'smartCharging',
          'address.address1', 'address.address2', 'address.postalCode', 'address.city', 'address.country',
          'address.coordinates', 'site.id', 'site.name', 'issuer', 'distanceMeters', 'createdOn', 'createdBy', 'lastChangedOn', 'lastChangedBy'
        ]
      },
      {
        resource: Entity.SITE_AREA, action: Action.READ,
        attributes: [
          'id', 'name', 'issuer', 'image', 'address', 'maximumPower', 'numberOfPhases',
          'voltage', 'smartCharging', 'accessControl', 'connectorStats', 'siteID', 'site.name'
        ]
      },
      {
        resource: Entity.SITE_AREA,
        action: [
          Action.CREATE, Action.UPDATE, Action.DELETE, Action.ASSIGN_ASSETS_TO_SITE_AREA,
          Action.UNASSIGN_ASSETS_TO_SITE_AREA, Action.ASSIGN_CHARGING_STATIONS_TO_SITE_AREA,
          Action.UNASSIGN_CHARGING_STATIONS_TO_SITE_AREA, Action.EXPORT_OCPP_PARAMS, Action.GENERATE_QR
        ]
      },
      {
        resource: Entity.CHARGING_STATIONS, action: [Action.LIST, Action.IN_ERROR],
        attributes: [
          'id', 'inactive', 'public', 'chargingStationURL', 'issuer', 'maximumPower', 'excludeFromSmartCharging', 'lastReboot',
          'siteAreaID', 'siteArea.id', 'siteArea.name', 'siteArea.smartCharging', 'siteArea.siteID',
          'site.id', 'site.name', 'siteID', 'voltage', 'coordinates', 'forceInactive', 'manualConfiguration', 'firmwareUpdateStatus',
          'capabilities', 'endpoint', 'chargePointVendor', 'chargePointModel', 'ocppVersion', 'ocppProtocol', 'lastSeen',
          'firmwareVersion', 'currentIPAddress', 'ocppStandardParameters', 'ocppVendorParameters', 'connectors', 'chargePoints',
          'createdOn', 'chargeBoxSerialNumber', 'chargePointSerialNumber', 'powerLimitUnit'
        ]
      },
      {
        resource: Entity.CHARGING_STATION,
        action: [
          Action.CREATE, Action.READ, Action.UPDATE, Action.DELETE, Action.RESET, Action.CLEAR_CACHE,
          Action.GET_CONFIGURATION, Action.CHANGE_CONFIGURATION, Action.REMOTE_START_TRANSACTION,
          Action.REMOTE_STOP_TRANSACTION, Action.STOP_TRANSACTION, Action.START_TRANSACTION,
          Action.UNLOCK_CONNECTOR, Action.AUTHORIZE, Action.SET_CHARGING_PROFILE, Action.GET_COMPOSITE_SCHEDULE,
          Action.CLEAR_CHARGING_PROFILE, Action.GET_DIAGNOSTICS, Action.UPDATE_FIRMWARE, Action.EXPORT,
          Action.CHANGE_AVAILABILITY
        ]
      },
      { resource: Entity.TRANSACTIONS, action: [Action.LIST, Action.EXPORT, Action.IN_ERROR] },
      {
        resource: Entity.TRANSACTION,
        action: [
          Action.READ, Action.UPDATE, Action.DELETE, Action.REFUND_TRANSACTION
        ]
      },
      { resource: Entity.REPORT, action: [Action.READ] },
      { resource: Entity.LOGGINGS, action: Action.LIST },
      { resource: Entity.LOGGING, action: Action.READ },
      { resource: Entity.PRICING, action: [Action.READ, Action.UPDATE] },
      { resource: Entity.BILLING, action: [Action.CHECK_CONNECTION, Action.CLEAR_BILLING_TEST_DATA] },
      { resource: Entity.TAXES, action: [Action.LIST] },
      // ---------------------------------------------------------------------------------------------------
      // TODO - no use-case so far - clarify whether a SYNC INVOICES and CREATE INVOICE makes sense or not!
      // ---------------------------------------------------------------------------------------------------
      // { resource: Entity.INVOICES, action: [Action.LIST, Action.SYNCHRONIZE] },
      // { resource: Entity.INVOICE, action: [Action.DOWNLOAD, Action.CREATE] },
      { resource: Entity.INVOICES, action: [Action.LIST] },
      { resource: Entity.INVOICE, action: [Action.DOWNLOAD, Action.READ] },
      {
        resource: Entity.ASSET, action: [Action.CREATE, Action.READ, Action.UPDATE, Action.DELETE,
          Action.CHECK_CONNECTION, Action.RETRIEVE_CONSUMPTION, Action.CREATE_CONSUMPTION]
      },
      {
        resource: Entity.ASSETS, action: [Action.LIST, Action.IN_ERROR],
        attributes: [
          'id', 'name', 'siteAreaID', 'siteArea.id', 'siteArea.name', 'siteArea.siteID', 'siteID', 'assetType', 'coordinates',
          'dynamicAsset', 'usesPushAPI', 'connectionID', 'meterID', 'currentInstantWatts', 'currentStateOfCharge', 'issuer'
        ]
      },
      { resource: Entity.SETTINGS, action: Action.LIST },
      { resource: Entity.SETTING, action: [Action.CREATE, Action.READ, Action.UPDATE, Action.DELETE] },
      { resource: Entity.TOKENS, action: Action.LIST },
      { resource: Entity.TOKEN, action: [Action.CREATE, Action.READ, Action.UPDATE, Action.DELETE] },
      { resource: Entity.OCPI_ENDPOINTS, action: Action.LIST },
      {
        resource: Entity.OCPI_ENDPOINT,
        action: [
          Action.CREATE, Action.READ, Action.UPDATE, Action.DELETE, Action.PING, Action.GENERATE_LOCAL_TOKEN,
          Action.REGISTER, Action.TRIGGER_JOB
        ],
      },
      { resource: Entity.OICP_ENDPOINTS, action: Action.LIST },
      {
        resource: Entity.OICP_ENDPOINT,
        action: [
          Action.CREATE, Action.READ, Action.UPDATE, Action.DELETE, Action.PING, Action.REGISTER,
          Action.TRIGGER_JOB
        ],
      },
      { resource: Entity.CONNECTIONS, action: Action.LIST },
      { resource: Entity.CONNECTION, action: [Action.CREATE, Action.READ, Action.DELETE] },
      {
        resource: Entity.CAR_CATALOGS, action: Action.LIST,
        attributes: [
          'id', 'vehicleModel', 'vehicleMake', 'vehicleModelVersion', 'batteryCapacityFull', 'fastchargeChargeSpeed', 'performanceTopspeed',
          'performanceAcceleration', 'rangeWLTP', 'rangeReal', 'efficiencyReal', 'image',
          'chargeStandardPower', 'chargeStandardPhase', 'chargeStandardPhaseAmp', 'chargeAlternativePower', 'chargeOptionPower',
          'chargeOptionPhaseAmp', 'chargeOptionPhase', 'chargeAlternativePhaseAmp', 'chargeAlternativePhase', 'chargePlug', 'fastChargePlug',
          'fastChargePowerMax', 'drivetrainPowerHP'
        ]
      },

      {
        resource: Entity.CAR_CATALOG, action: Action.READ,
        attributes: [
          'id', 'vehicleModel', 'vehicleMake', 'vehicleModelVersion', 'batteryCapacityFull', 'fastchargeChargeSpeed',
          'performanceTopspeed', 'performanceAcceleration', 'rangeWLTP', 'rangeReal', 'efficiencyReal', 'drivetrainPropulsion',
          'drivetrainTorque', 'batteryCapacityUseable', 'chargePlug', 'fastChargePlug', 'fastChargePowerMax', 'chargePlugLocation',
          'drivetrainPowerHP', 'chargeStandardChargeSpeed', 'chargeStandardChargeTime', 'miscSeats', 'miscBody', 'miscIsofix', 'miscTurningCircle',
          'miscSegment', 'miscIsofixSeats', 'chargeStandardPower', 'chargeStandardPhase', 'chargeAlternativePower', 'hash',
          'chargeAlternativePhase', 'chargeOptionPower', 'chargeOptionPhase', 'image', 'chargeOptionPhaseAmp', 'chargeAlternativePhaseAmp'
        ]
      }, { resource: Entity.CAR, action: [Action.CREATE, Action.UPDATE, Action.DELETE] },
      {
        resource: Entity.CAR, action: Action.READ,
        attributes: [
          'id', 'type', 'vin', 'licensePlate', 'converter', 'default', 'owner', 'createdOn', 'lastChangedOn',
          'carCatalogID', 'carCatalog.vehicleMake', 'carCatalog.vehicleModel', 'carCatalog.vehicleModelVersion', 'carCatalog.image',
          'carCatalog.chargeStandardPower', 'carCatalog.chargeStandardPhaseAmp', 'carCatalog.chargeStandardPhase',
          'carCatalog.chargeAlternativePower', 'carCatalog.chargeAlternativePhaseAmp', 'carCatalog.chargeAlternativePhase',
          'carCatalog.chargeOptionPower', 'carCatalog.chargeOptionPhaseAmp', 'carCatalog.chargeOptionPhase'
        ]
      },
      {
        resource: Entity.CARS, action: Action.LIST,
        attributes: [
          'id', 'type', 'vin', 'licensePlate', 'converter', 'default', 'owner', 'createdOn', 'lastChangedOn',
          'carCatalog.id', 'carCatalog.vehicleMake', 'carCatalog.vehicleModel', 'carCatalog.vehicleModelVersion',
          'carCatalog.image', 'carCatalog.fastChargePowerMax', 'carCatalog.batteryCapacityFull',
          'createdBy.name', 'createdBy.firstName', 'lastChangedBy.name', 'lastChangedBy.firstName',
          'carUsers.user.id', 'carUsers.user.name', 'carUsers.user.firstName', 'carUsers.owner', 'carUsers.default'
        ]
      },
      {
        resource: Entity.USERS_CARS, action: Action.LIST,
        attributes: [
          'id', 'carID', 'default', 'owner', 'user.id', 'user.name', 'user.firstName', 'user.email'
        ]
      },
      { resource: Entity.USERS_CARS, action: Action.ASSIGN },
      { resource: Entity.NOTIFICATION, action: Action.CREATE },
      {
        resource: Entity.USERS_SITES, action: Action.LIST,
        attributes: [
          'user.id', 'user.name', 'user.firstName', 'user.email', 'user.role', 'siteAdmin', 'siteOwner', 'siteID'
        ]
      },
      { resource: Entity.USERS_SITES, action: [Action.ASSIGN, Action.UNASSIGN] },
      { resource: Entity.PAYMENT_METHODS, action: Action.LIST },
      { resource: Entity.PAYMENT_METHOD, action: [Action.READ, Action.CREATE, Action.DELETE] },
    ]
  },
  basic: {
    grants: [
      {
        resource: Entity.USER, action: Action.READ,
        condition: {
          Fn: 'custom:dynamicAuthorizationFilters',
          args: { filters: ['OwnUser'] }
        },
        attributes: [
          'id', 'name', 'firstName', 'email', 'role', 'status', 'issuer', 'locale', 'plateID',
          'notificationsActive', 'notifications', 'phone', 'mobile', 'iNumber', 'costCenter', 'address'
        ]
      },
      {
        resource: Entity.USER, action: Action.UPDATE,
        condition: {
          Fn: 'custom:dynamicAuthorizationFilters',
          args: { filters: ['OwnUser'] }
        }
      },
      { resource: Entity.SETTING, action: Action.READ },
      {
        resource: Entity.CAR_CATALOGS, action: Action.LIST,
        attributes: [
          'id', 'vehicleModel', 'vehicleMake', 'vehicleModelVersion', 'batteryCapacityFull', 'fastchargeChargeSpeed', 'performanceTopspeed',
          'performanceAcceleration', 'rangeWLTP', 'rangeReal', 'efficiencyReal', 'image',
          'chargeStandardPower', 'chargeStandardPhase', 'chargeStandardPhaseAmp', 'chargeAlternativePower', 'chargeOptionPower',
          'chargeOptionPhaseAmp', 'chargeOptionPhase', 'chargeAlternativePhaseAmp', 'chargeAlternativePhase', 'chargePlug', 'fastChargePlug',
          'fastChargePowerMax', 'drivetrainPowerHP'
        ]
      },
      {
        resource: Entity.CAR_CATALOG, action: Action.READ,
        attributes: [
          'id', 'vehicleModel', 'vehicleMake', 'vehicleModelVersion', 'batteryCapacityFull', 'fastchargeChargeSpeed',
          'performanceTopspeed', 'performanceAcceleration', 'rangeWLTP', 'rangeReal', 'efficiencyReal', 'drivetrainPropulsion',
          'drivetrainTorque', 'batteryCapacityUseable', 'chargePlug', 'fastChargePlug', 'fastChargePowerMax', 'chargePlugLocation',
          'drivetrainPowerHP', 'chargeStandardChargeSpeed', 'chargeStandardChargeTime', 'miscSeats', 'miscBody', 'miscIsofix', 'miscTurningCircle',
          'miscSegment', 'miscIsofixSeats', 'chargeStandardPower', 'chargeStandardPhase', 'chargeAlternativePower', 'hash',
          'chargeAlternativePhase', 'chargeOptionPower', 'chargeOptionPhase', 'image', 'chargeOptionPhaseAmp', 'chargeAlternativePhaseAmp'
        ]
      },
      {
        resource: Entity.CARS, action: Action.LIST,
        condition: {
          Fn: 'custom:dynamicAuthorizationFilters',
          args: { filters: ['OwnUser'] }
        },
        attributes: [
          'id', 'type', 'vin', 'licensePlate', 'converter', 'default', 'owner', 'createdOn', 'lastChangedOn',
          'carCatalog.id', 'carCatalog.vehicleMake', 'carCatalog.vehicleModel', 'carCatalog.vehicleModelVersion',
          'carCatalog.image', 'carCatalog.fastChargePowerMax', 'carCatalog.batteryCapacityFull',
          'createdBy.name', 'createdBy.firstName', 'lastChangedBy.name', 'lastChangedBy.firstName',
          'carUsers.user.id', 'carUsers.user.name', 'carUsers.user.firstName', 'carUsers.owner', 'carUsers.default'
        ],
      },
      { resource: Entity.CAR, action: Action.CREATE },
      {
        resource: Entity.CAR, action: Action.READ,
        condition: {
          Fn: 'custom:dynamicAuthorizationFilters',
          args: { filters: ['OwnUser'] }
        },
        attributes: [
          'id', 'type', 'vin', 'licensePlate', 'converter', 'default', 'owner', 'createdOn', 'lastChangedOn',
          'carCatalogID', 'carCatalog.vehicleMake', 'carCatalog.vehicleModel', 'carCatalog.vehicleModelVersion', 'carCatalog.image',
          'carCatalog.chargeStandardPower', 'carCatalog.chargeStandardPhaseAmp', 'carCatalog.chargeStandardPhase',
          'carCatalog.chargeAlternativePower', 'carCatalog.chargeAlternativePhaseAmp', 'carCatalog.chargeAlternativePhase',
          'carCatalog.chargeOptionPower', 'carCatalog.chargeOptionPhaseAmp', 'carCatalog.chargeOptionPhase'
        ],
      },
      {
        resource: Entity.CAR, action: [Action.UPDATE, Action.DELETE],
        condition: {
          Fn: 'custom:dynamicAuthorizationFilters',
          args: { filters: ['OwnUser'] }
        }
      },
      {
        resource: Entity.COMPANIES, action: Action.LIST,
        condition: {
          Fn: 'custom:dynamicAuthorizationFilters',
          args: { filters: ['AssignedSitesCompanies', 'LocalIssuer'] }
        },
        attributes: [
          'id', 'name', 'address.address1', 'address.address2', 'address.postalCode', 'address.city', 'address.country',
          'address.coordinates', 'logo', 'issuer', 'distanceMeters', 'createdOn', 'lastChangedOn'
        ]
      },
      {
        resource: Entity.COMPANY, action: Action.READ,
        condition: {
          Fn: 'custom:dynamicAuthorizationFilters',
          args: { filters: ['AssignedSitesCompanies', 'LocalIssuer'] }
        },
        attributes: [
          'id', 'name', 'issuer', 'logo', 'address'
        ]
      },
      { resource: Entity.INVOICES, action: [Action.LIST] },
      {
        resource: Entity.INVOICE, action: [Action.DOWNLOAD, Action.READ],
        condition: {
          Fn: 'custom:dynamicAuthorizationFilters',
          args: { filters: ['OwnUser'] }
        }
      },
      { resource: Entity.PAYMENT_METHODS, action: Action.LIST },
      { resource: Entity.PAYMENT_METHOD, action: [Action.READ, Action.CREATE, Action.DELETE] },
      {
        resource: Entity.SITES, action: Action.LIST,
        condition: {
          Fn: 'custom:dynamicAuthorizationFilters',
          args: { filters: ['AssignedSites', 'LocalIssuer'] }
        },
        attributes: [
          'id', 'name', 'address.address1', 'address.address2', 'address.postalCode', 'address.city', 'address.country',
          'address.coordinates', 'companyID', 'company.name', 'autoUserSiteAssignment', 'issuer',
          'autoUserSiteAssignment', 'distanceMeters', 'public', 'createdOn', 'lastChangedOn',
        ],
      },
      {
        resource: Entity.SITE, action: Action.READ,
        condition: {
          Fn: 'custom:dynamicAuthorizationFilters',
          args: { filters: ['AssignedSites', 'LocalIssuer'] }
        },
        attributes: [
          'id', 'name', 'address', 'companyID', 'company.name', 'autoUserSiteAssignment', 'issuer',
          'autoUserSiteAssignment', 'distanceMeters', 'public', 'createdOn', 'lastChangedOn',
        ],
      },
      {
        resource: Entity.SITE_AREAS, action: Action.LIST,
        condition: {
          Fn: 'custom:dynamicAuthorizationFilters',
          args: { filters: ['AssignedSites', 'LocalIssuer'] }
        },
        attributes: [
          'id', 'name', 'siteID', 'maximumPower', 'voltage', 'numberOfPhases', 'accessControl', 'smartCharging',
          'address.address1', 'address.address2', 'address.postalCode', 'address.city', 'address.country',
          'address.coordinates', 'site.id', 'site.name', 'issuer', 'distanceMeters', 'createdOn', 'lastChangedOn'
        ],
      },
      {
        resource: Entity.SITE_AREA, action: Action.READ,
        condition: {
          Fn: 'custom:dynamicAuthorizationFilters',
          args: { filters: ['AssignedSites', 'LocalIssuer'] }
        },
        attributes: [
          'id', 'name', 'issuer', 'image', 'address', 'maximumPower', 'numberOfPhases',
          'voltage', 'smartCharging', 'accessControl', 'connectorStats', 'siteID', 'site.name'
        ],
      },
      {
        resource: Entity.CHARGING_STATIONS, action: Action.LIST,
        attributes: [
          'id', 'inactive', 'public', 'chargingStationURL', 'issuer', 'maximumPower', 'excludeFromSmartCharging', 'lastReboot',
          'siteAreaID', 'siteArea.id', 'siteArea.name', 'siteArea.smartCharging', 'siteArea.siteID',
          'site.id', 'site.name', 'siteID', 'voltage', 'coordinates', 'forceInactive', 'manualConfiguration', 'firmwareUpdateStatus',
          'capabilities', 'endpoint', 'chargePointVendor', 'chargePointModel', 'ocppVersion', 'ocppProtocol', 'lastSeen',
          'firmwareVersion', 'currentIPAddress', 'ocppStandardParameters', 'ocppVendorParameters', 'connectors', 'chargePoints',
          'createdOn', 'chargeBoxSerialNumber', 'chargePointSerialNumber', 'powerLimitUnit'
        ]
      },
      { resource: Entity.CHARGING_STATION, action: [Action.READ] },
      {
        resource: Entity.CHARGING_STATION,
        action: [Action.REMOTE_START_TRANSACTION, Action.AUTHORIZE, Action.START_TRANSACTION],
        condition: {
          Fn: 'OR',
          args: [
            {
              Fn: 'EQUALS',
              args: { 'site': null }
            },
            {
              Fn: 'LIST_CONTAINS',
              args: {
                'sites': '$.site'
              }
            }
          ]
        }
      },
      {
<<<<<<< HEAD
        resource: Entity.TAGS, action: Action.LIST, attributes: [
          'userID', 'active', 'ocpiToken', 'description', 'visualID', 'issuer', 'default',
          'createdOn', 'lastChangedOn'
        ],
=======
        resource: Entity.TAGS, action: Action.LIST,
>>>>>>> b9b50fb0
        condition: {
          Fn: 'custom:dynamicAuthorizationFilters',
          args: { filters: ['OwnUser'] }
        },
        attributes: [
          'id', 'userID', 'active', 'ocpiToken', 'description', 'visualID', 'issuer', 'default',
          'createdOn', 'lastChangedOn'
        ],
      },
      {
        resource: Entity.TAG, action: Action.READ,
        condition: {
          Fn: 'custom:dynamicAuthorizationFilters',
          args: { filters: ['OwnUser'] }
        },
        attributes: [
          'id', 'userID', 'issuer', 'active', 'description', 'visualID', 'default',
          'user.id', 'user.name', 'user.firstName', 'user.email', 'user.issuer'
        ],
      },
      {
        resource: Entity.TAG, action: [Action.DELETE, Action.UPDATE],
        condition: {
          Fn: 'custom:dynamicAuthorizationFilters',
          args: { filters: ['OwnUser'] }
        }
      },
      {
        resource: Entity.CHARGING_STATION,
        action: [Action.REMOTE_STOP_TRANSACTION, Action.STOP_TRANSACTION],
        condition: {
          Fn: 'custom:dynamicAuthorizationFilters',
          args: { filters: ['AssignedSites', 'LocalIssuer'] }
        },
      },
      { resource: Entity.TRANSACTIONS, action: [Action.LIST, Action.EXPORT] },
      {
        resource: Entity.TRANSACTION, action: [Action.READ],
        condition: {
          Fn: 'OR',
          args: [
            {
              Fn: 'EQUALS',
              args: { 'user': '$.owner' }
            },
            {
              Fn: 'LIST_CONTAINS',
              args: {
                'tagIDs': '$.tagID'
              }
            }
          ]
        }
      },
      { resource: Entity.CONNECTIONS, action: Action.LIST },
      { resource: Entity.CONNECTION, action: [Action.CREATE] },
      {
        resource: Entity.CONNECTION, action: [Action.READ, Action.DELETE],
        condition: {
          Fn: 'custom:dynamicAuthorizationFilters',
          args: { filters: ['OwnUser'] }
        }
      },
      { resource: Entity.NOTIFICATION, action: Action.CREATE },
    ]
  },
  demo: {
    grants: [
      {
        resource: Entity.USER, action: Action.READ,
        condition: {
          Fn: 'custom:dynamicAuthorizationFilters',
          args: { filters: ['OwnUser'] }
        },
        attributes: [
          'id', 'name', 'firstName', 'email', 'role', 'status', 'issuer', 'locale', 'plateID',
          'notificationsActive', 'notifications', 'phone', 'mobile', 'iNumber', 'costCenter', 'address'
        ],
      },
      {
        resource: Entity.ASSETS, action: Action.LIST,
        attributes: [
          'id', 'name', 'siteAreaID', 'siteArea.id', 'siteArea.name', 'siteArea.siteID', 'siteID', 'assetType', 'coordinates',
          'dynamicAsset', 'connectionID', 'meterID', 'currentInstantWatts', 'currentStateOfCharge'
        ]
      },
      { resource: Entity.ASSET, action: Action.READ },
      { resource: Entity.SETTING, action: Action.READ },
      {
        resource: Entity.CAR_CATALOGS, action: Action.LIST, attributes: [
          'id', 'vehicleModel', 'vehicleMake', 'vehicleModelVersion', 'batteryCapacityFull', 'fastchargeChargeSpeed', 'performanceTopspeed',
          'performanceAcceleration', 'rangeWLTP', 'rangeReal', 'efficiencyReal', 'image',
          'chargeStandardPower', 'chargeStandardPhase', 'chargeStandardPhaseAmp', 'chargeAlternativePower', 'chargeOptionPower',
          'chargeOptionPhaseAmp', 'chargeOptionPhase', 'chargeAlternativePhaseAmp', 'chargeAlternativePhase', 'chargePlug', 'fastChargePlug',
          'fastChargePowerMax', 'drivetrainPowerHP'
        ]
      },
      {
        resource: Entity.CAR_CATALOG, action: Action.READ, attributes: [
          'id', 'vehicleModel', 'vehicleMake', 'vehicleModelVersion', 'batteryCapacityFull', 'fastchargeChargeSpeed',
          'performanceTopspeed', 'performanceAcceleration', 'rangeWLTP', 'rangeReal', 'efficiencyReal', 'drivetrainPropulsion',
          'drivetrainTorque', 'batteryCapacityUseable', 'chargePlug', 'fastChargePlug', 'fastChargePowerMax', 'chargePlugLocation',
          'drivetrainPowerHP', 'chargeStandardChargeSpeed', 'chargeStandardChargeTime', 'miscSeats', 'miscBody', 'miscIsofix', 'miscTurningCircle',
          'miscSegment', 'miscIsofixSeats', 'chargeStandardPower', 'chargeStandardPhase', 'chargeAlternativePower', 'hash',
          'chargeAlternativePhase', 'chargeOptionPower', 'chargeOptionPhase', 'image', 'chargeOptionPhaseAmp', 'chargeAlternativePhaseAmp'
        ]
      }, {
        resource: Entity.CAR, action: Action.READ, attributes: [
          'id', 'type', 'vin', 'licensePlate', 'converter', 'default', 'owner', 'createdOn', 'lastChangedOn',
          'carCatalogID', 'carCatalog.vehicleMake', 'carCatalog.vehicleModel', 'carCatalog.vehicleModelVersion', 'carCatalog.image',
          'carCatalog.chargeStandardPower', 'carCatalog.chargeStandardPhaseAmp', 'carCatalog.chargeStandardPhase',
          'carCatalog.chargeAlternativePower', 'carCatalog.chargeAlternativePhaseAmp', 'carCatalog.chargeAlternativePhase',
          'carCatalog.chargeOptionPower', 'carCatalog.chargeOptionPhaseAmp', 'carCatalog.chargeOptionPhase'
        ]
      },
      {
        resource: Entity.CARS, action: Action.LIST, attributes: [
          'id', 'type', 'vin', 'licensePlate', 'converter', 'default', 'owner', 'createdOn', 'lastChangedOn',
          'carCatalog.id', 'carCatalog.vehicleMake', 'carCatalog.vehicleModel', 'carCatalog.vehicleModelVersion',
          'carCatalog.image', 'carCatalog.fastChargePowerMax', 'carCatalog.batteryCapacityFull'
        ]
      },
      {
        resource: Entity.COMPANIES, action: Action.LIST, attributes: [
          'id', 'name', 'address.address1', 'address.address2', 'address.postalCode', 'address.city', 'address.country',
          'address.coordinates', 'logo', 'issuer', 'distanceMeters', 'createdOn', 'lastChangedOn'
        ]
      },
      {
        resource: Entity.COMPANY, action: Action.READ, attributes: [
          'id', 'name', 'issuer', 'logo', 'address'
        ]
      },
      {
        resource: Entity.SITES, action: Action.LIST, attributes: [
          'id', 'name', 'address.address1', 'address.address2', 'address.postalCode', 'address.city', 'address.country',
          'address.coordinates', 'companyID', 'company.name', 'autoUserSiteAssignment', 'issuer',
          'autoUserSiteAssignment', 'distanceMeters', 'public', 'createdOn', 'lastChangedOn',
        ]
      },
      {
        resource: Entity.SITE, action: Action.READ, attributes: [
          'id', 'name', 'address', 'companyID', 'company.name', 'autoUserSiteAssignment', 'issuer',
          'autoUserSiteAssignment', 'distanceMeters', 'public', 'createdOn', 'lastChangedOn',
        ]
      },
      {
        resource: Entity.SITE_AREAS, action: Action.LIST, attributes: [
          'id', 'name', 'siteID', 'maximumPower', 'voltage', 'numberOfPhases', 'accessControl', 'smartCharging',
          'address.address1', 'address.address2', 'address.postalCode', 'address.city', 'address.country',
          'address.coordinates', 'site.id', 'site.name', 'issuer', 'distanceMeters', 'createdOn', 'lastChangedOn'
        ]
      },
      {
        resource: Entity.SITE_AREA, action: Action.READ, attributes: [
          'id', 'name', 'issuer', 'image', 'address', 'maximumPower', 'numberOfPhases',
          'voltage', 'smartCharging', 'accessControl', 'connectorStats', 'siteID', 'site.name'
        ]
      },
      {
        resource: Entity.CHARGING_STATIONS, action: Action.LIST,
        attributes: [
          'id', 'inactive', 'public', 'chargingStationURL', 'issuer', 'maximumPower', 'excludeFromSmartCharging', 'lastReboot',
          'siteAreaID', 'siteArea.id', 'siteArea.name', 'siteArea.smartCharging', 'siteArea.siteID',
          'site.id', 'site.name', 'siteID', 'voltage', 'coordinates', 'forceInactive', 'manualConfiguration', 'firmwareUpdateStatus',
          'capabilities', 'endpoint', 'chargePointVendor', 'chargePointModel', 'ocppVersion', 'ocppProtocol', 'lastSeen',
          'firmwareVersion', 'currentIPAddress', 'ocppStandardParameters', 'ocppVendorParameters', 'connectors', 'chargePoints',
          'createdOn', 'chargeBoxSerialNumber', 'chargePointSerialNumber', 'powerLimitUnit'
        ]
      },
      { resource: Entity.CHARGING_STATION, action: Action.READ },
      { resource: Entity.TRANSACTIONS, action: Action.LIST },
      { resource: Entity.TRANSACTION, action: Action.READ },
    ]
  },
  siteAdmin: {
    '$extend': {
      'basic': {}
    },
    grants: [
      {
        resource: Entity.USERS, action: Action.LIST,
        condition: {
          Fn: 'custom:dynamicAuthorizationFilters',
          args: { filters: ['SitesAdmin', 'LocalIssuer'] }
        },
        attributes: [
          'id', 'name', 'firstName', 'email', 'role', 'status', 'issuer', 'createdOn',
          'lastChangedOn', 'eulaAcceptedOn', 'eulaAcceptedVersion', 'locale',
          'billingData.customerID', 'billingData.lastChangedOn'
        ],
      },
      {
        resource: Entity.USER, action: Action.READ,
        condition: {
          Fn: 'custom:dynamicAuthorizationFilters',
          args: { filters: ['SitesAdmin', 'LocalIssuer'] }
        },
        attributes: [
          'id', 'name', 'firstName', 'email', 'role', 'status', 'issuer', 'locale', 'plateID',
          'notificationsActive', 'notifications', 'phone', 'mobile', 'iNumber', 'costCenter', 'address'
        ],
      },
      {
        resource: Entity.USERS_SITES, action: [Action.LIST, Action.UNASSIGN],
        condition: {
          Fn: 'custom:dynamicAuthorizationFilters',
          args: { filters: ['SitesAdmin', 'LocalIssuer'] }
        },
        attributes: [
          'user.id', 'user.name', 'user.firstName', 'user.email', 'user.role', 'siteAdmin', 'siteOwner', 'siteID'
        ]
      },
      {
        resource: Entity.SITE, action: [Action.UPDATE],
        condition: {
          Fn: 'custom:dynamicAuthorizationFilters',
          args: { filters: ['SitesAdmin', 'LocalIssuer'] }
        },
      },
      { resource: Entity.SITE_AREA, action: Action.CREATE },
      {
        resource: Entity.SITE_AREA,
        action: [
          Action.UPDATE, Action.DELETE, Action.ASSIGN_ASSETS_TO_SITE_AREA,
          Action.UNASSIGN_ASSETS_TO_SITE_AREA, Action.ASSIGN_CHARGING_STATIONS_TO_SITE_AREA,
          Action.UNASSIGN_CHARGING_STATIONS_TO_SITE_AREA
        ],
        condition: {
          Fn: 'custom:dynamicAuthorizationFilters',
          args: { filters: ['SitesAdmin', 'LocalIssuer'] }
        },
      },
      {
        resource: Entity.ASSETS, action: Action.LIST,
        condition: {
          Fn: 'custom:dynamicAuthorizationFilters',
          args: { filters: ['AssignedSites', 'LocalIssuer'] }
        },
        attributes: [
          'id', 'name', 'siteAreaID', 'siteArea.id', 'siteArea.name', 'siteArea.siteID', 'siteID', 'assetType', 'coordinates',
          'dynamicAsset', 'connectionID', 'meterID', 'currentInstantWatts', 'currentStateOfCharge'
        ],
      },
      {
        resource: Entity.ASSET, action: Action.READ,
        condition: {
          Fn: 'custom:dynamicAuthorizationFilters',
          args: { filters: ['AssignedSites', 'LocalIssuer'] }
        },
        attributes: [
          'id', 'name', 'siteAreaID', 'siteArea.id', 'siteArea.name', 'siteArea.siteID', 'siteID', 'assetType', 'coordinates',
          'dynamicAsset', 'connectionID', 'meterID', 'currentInstantWatts', 'currentStateOfCharge'
        ],
      },
      {
        resource: Entity.CHARGING_STATION,
        action: [Action.UPDATE, Action.DELETE, Action.RESET, Action.CLEAR_CACHE, Action.GET_CONFIGURATION,
          Action.CHANGE_CONFIGURATION, Action.SET_CHARGING_PROFILE, Action.GET_COMPOSITE_SCHEDULE,
          Action.CLEAR_CHARGING_PROFILE, Action.GET_DIAGNOSTICS, Action.UPDATE_FIRMWARE, Action.REMOTE_STOP_TRANSACTION,
          Action.STOP_TRANSACTION, Action.EXPORT, Action.CHANGE_AVAILABILITY],
        condition: { Fn: 'LIST_CONTAINS', args: { 'sitesAdmin': '$.site' } },
      },
      { resource: Entity.CHARGING_PROFILES, action: Action.LIST },
      {
        resource: Entity.CHARGING_PROFILE, action: [Action.READ],
        condition: { Fn: 'LIST_CONTAINS', args: { 'sitesAdmin': '$.site' } },
      },
      {
        resource: Entity.TRANSACTION, action: [Action.READ],
        condition: { Fn: 'LIST_CONTAINS', args: { 'sitesAdmin': '$.site' } },
      },
      { resource: Entity.REPORT, action: [Action.READ] },
      { resource: Entity.LOGGINGS, action: Action.LIST },
      { resource: Entity.LOGGING, action: Action.READ, args: { 'sites': '$.site' } },
      { resource: Entity.TOKENS, action: Action.LIST },
      {
        resource: Entity.TOKEN,
        action: [Action.CREATE, Action.READ, Action.UPDATE, Action.DELETE],
        args: { 'sites': '$.site' }
      },
      {
        resource: Entity.TAGS, action: [Action.LIST, Action.EXPORT],
        condition: {
          Fn: 'custom:dynamicAuthorizationFilters',
          args: { filters: ['SitesAdmin', 'LocalIssuer'] }
        },
        attributes: [
          'id', 'userID', 'active', 'ocpiToken', 'description', 'visualID', 'issuer', 'default',
          'user.name', 'user.firstName', 'user.email', 'createdOn', 'lastChangedOn'
        ],
      },
      { resource: Entity.TAG, action: Action.CREATE },
      {
        resource: Entity.TAG, action: Action.READ,
        condition: {
          Fn: 'custom:dynamicAuthorizationFilters',
          args: { filters: ['SitesAdmin', 'LocalIssuer'] }
        },
        attributes: [
          'id', 'userID', 'issuer', 'active', 'description', 'visualID', 'default', 'user.id',
          'user.name', 'user.firstName', 'user.email'
        ],
      },
      {
        resource: Entity.TAG, action: [Action.UPDATE, Action.DELETE],
        condition: {
          Fn: 'custom:dynamicAuthorizationFilters',
          args: { filters: ['SitesAdmin', 'LocalIssuer'] }
        }
      },
    ]
  },
  siteOwner: {
    '$extend': {
      'basic': {}
    },
    grants: [
      {
        resource: Entity.USERS, action: Action.LIST,
        condition: {
          Fn: 'custom:dynamicAuthorizationFilters',
          args: { filters: ['SitesOwner', 'LocalIssuer'] }
        },
        attributes: [
          'id', 'name', 'firstName', 'email', 'role', 'status', 'issuer', 'createdOn',
          'lastChangedOn', 'eulaAcceptedOn', 'eulaAcceptedVersion', 'locale',
          'billingData.customerID', 'billingData.lastChangedOn'
        ],
      },
      {
        resource: Entity.USER, action: Action.READ,
        condition: {
          Fn: 'custom:dynamicAuthorizationFilters',
          args: { filters: ['SitesOwner', 'LocalIssuer'] }
        },
        attributes: [
          'id', 'name', 'firstName', 'email', 'role', 'status', 'issuer', 'locale', 'plateID',
          'notificationsActive', 'notifications', 'phone', 'mobile', 'iNumber', 'costCenter', 'address'
        ],
      },
      {
        resource: Entity.TRANSACTION, action: [Action.READ, Action.REFUND_TRANSACTION],
        condition: { Fn: 'LIST_CONTAINS', args: { 'sitesOwner': '$.site' } }
      },
      { resource: Entity.REPORT, action: [Action.READ] },
    ]
  },
};

const AUTHORIZATION_CONDITIONS: IDictionary<IFunctionCondition> = {
  dynamicAuthorizationFilters: (context: Record<string, any>, args: AuthorizationContext): boolean => {
    // Pass the dynamic filters to the context
    // Used by the caller to execute dynamic filters
    if (context) {
      // Already populated?
      // Take always the low level filters
      // For Site Admin role it's called twice: one with the Site Admin role and one with the Basic role to check the READ on USER
      // The first call is on Site Admin and the second on the Basic
      if (!context.filters) {
        context.filters = [
          ...args.filters
        ];
      }
    }
    return true;
  }
};

const MODULE_NAME = 'AuthorizationsDefinition';

export default class AuthorizationsDefinition {
  private static instance: AuthorizationsDefinition;
  private accessControl: AccessControl;

  private constructor() {
    try {
      this.accessControl = new AccessControl(AUTHORIZATION_DEFINITION, AUTHORIZATION_CONDITIONS);
    } catch (error) {
      throw new BackendError({
        source: Constants.CENTRAL_SERVER,
        module: MODULE_NAME, method: 'constructor',
        message: 'Unable to init authorization definition',
        detailedMessages: { error: error.stack }
      });
    }
  }

  public static getInstance(): AuthorizationsDefinition {
    if (!AuthorizationsDefinition.instance) {
      AuthorizationsDefinition.instance = new AuthorizationsDefinition();
    }
    return AuthorizationsDefinition.instance;
  }

  public async getScopes(roles: string[]): Promise<string[]> {
    const scopes: string[] = [];
    try {
      for (const resource of await this.accessControl.allowedResources({ role: roles })) {
        for (const action of await this.accessControl.allowedActions({ role: roles, resource })) {
          scopes.push(`${resource}:${action}`);
        }
      }
    } catch (error) {
      throw new BackendError({
        source: Constants.CENTRAL_SERVER,
        module: MODULE_NAME,
        method: 'getScopes',
        message: 'Unable to load available scopes',
        detailedMessages: { error: error.stack }
      });
    }
    return scopes;
  }

  public async can(roles: string[], resource: string, action: string, context?: any): Promise<boolean> {
    try {
      const permission = await this.accessControl.can(roles).execute(action).with(context).on(resource);
      return permission.granted;
    } catch (error) {
      throw new BackendError({
        source: Constants.CENTRAL_SERVER,
        module: MODULE_NAME,
        method: 'can',
        message: 'Unable to check authorization',
        detailedMessages: { error: error.stack }
      });
    }
  }

  public async canPerformAction(roles: string[], resource: string, action: string, context?: any): Promise<AuthorizationResult> {
    try {
      const permission = await this.accessControl.can(roles).execute(action).with(context).on(resource);
      return {
        authorized: permission.granted,
        fields: permission.attributes,
      };
    } catch (error) {
      throw new BackendError({
        source: Constants.CENTRAL_SERVER,
        module: MODULE_NAME,
        method: 'canPerformAction',
        message: 'Unable to check authorization',
        detailedMessages: { error: error.stack }
      });
    }
  }
}<|MERGE_RESOLUTION|>--- conflicted
+++ resolved
@@ -499,14 +499,7 @@
         }
       },
       {
-<<<<<<< HEAD
-        resource: Entity.TAGS, action: Action.LIST, attributes: [
-          'userID', 'active', 'ocpiToken', 'description', 'visualID', 'issuer', 'default',
-          'createdOn', 'lastChangedOn'
-        ],
-=======
         resource: Entity.TAGS, action: Action.LIST,
->>>>>>> b9b50fb0
         condition: {
           Fn: 'custom:dynamicAuthorizationFilters',
           args: { filters: ['OwnUser'] }
