import { Action, AuthorizationDefinition, Entity } from '../types/Authorization';

import AccessControl from 'role-acl';
import BackendError from '../exception/BackendError';
import Constants from '../utils/Constants';
import TenantComponents from '../types/TenantComponents';

const AUTHORIZATION_DEFINITION: AuthorizationDefinition = {
  superAdmin: {
    grants: [
      { resource: Entity.USERS, action: Action.LIST, attributes: ['*'] },
      { resource: Entity.USER, action: [Action.CREATE, Action.READ, Action.UPDATE], attributes: ['*'] },
      {
        resource: Entity.USER, action: Action.DELETE, attributes: ['*'],
        condition: { Fn: 'NOT_EQUALS', args: { 'user': '$.owner' } }
      },
      { resource: Entity.LOGGINGS, action: Action.LIST, attributes: ['*'] },
      { resource: Entity.LOGGING, action: Action.READ, attributes: ['*'] },
      { resource: Entity.TENANTS, action: Action.LIST, attributes: ['*'] },
      { resource: Entity.TENANT, action: [Action.CREATE, Action.READ, Action.UPDATE, Action.DELETE], attributes: ['*'] },
      { resource: Entity.CAR_CATALOGS, action: Action.LIST, attributes: ['*'] },
      { resource: Entity.CAR_CATALOGS, action: Action.SYNCHRONIZE, attributes: ['*'] },
      { resource: Entity.CAR_CATALOG, action: Action.READ, attributes: ['*'] },
    ]
  },
  admin: {
    grants: [
      { resource: Entity.USERS, action: [Action.LIST, Action.SYNCHRONIZE_BILLING_USERS], attributes: ['*'] },
      { resource: Entity.USER, action: [Action.CREATE, Action.READ, Action.UPDATE, Action.SYNCHRONIZE_BILLING_USER], attributes: ['*'] },
      {
        resource: Entity.USER, action: Action.DELETE, attributes: ['*'],
        condition: { Fn: 'NOT_EQUALS', args: { 'user': '$.owner' } }
      },
      { resource: Entity.COMPANIES, action: Action.LIST, attributes: ['*'] },
      { resource: Entity.TAGS, action: Action.LIST, attributes: ['*'] },
<<<<<<< HEAD
      { resource: Entity.TAG, action: Action.CREATE, attributes: ['*'] },
      { resource: Entity.TAG, action: Action.UPDATE, attributes: ['*'] },
      { resource: Entity.TAG, action: Action.DELETE, attributes: ['*'] },
      { resource: Entity.TAG, action: Action.READ, attributes: ['*'] },
=======
      { resource: Entity.TAG, action: [Action.CREATE, Action.UPDATE, Action.DELETE, Action.READ], attributes: ['*'] },
>>>>>>> 8dea985d
      { resource: Entity.CHARGING_PROFILES, action: Action.LIST, attributes: ['*'] },
      { resource: Entity.CHARGING_PROFILE, action: [Action.READ], attributes: ['*'] },
      { resource: Entity.COMPANY, action: [Action.CREATE, Action.READ, Action.UPDATE, Action.DELETE], attributes: ['*'] },
      { resource: Entity.SITES, action: Action.LIST, attributes: ['*'] },
      { resource: Entity.SITE, action: [Action.CREATE, Action.READ, Action.UPDATE, Action.DELETE], attributes: ['*'] },
      { resource: Entity.SITE_AREAS, action: Action.LIST, attributes: ['*'] },
      { resource: Entity.SITE_AREA, action: [Action.CREATE, Action.READ, Action.UPDATE, Action.DELETE], attributes: ['*'] },
      { resource: Entity.CHARGING_STATIONS, action: Action.LIST, attributes: ['*'] },
      {
        resource: Entity.CHARGING_STATION, action: [Action.CREATE, Action.READ, Action.UPDATE, Action.DELETE,
          Action.RESET, Action.CLEAR_CACHE, Action.GET_CONFIGURATION, Action.CHANGE_CONFIGURATION,
          Action.REMOTE_START_TRANSACTION, Action.REMOTE_STOP_TRANSACTION, Action.UNLOCK_CONNECTOR,
          Action.AUTHORIZE, Action.SET_CHARGING_PROFILE, Action.GET_COMPOSITE_SCHEDULE, Action.CLEAR_CHARGING_PROFILE,
          Action.GET_DIAGNOSTICS, Action.UPDATE_FIRMWARE, Action.EXPORT_PARAMS, Action.CHANGE_AVAILABILITY], attributes: ['*']
      },
      { resource: Entity.TRANSACTIONS, action: Action.LIST, attributes: ['*'] },
      {
        resource: Entity.TRANSACTION,
        action: [Action.READ, Action.UPDATE, Action.DELETE],
        attributes: ['*']
      },
      {
        resource: Entity.REPORT, action: [Action.READ], attributes: ['*']
      },
      { resource: Entity.LOGGINGS, action: Action.LIST, attributes: ['*'] },
      { resource: Entity.LOGGING, action: Action.READ, attributes: ['*'] },
      { resource: Entity.PRICING, action: [Action.READ, Action.UPDATE], attributes: ['*'] },
      { resource: Entity.BILLING, action: [Action.CHECK_CONNECTION] },
      { resource: Entity.TAXES, action: [Action.LIST], attributes: ['*'] },
      { resource: Entity.INVOICES, action: [Action.LIST, Action.SYNCHRONIZE], attributes: ['*'] },
      { resource: Entity.INVOICE, action: [Action.DOWNLOAD, Action.CREATE], attributes: ['*'] },
      { resource: Entity.ASSET, action: [Action.CREATE, Action.READ, Action.UPDATE, Action.DELETE, Action.CHECK_CONNECTION, Action.RETRIEVE_CONSUMPTION], attributes: ['*'] },
      { resource: Entity.ASSETS, action: Action.LIST, attributes: ['*'] },
      { resource: Entity.SETTINGS, action: Action.LIST, attributes: ['*'] },
      { resource: Entity.SETTING, action: [Action.CREATE, Action.READ, Action.UPDATE, Action.DELETE], attributes: ['*'] },
      { resource: Entity.TOKENS, action: Action.LIST, attributes: ['*'] },
      { resource: Entity.TOKEN, action: [Action.CREATE, Action.READ, Action.UPDATE, Action.DELETE], attributes: ['*'] },
      { resource: Entity.OCPI_ENDPOINTS, action: Action.LIST, attributes: ['*'] },
      {
        resource: Entity.OCPI_ENDPOINT,
        action: [Action.CREATE, Action.READ, Action.UPDATE, Action.DELETE, Action.PING, Action.GENERATE_LOCAL_TOKEN,
          Action.REGISTER, Action.TRIGGER_JOB],
        attributes: ['*']
      },
      { resource: Entity.CONNECTIONS, action: Action.LIST, attributes: ['*'] },
      { resource: Entity.CONNECTION, action: [Action.CREATE, Action.READ, Action.DELETE], attributes: ['*'] },
      { resource: Entity.CAR_CATALOGS, action: Action.LIST, attributes: ['*'] },
      { resource: Entity.CAR_CATALOG, action: Action.READ, attributes: ['*'] },
      { resource: Entity.CAR, action: Action.CREATE, attributes: ['*'] },
      { resource: Entity.CARS, action: Action.LIST, attributes: ['*'] },
      { resource: Entity.USERS_CARS, action: Action.LIST, attributes: ['*'] },
      { resource: Entity.USERS_CARS, action: Action.ASSIGN, attributes: ['*'] },
      { resource: Entity.CAR, action: Action.READ, attributes: ['*'] },
      { resource: Entity.CAR, action: Action.UPDATE, attributes: ['*'] },
      { resource: Entity.CAR, action: Action.DELETE, attributes: ['*'] },
      { resource: Entity.NOTIFICATION, action: Action.CREATE, attributes: ['*'] },
    ]
  },
  basic: {
    grants: [
      {
        resource: Entity.USER, action: [Action.READ, Action.UPDATE], attributes: ['*'],
        condition: { Fn: 'EQUALS', args: { 'user': '$.owner' } }
      },
      { resource: Entity.ASSETS, action: Action.LIST, attributes: ['*'] },
      { resource: Entity.ASSET, action: Action.READ, attributes: ['*'] },
      { resource: Entity.COMPANIES, action: Action.LIST, attributes: ['*'] },
      { resource: Entity.CAR_CATALOGS, action: Action.LIST, attributes: ['*'] },
      { resource: Entity.CAR_CATALOG, action: Action.READ, attributes: ['*'] },
      { resource: Entity.CAR, action: Action.CREATE, attributes: ['*'] },
      { resource: Entity.CAR, action: Action.UPDATE, attributes: ['*'] },
      { resource: Entity.CAR, action: Action.READ, attributes: ['*'] },
      { resource: Entity.CAR, action: Action.DELETE, attributes: ['*'] },
      { resource: Entity.CARS, action: Action.LIST, attributes: ['*'] },
      {
        resource: Entity.COMPANY, action: Action.READ, attributes: ['*'],
        condition: { Fn: 'LIST_CONTAINS', args: { 'companies': '$.company' } }
      },
      { resource: Entity.INVOICES, action: [Action.LIST, Action.SYNCHRONIZE], attributes: ['*'] },
      {
        resource: Entity.INVOICE, action: [Action.DOWNLOAD], attributes: ['*'],
        condition: { Fn: 'EQUALS', args: { 'user': '$.owner' } }
      },
      { resource: Entity.SITES, action: Action.LIST, attributes: ['*'] },
      {
        resource: Entity.SITE, action: Action.READ, attributes: ['*'],
        condition: { Fn: 'LIST_CONTAINS', args: { 'sites': '$.site' } }
      },
      { resource: Entity.SITE_AREAS, action: Action.LIST, attributes: ['*'] },
      {
        resource: Entity.SITE_AREA, action: Action.READ, attributes: ['*'],
        condition: { Fn: 'LIST_CONTAINS', args: { 'sites': '$.site' } }
      },
      { resource: Entity.CHARGING_STATIONS, action: Action.LIST, attributes: ['*'] },
      {
        resource: Entity.CHARGING_STATION,
        action: [Action.READ, Action.UNLOCK_CONNECTOR],
        attributes: ['*']
      },
      {
        resource: Entity.CHARGING_STATION,
        action: [Action.REMOTE_START_TRANSACTION, Action.AUTHORIZE],
        attributes: ['*'],
        condition: {
          Fn: 'OR',
          args: [
            {
              Fn: 'EQUALS',
              args: { 'site': null }
            },
            {
              Fn: 'LIST_CONTAINS',
              args: {
                'sites': '$.site'
              }
            }
          ]
        }
      },
      {
        resource: Entity.CHARGING_STATION,
        action: Action.REMOTE_STOP_TRANSACTION,
        attributes: ['*'],
        condition: {
          Fn: 'OR',
          args: [
            {
              Fn: 'EQUALS',
              args: { 'user': '$.owner' }
            },
            {
              Fn: 'LIST_CONTAINS',
              args: {
                'tagIDs': '$.tagID'
              }
            }
          ]
        }
      },
      { resource: Entity.TRANSACTIONS, action: Action.LIST, attributes: ['*'] },
      {
        resource: Entity.TRANSACTION, action: [Action.READ], attributes: ['*'],
        condition: {
          Fn: 'OR',
          args: [
            {
              Fn: 'EQUALS',
              args: { 'user': '$.owner' }
            },
            {
              Fn: 'LIST_CONTAINS',
              args: {
                'tagIDs': '$.tagID'
              }
            }
          ]
        }
      },
      { resource: Entity.SETTINGS, action: Action.LIST, attributes: ['*'] },
      { resource: Entity.SETTING, action: Action.READ, attributes: ['*'] },
      { resource: Entity.CONNECTIONS, action: Action.LIST, attributes: ['*'] },
      { resource: Entity.CONNECTION, action: [Action.CREATE], attributes: ['*'] },
      {
        resource: Entity.CONNECTION, action: [Action.READ, Action.DELETE], attributes: ['*'],
        condition: { Fn: 'EQUALS', args: { 'user': '$.owner' } }
      },
      { resource: Entity.NOTIFICATION, action: Action.CREATE, attributes: ['*'] },
    ]
  },
  demo: {
    grants: [
      { resource: Entity.USER, action: Action.READ, attributes: ['*'] },
      { resource: Entity.ASSETS, action: Action.LIST, attributes: ['*'] },
      { resource: Entity.ASSET, action: Action.READ, attributes: ['*'] },
      { resource: Entity.COMPANIES, action: Action.LIST, attributes: ['*'] },
      { resource: Entity.COMPANY, action: Action.READ, attributes: ['*'] },
      { resource: Entity.SITES, action: Action.LIST, attributes: ['*'] },
      { resource: Entity.SITE, action: Action.READ, attributes: ['*'] },
      { resource: Entity.SITE_AREAS, action: Action.LIST, attributes: ['*'] },
      { resource: Entity.SITE_AREA, action: Action.READ, attributes: ['*'] },
      { resource: Entity.CHARGING_STATIONS, action: Action.LIST, attributes: ['*'] },
      { resource: Entity.CHARGING_STATION, action: Action.READ, attributes: ['*'] },
      { resource: Entity.TRANSACTIONS, action: Action.LIST, attributes: ['*'] },
      {
        resource: Entity.TRANSACTION, action: Action.READ, attributes: ['*'],
        condition: {
          Fn: 'OR',
          args: [
            {
              Fn: 'EQUALS',
              args: { 'site': null }
            },
            {
              Fn: 'LIST_CONTAINS',
              args: {
                'sites': '$.site'
              }
            }
          ]
        }
      },
      { resource: Entity.SETTINGS, action: Action.LIST, attributes: ['*'] },
      {
        resource: Entity.SETTING, action: Action.READ, attributes: ['*'],
        condition: { Fn: 'EQUALS', args: { 'identifier': TenantComponents.ANALYTICS } }
      },
    ]
  },
  siteAdmin: {
    '$extend': {
      'basic': {}
    },
    grants: [
      { resource: Entity.USERS, action: Action.LIST, attributes: ['*'] },
      { resource: Entity.USER, action: [Action.READ], attributes: ['*'] },
      {
        resource: Entity.SITE, action: [Action.UPDATE], attributes: ['*'],
        condition: { Fn: 'LIST_CONTAINS', args: { 'sitesAdmin': '$.site' } }
      },
      {
        resource: Entity.SITE_AREA, action: [Action.CREATE, Action.UPDATE, Action.DELETE], attributes: ['*'],
        condition: { Fn: 'LIST_CONTAINS', args: { 'sites': '$.site' } }
      },
      {
        resource: Entity.CHARGING_STATION,
        action: [Action.UPDATE, Action.DELETE,
          Action.RESET, Action.CLEAR_CACHE, Action.GET_CONFIGURATION, Action.CHANGE_CONFIGURATION,
          Action.SET_CHARGING_PROFILE, Action.GET_COMPOSITE_SCHEDULE, Action.CLEAR_CHARGING_PROFILE,
          Action.GET_DIAGNOSTICS, Action.UPDATE_FIRMWARE, Action.REMOTE_STOP_TRANSACTION, Action.EXPORT_PARAMS,
          Action.CHANGE_AVAILABILITY],
        attributes: ['*'],
        condition: { Fn: 'LIST_CONTAINS', args: { 'sitesAdmin': '$.site' } }
      },
      { resource: Entity.CHARGING_PROFILES, action: Action.LIST, attributes: ['*'] },
      {
        resource: Entity.CHARGING_PROFILE, action: [Action.READ], attributes: ['*'],
        condition: { Fn: 'LIST_CONTAINS', args: { 'sitesAdmin': '$.site' } }
      },
      {
        resource: Entity.TRANSACTION, action: [Action.READ], attributes: ['*'],
        condition: { Fn: 'LIST_CONTAINS', args: { 'sitesAdmin': '$.site' } }
      },
      {
        resource: Entity.REPORT, action: [Action.READ], attributes: ['*']
      },
      { resource: Entity.LOGGINGS, action: Action.LIST, attributes: ['*'] },
      { resource: Entity.LOGGING, action: Action.READ, attributes: ['*'], args: { 'sites': '$.site' } },
      { resource: Entity.TOKENS, action: Action.LIST, attributes: ['*'] },
      {
        resource: Entity.TOKEN,
        action: [Action.CREATE, Action.READ],
        attributes: ['*'],
        args: { 'sites': '$.site' }
      },
    ]
  },
  siteOwner: {
    '$extend': {
      'basic': {}
    },
    grants: [
      { resource: Entity.USERS, action: Action.LIST, attributes: ['*'] },
      { resource: Entity.USER, action: [Action.READ], attributes: ['*'] },
      {
        resource: Entity.SITE, action: [Action.UPDATE], attributes: ['*'],
        condition: { Fn: 'LIST_CONTAINS', args: { 'sitesOwner': '$.site' } }
      },
      {
        resource: Entity.TRANSACTION, action: [Action.READ, Action.REFUND_TRANSACTION], attributes: ['*'],
        condition: { Fn: 'LIST_CONTAINS', args: { 'sitesOwner': '$.site' } }
      },
      {
        resource: Entity.REPORT, action: [Action.READ], attributes: ['*']
      },
    ]
  },
};

const MODULE_NAME = 'AuthorizationsDefinition';

export default class AuthorizationsDefinition {

  private static _instance: AuthorizationsDefinition;
  private accessControl: AccessControl;

  private constructor() {
    try {
      this.accessControl = new AccessControl(AUTHORIZATION_DEFINITION);
    } catch (error) {
      throw new BackendError({
        source: Constants.CENTRAL_SERVER,
        module: MODULE_NAME,
        method: 'getScopes',
        message: 'Unable to load authorization grants',
        detailedMessages: { error: error.message, stack: error.stack }
      });
    }
  }

  public static getInstance(): AuthorizationsDefinition {
    if (!AuthorizationsDefinition._instance) {
      AuthorizationsDefinition._instance = new AuthorizationsDefinition();
    }
    return AuthorizationsDefinition._instance;
  }

  public getScopes(groups: ReadonlyArray<string>): ReadonlyArray<string> {
    const scopes = [];
    try {
      this.accessControl.allowedResources({ role: groups }).forEach(
        (resource: string): void => {
          this.accessControl.allowedActions({ role: groups, resource: resource }).forEach(
            (action: string): number => scopes.push(`${resource}:${action}`)
          );
        }
      );
    } catch (error) {
      throw new BackendError({
        source: Constants.CENTRAL_SERVER,
        module: MODULE_NAME,
        method: 'getScopes',
        message: 'Unable to load available scopes',
        detailedMessages: { error: error.message, stack: error.stack }
      });
    }
    return scopes;
  }

  public can(role: ReadonlyArray<string>, resource: string, action: string, context?): boolean {
    try {
      const permission = this.accessControl.can(role).execute(action).with(context).on(resource);
      return permission.granted;
    } catch (error) {
      throw new BackendError({
        source: Constants.CENTRAL_SERVER,
        module: MODULE_NAME,
        method: 'can',
        message: 'Unable to check authorization',
        detailedMessages: { error: error.message, stack: error.stack }
      });
    }
  }
}<|MERGE_RESOLUTION|>--- conflicted
+++ resolved
@@ -33,14 +33,7 @@
       },
       { resource: Entity.COMPANIES, action: Action.LIST, attributes: ['*'] },
       { resource: Entity.TAGS, action: Action.LIST, attributes: ['*'] },
-<<<<<<< HEAD
-      { resource: Entity.TAG, action: Action.CREATE, attributes: ['*'] },
-      { resource: Entity.TAG, action: Action.UPDATE, attributes: ['*'] },
-      { resource: Entity.TAG, action: Action.DELETE, attributes: ['*'] },
-      { resource: Entity.TAG, action: Action.READ, attributes: ['*'] },
-=======
       { resource: Entity.TAG, action: [Action.CREATE, Action.UPDATE, Action.DELETE, Action.READ], attributes: ['*'] },
->>>>>>> 8dea985d
       { resource: Entity.CHARGING_PROFILES, action: Action.LIST, attributes: ['*'] },
       { resource: Entity.CHARGING_PROFILE, action: [Action.READ], attributes: ['*'] },
       { resource: Entity.COMPANY, action: [Action.CREATE, Action.READ, Action.UPDATE, Action.DELETE], attributes: ['*'] },
