--- conflicted
+++ resolved
@@ -61,14 +61,9 @@
       { resource: Entity.PRICING, action: [Action.READ, Action.UPDATE], attributes: ['*'] },
       { resource: Entity.BILLING, action: [Action.CHECK_CONNECTION] },
       { resource: Entity.TAXES, action: [Action.LIST], attributes: ['*'] },
-<<<<<<< HEAD
-      { resource: Entity.INVOICES, action: [Action.LIST, Action.SYNCHRONIZE_INVOICES, Action.LINK_INVOICE], attributes: ['*'] },
-      { resource: Entity.ASSET, action: [Action.CREATE, Action.READ, Action.UPDATE, Action.DELETE, Action.CHECK_CONNECTION], attributes: ['*'] },
-=======
-      { resource: Entity.INVOICES, action: [Action.LIST, Action.SYNCHRONIZE], attributes: ['*'] },
+      { resource: Entity.INVOICES, action: [Action.LIST, Action.SYNCHRONIZE, Action.LINK_INVOICE], attributes: ['*'] },
       { resource: Entity.INVOICE, action: [Action.DOWNLOAD], attributes: ['*'] },
       { resource: Entity.ASSET, action: [Action.CREATE, Action.READ, Action.UPDATE, Action.DELETE, Action.CHECK_CONNECTION, Action.RETRIEVE_CONSUMPTION], attributes: ['*'] },
->>>>>>> e345ed00
       { resource: Entity.ASSETS, action: Action.LIST, attributes: ['*'] },
       { resource: Entity.SETTINGS, action: Action.LIST, attributes: ['*'] },
       { resource: Entity.SETTING, action: [Action.CREATE, Action.READ, Action.UPDATE, Action.DELETE], attributes: ['*'] },
