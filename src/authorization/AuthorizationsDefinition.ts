import { Action, AuthorizationDefinition, Entity } from '../types/Authorization';

import AccessControl from 'role-acl';
import BackendError from '../exception/BackendError';
import Constants from '../utils/Constants';
import TenantComponents from '../types/TenantComponents';

const AUTHORIZATION_DEFINITION: AuthorizationDefinition = {
  superAdmin: {
    grants: [
      { resource: Entity.USERS, action: Action.LIST, attributes: ['*'] },
      { resource: Entity.USER, action: [Action.CREATE, Action.READ, Action.UPDATE], attributes: ['*'] },
      {
        resource: Entity.USER, action: Action.DELETE, attributes: ['*'],
        condition: { Fn: 'NOT_EQUALS', args: { 'user': '$.owner' } }
      },
      { resource: Entity.LOGGINGS, action: Action.LIST, attributes: ['*'] },
      { resource: Entity.LOGGING, action: Action.READ, attributes: ['*'] },
      { resource: Entity.TENANTS, action: Action.LIST, attributes: ['*'] },
      { resource: Entity.TENANT, action: [Action.CREATE, Action.READ, Action.UPDATE, Action.DELETE], attributes: ['*'] },
      { resource: Entity.CAR_CATALOGS, action: Action.LIST, attributes: ['*'] },
      { resource: Entity.CAR_CATALOGS, action: Action.SYNCHRONIZE_CAR_CATALOGS, attributes: ['*'] },
      { resource: Entity.CAR_CATALOG, action: Action.READ, attributes: ['*'] },
    ]
  },
  admin: {
    grants: [
      { resource: Entity.USERS, action: Action.LIST, attributes: ['*'] },
      { resource: Entity.USER, action: [Action.CREATE, Action.READ, Action.UPDATE], attributes: ['*'] },
      {
        resource: Entity.USER, action: Action.DELETE, attributes: ['*'],
        condition: { Fn: 'NOT_EQUALS', args: { 'user': '$.owner' } }
      },
      { resource: Entity.COMPANIES, action: Action.LIST, attributes: ['*'] },
      { resource: Entity.COMPANY, action: [Action.CREATE, Action.READ, Action.UPDATE, Action.DELETE], attributes: ['*'] },
      { resource: Entity.SITES, action: Action.LIST, attributes: ['*'] },
      { resource: Entity.SITE, action: [Action.CREATE, Action.READ, Action.UPDATE, Action.DELETE], attributes: ['*'] },
      { resource: Entity.SITE_AREAS, action: Action.LIST, attributes: ['*'] },
      { resource: Entity.SITE_AREA, action: [Action.CREATE, Action.READ, Action.UPDATE, Action.DELETE], attributes: ['*'] },
      { resource: Entity.CHARGING_STATIONS, action: Action.LIST, attributes: ['*'] },
      {
        resource: Entity.CHARGING_STATION, action: [Action.CREATE, Action.READ, Action.UPDATE, Action.DELETE,
          Action.RESET, Action.CLEAR_CACHE, Action.GET_CONFIGURATION, Action.CHANGE_CONFIGURATION,
          Action.REMOTE_START_TRANSACTION, Action.REMOTE_STOP_TRANSACTION, Action.UNLOCK_CONNECTOR,
          Action.AUTHORIZE, Action.SET_CHARGING_PROFILE, Action.GET_COMPOSITE_SCHEDULE, Action.CLEAR_CHARGING_PROFILE,
          Action.GET_DIAGNOSTICS, Action.UPDATE_FIRMWARE, Action.EXPORT_PARAMS, Action.CHANGE_AVAILABILITY], attributes: ['*']
      },
      { resource: Entity.TRANSACTIONS, action: Action.LIST, attributes: ['*'] },
      {
        resource: Entity.TRANSACTION,
        action: [Action.READ, Action.UPDATE, Action.DELETE],
        attributes: ['*']
      },
      {
        resource: Entity.REPORT, action: [Action.READ], attributes: ['*']
      },
      { resource: Entity.LOGGINGS, action: Action.LIST, attributes: ['*'] },
      { resource: Entity.LOGGING, action: Action.READ, attributes: ['*'] },
      { resource: Entity.PRICING, action: [Action.READ, Action.UPDATE], attributes: ['*'] },
      {
        resource: Entity.BILLING,
        action: [Action.CHECK_CONNECTION, Action.SYNCHRONIZE_USER, Action.SYNCHRONIZE_USERS]
      },
      { resource: Entity.TAXES, action: [Action.LIST], attributes: ['*'] },
<<<<<<< HEAD
      { resource: Entity.INVOICES, action: [Action.LIST, Action.SYNCHRONIZE_INVOICES, Action.DOWNLOAD], attributes: ['*'] },
      { resource: Entity.ASSET, action: [Action.CREATE, Action.READ, Action.UPDATE, Action.DELETE], attributes: ['*'] },
=======
      { resource: Entity.INVOICES, action: [Action.LIST, Action.SYNCHRONIZE_INVOICES], attributes: ['*'] },
      { resource: Entity.ASSET, action: [Action.CREATE, Action.READ, Action.UPDATE, Action.DELETE, Action.CHECK_CONNECTION], attributes: ['*'] },
>>>>>>> c5d1034a
      { resource: Entity.ASSETS, action: Action.LIST, attributes: ['*'] },
      { resource: Entity.SETTINGS, action: Action.LIST, attributes: ['*'] },
      { resource: Entity.SETTING, action: [Action.CREATE, Action.READ, Action.UPDATE, Action.DELETE], attributes: ['*'] },
      { resource: Entity.TOKENS, action: Action.LIST, attributes: ['*'] },
      { resource: Entity.TOKEN, action: [Action.CREATE, Action.READ, Action.UPDATE, Action.DELETE], attributes: ['*'] },
      { resource: Entity.OCPI_ENDPOINTS, action: Action.LIST, attributes: ['*'] },
      {
        resource: Entity.OCPI_ENDPOINT,
        action: [Action.CREATE, Action.READ, Action.UPDATE, Action.DELETE, Action.PING, Action.GENERATE_LOCAL_TOKEN,
          Action.REGISTER, Action.TRIGGER_JOB],
        attributes: ['*']
      },
      { resource: Entity.CONNECTIONS, action: Action.LIST, attributes: ['*'] },
      { resource: Entity.CONNECTION, action: [Action.CREATE, Action.READ, Action.DELETE], attributes: ['*'] },
      { resource: Entity.CAR_CATALOGS, action: Action.LIST, attributes: ['*'] },
      { resource: Entity.CAR_CATALOG, action: Action.READ, attributes: ['*'] },
      { resource: Entity.CAR, action: Action.CREATE, attributes: ['*'] },
      { resource: Entity.CARS, action: Action.LIST, attributes: ['*'] },
      { resource: Entity.USERS_CARS, action: Action.LIST, attributes: ['*'] },
      { resource: Entity.USERS_CARS, action: Action.ASSIGN, attributes: ['*'] },
      { resource: Entity.CAR, action: Action.READ, attributes: ['*'] },
      { resource: Entity.CAR, action: Action.UPDATE, attributes: ['*'] },
    ]
  },
  basic: {
    grants: [
      {
        resource: Entity.USER, action: [Action.READ, Action.UPDATE], attributes: ['*'],
        condition: { Fn: 'EQUALS', args: { 'user': '$.owner' } }
      },
      { resource: Entity.ASSETS, action: Action.LIST, attributes: ['*'] },
      { resource: Entity.ASSET, action: Action.READ, attributes: ['*'] },
      { resource: Entity.COMPANIES, action: Action.LIST, attributes: ['*'] },
      { resource: Entity.CAR_CATALOGS, action: Action.LIST, attributes: ['*'] },
      { resource: Entity.CAR_CATALOG, action: Action.READ, attributes: ['*'] },
      { resource: Entity.CAR, action: Action.CREATE, attributes: ['*'] },
      { resource: Entity.CARS, action: Action.LIST, attributes: ['*'] },
      { resource: Entity.CAR, action: Action.UPDATE, attributes: ['*'] },
      { resource: Entity.CAR, action: Action.READ, attributes: ['*'] },

      {
        resource: Entity.COMPANY, action: Action.READ, attributes: ['*'],
        condition: { Fn: 'LIST_CONTAINS', args: { 'companies': '$.company' } }
      },
      { resource: Entity.INVOICES, action: [Action.LIST, Action.SYNCHRONIZE_INVOICES, Action.DOWNLOAD], attributes: ['*'] },
      { resource: Entity.INVOICE, action: [Action.DOWNLOAD], attributes: ['*'] },
      { resource: Entity.SITES, action: Action.LIST, attributes: ['*'] },
      {
        resource: Entity.SITE, action: Action.READ, attributes: ['*'],
        condition: { Fn: 'LIST_CONTAINS', args: { 'sites': '$.site' } }
      },
      { resource: Entity.SITE_AREAS, action: Action.LIST, attributes: ['*'] },
      {
        resource: Entity.SITE_AREA, action: Action.READ, attributes: ['*'],
        condition: { Fn: 'LIST_CONTAINS', args: { 'sites': '$.site' } }
      },
      { resource: Entity.CHARGING_STATIONS, action: Action.LIST, attributes: ['*'] },
      {
        resource: Entity.CHARGING_STATION,
        action: [Action.READ, Action.UNLOCK_CONNECTOR],
        attributes: ['*']
      },
      {
        resource: Entity.CHARGING_STATION,
        action: [Action.REMOTE_START_TRANSACTION, Action.AUTHORIZE],
        attributes: ['*'],
        condition: {
          Fn: 'OR',
          args: [
            {
              Fn: 'EQUALS',
              args: { 'site': null }
            },
            {
              Fn: 'LIST_CONTAINS',
              args: {
                'sites': '$.site'
              }
            }
          ]
        }
      },
      {
        resource: Entity.CHARGING_STATION,
        action: Action.REMOTE_STOP_TRANSACTION,
        attributes: ['*'],
        condition: {
          Fn: 'OR',
          args: [
            {
              Fn: 'EQUALS',
              args: { 'user': '$.owner' }
            },
            {
              Fn: 'LIST_CONTAINS',
              args: {
                'tagIDs': '$.tagID'
              }
            }
          ]
        }
      },
      { resource: Entity.TRANSACTIONS, action: Action.LIST, attributes: ['*'] },
      {
        resource: Entity.TRANSACTION, action: [Action.READ], attributes: ['*'],
        condition: {
          Fn: 'OR',
          args: [
            {
              Fn: 'EQUALS',
              args: { 'user': '$.owner' }
            },
            {
              Fn: 'LIST_CONTAINS',
              args: {
                'tagIDs': '$.tagID'
              }
            }
          ]
        }
      },
      { resource: Entity.SETTINGS, action: Action.LIST, attributes: ['*'] },
      { resource: Entity.SETTING, action: Action.READ, attributes: ['*'] },
      { resource: Entity.CONNECTIONS, action: Action.LIST, attributes: ['*'] },
      { resource: Entity.CONNECTION, action: [Action.CREATE], attributes: ['*'] },
      {
        resource: Entity.CONNECTION, action: [Action.READ, Action.DELETE], attributes: ['*'],
        condition: { Fn: 'EQUALS', args: { 'user': '$.owner' } }
      },
    ]
  },
  demo: {
    grants: [
      { resource: Entity.USER, action: Action.READ, attributes: ['*'] },
      { resource: Entity.ASSETS, action: Action.LIST, attributes: ['*'] },
      { resource: Entity.ASSET, action: Action.READ, attributes: ['*'] },
      { resource: Entity.COMPANIES, action: Action.LIST, attributes: ['*'] },
      { resource: Entity.COMPANY, action: Action.READ, attributes: ['*'] },
      { resource: Entity.SITES, action: Action.LIST, attributes: ['*'] },
      { resource: Entity.SITE, action: Action.READ, attributes: ['*'] },
      { resource: Entity.SITE_AREAS, action: Action.LIST, attributes: ['*'] },
      { resource: Entity.SITE_AREA, action: Action.READ, attributes: ['*'] },
      { resource: Entity.CHARGING_STATIONS, action: Action.LIST, attributes: ['*'] },
      { resource: Entity.CHARGING_STATION, action: Action.READ, attributes: ['*'] },
      { resource: Entity.TRANSACTIONS, action: Action.LIST, attributes: ['*'] },
      {
        resource: Entity.TRANSACTION, action: Action.READ, attributes: ['*'],
        condition: {
          Fn: 'OR',
          args: [
            {
              Fn: 'EQUALS',
              args: { 'site': null }
            },
            {
              Fn: 'LIST_CONTAINS',
              args: {
                'sites': '$.site'
              }
            }
          ]
        }
      },
      { resource: Entity.SETTINGS, action: Action.LIST, attributes: ['*'] },
      {
        resource: Entity.SETTING, action: Action.READ, attributes: ['*'],
        condition: { Fn: 'EQUALS', args: { 'identifier': TenantComponents.ANALYTICS } }
      },
    ]
  },
  siteAdmin: {
    '$extend': {
      'basic': {}
    },
    grants: [
      { resource: Entity.USERS, action: Action.LIST, attributes: ['*'] },
      { resource: Entity.USER, action: [Action.READ], attributes: ['*'] },
      {
        resource: Entity.SITE, action: [Action.UPDATE], attributes: ['*'],
        condition: { Fn: 'LIST_CONTAINS', args: { 'sitesAdmin': '$.site' } }
      },
      {
        resource: Entity.SITE_AREA, action: [Action.CREATE, Action.UPDATE, Action.DELETE], attributes: ['*'],
        condition: { Fn: 'LIST_CONTAINS', args: { 'sites': '$.site' } }
      },
      {
        resource: Entity.CHARGING_STATION,
        action: [Action.UPDATE, Action.DELETE,
          Action.RESET, Action.CLEAR_CACHE, Action.GET_CONFIGURATION, Action.CHANGE_CONFIGURATION,
          Action.SET_CHARGING_PROFILE, Action.GET_COMPOSITE_SCHEDULE, Action.CLEAR_CHARGING_PROFILE,
          Action.GET_DIAGNOSTICS, Action.UPDATE_FIRMWARE, Action.REMOTE_STOP_TRANSACTION, Action.EXPORT_PARAMS,
          Action.CHANGE_AVAILABILITY],
        attributes: ['*'],
        condition: { Fn: 'LIST_CONTAINS', args: { 'sitesAdmin': '$.site' } }
      },
      {
        resource: Entity.TRANSACTION, action: [Action.READ], attributes: ['*'],
        condition: { Fn: 'LIST_CONTAINS', args: { 'sitesAdmin': '$.site' } }
      },
      {
        resource: Entity.REPORT, action: [Action.READ], attributes: ['*']
      },
      { resource: Entity.LOGGINGS, action: Action.LIST, attributes: ['*'] },
      { resource: Entity.LOGGING, action: Action.READ, attributes: ['*'], args: { 'sites': '$.site' } },
      { resource: Entity.TOKENS, action: Action.LIST, attributes: ['*'] },
      {
        resource: Entity.TOKEN,
        action: [Action.CREATE, Action.READ],
        attributes: ['*'],
        args: { 'sites': '$.site' }
      },
    ]
  },
  siteOwner: {
    '$extend': {
      'basic': {}
    },
    grants: [
      { resource: Entity.USERS, action: Action.LIST, attributes: ['*'] },
      { resource: Entity.USER, action: [Action.READ], attributes: ['*'] },
      {
        resource: Entity.SITE, action: [Action.UPDATE], attributes: ['*'],
        condition: { Fn: 'LIST_CONTAINS', args: { 'sitesOwner': '$.site' } }
      },
      {
        resource: Entity.TRANSACTION, action: [Action.READ, Action.REFUND_TRANSACTION], attributes: ['*'],
        condition: { Fn: 'LIST_CONTAINS', args: { 'sitesOwner': '$.site' } }
      },
      {
        resource: Entity.REPORT, action: [Action.READ], attributes: ['*']
      },
    ]
  },
};

const MODULE_NAME = 'AuthorizationsDefinition';

export default class AuthorizationsDefinition {

  private static _instance: AuthorizationsDefinition;
  private accessControl: AccessControl;

  private constructor() {
    try {
      this.accessControl = new AccessControl(AUTHORIZATION_DEFINITION);
    } catch (error) {
      throw new BackendError({
        source: Constants.CENTRAL_SERVER,
        module: MODULE_NAME,
        method: 'getScopes',
        message: 'Unable to load authorization grants',
        detailedMessages: { error: error.message, stack: error.stack }
      });
    }
  }

  public static getInstance(): AuthorizationsDefinition {
    if (!AuthorizationsDefinition._instance) {
      AuthorizationsDefinition._instance = new AuthorizationsDefinition();
    }
    return AuthorizationsDefinition._instance;
  }

  public getScopes(groups: ReadonlyArray<string>): ReadonlyArray<string> {
    const scopes = [];
    try {
      this.accessControl.allowedResources({ role: groups }).forEach(
        (resource: string): void => {
          this.accessControl.allowedActions({ role: groups, resource: resource }).forEach(
            (action: string): number => scopes.push(`${resource}:${action}`)
          );
        }
      );
    } catch (error) {
      throw new BackendError({
        source: Constants.CENTRAL_SERVER,
        module: MODULE_NAME,
        method: 'getScopes',
        message: 'Unable to load available scopes',
        detailedMessages: { error: error.message, stack: error.stack }
      });
    }
    return scopes;
  }

  public can(role: ReadonlyArray<string>, resource: string, action: string, context?): boolean {
    try {
      const permission = this.accessControl.can(role).execute(action).with(context).on(resource);
      return permission.granted;
    } catch (error) {
      throw new BackendError({
        source: Constants.CENTRAL_SERVER,
        module: MODULE_NAME,
        method: 'can',
        message: 'Unable to check authorization',
        detailedMessages: { error: error.message, stack: error.stack }
      });
    }
  }
}<|MERGE_RESOLUTION|>--- conflicted
+++ resolved
@@ -62,13 +62,8 @@
         action: [Action.CHECK_CONNECTION, Action.SYNCHRONIZE_USER, Action.SYNCHRONIZE_USERS]
       },
       { resource: Entity.TAXES, action: [Action.LIST], attributes: ['*'] },
-<<<<<<< HEAD
       { resource: Entity.INVOICES, action: [Action.LIST, Action.SYNCHRONIZE_INVOICES, Action.DOWNLOAD], attributes: ['*'] },
-      { resource: Entity.ASSET, action: [Action.CREATE, Action.READ, Action.UPDATE, Action.DELETE], attributes: ['*'] },
-=======
-      { resource: Entity.INVOICES, action: [Action.LIST, Action.SYNCHRONIZE_INVOICES], attributes: ['*'] },
       { resource: Entity.ASSET, action: [Action.CREATE, Action.READ, Action.UPDATE, Action.DELETE, Action.CHECK_CONNECTION], attributes: ['*'] },
->>>>>>> c5d1034a
       { resource: Entity.ASSETS, action: Action.LIST, attributes: ['*'] },
       { resource: Entity.SETTINGS, action: Action.LIST, attributes: ['*'] },
       { resource: Entity.SETTING, action: [Action.CREATE, Action.READ, Action.UPDATE, Action.DELETE], attributes: ['*'] },
