import Constants from '../../utils/Constants';
import Logging from '../../utils/Logging';
import MigrationTask from '../MigrationTask';
import { ServerAction } from '../../types/Server';
import Tenant from '../../types/Tenant';
import TenantStorage from '../../storage/mongodb/TenantStorage';
import global from '../../types/GlobalType';

const MODULE_NAME = 'RenameTagPropertiesTask';

export default class RenameChargingStationPropertiesTask extends MigrationTask {
  async migrate(): Promise<void> {
    const tenants = await TenantStorage.getTenants({}, Constants.DB_PARAMS_MAX_LIMIT);
    for (const tenant of tenants.result) {
      await this.migrateTenant(tenant);
    }
  }

  async migrateTenant(tenant: Tenant): Promise<void> {
    // Add the status property to the refunded transactions
    const result = await global.database.getCollection<any>(tenant.id, 'chargingstations').updateMany(
      {},
      { $rename: { 'private': 'public' } }
    );
    // Log in the default tenant
    if (result.modifiedCount > 0) {
      Logging.logDebug({
        tenantID: Constants.DEFAULT_TENANT,
        action: ServerAction.MIGRATION,
        module: MODULE_NAME, method: 'migrateTenant',
        message: `${result.modifiedCount} Charging Stations' properties have been updated in Tenant '${tenant.name}' ('${tenant.subdomain}')`
      });
    }
  }

  getVersion(): string {
<<<<<<< HEAD
    return '1.0';
=======
    return '1.2';
>>>>>>> 5e809177
  }

  getName(): string {
    return 'RenameChargingStationPropertiesTask';
  }
}<|MERGE_RESOLUTION|>--- conflicted
+++ resolved
@@ -34,11 +34,7 @@
   }
 
   getVersion(): string {
-<<<<<<< HEAD
-    return '1.0';
-=======
     return '1.2';
->>>>>>> 5e809177
   }
 
   getName(): string {
