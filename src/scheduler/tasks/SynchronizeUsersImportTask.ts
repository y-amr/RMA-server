import User, { UserRole, UserStatus } from '../../types/User';

import Constants from '../../utils/Constants';
<<<<<<< HEAD
import { ImportStatus } from '../../types/GlobalType';
=======
import DbParams from '../../types/database/DbParams';
import { HTTPError } from '../../types/HTTPError';
>>>>>>> f7023cbf
import { LockEntity } from '../../types/Locking';
import LockingManager from '../../locking/LockingManager';
import Logging from '../../utils/Logging';
import SchedulerTask from '../SchedulerTask';
import { ServerAction } from '../../types/Server';
import { TaskConfig } from '../../types/TaskConfig';
import Tenant from '../../types/Tenant';
import UserStorage from '../../storage/mongodb/UserStorage';
<<<<<<< HEAD
import UserValidator from '../../server/rest/v1/validator/UserValidation';
=======
>>>>>>> f7023cbf

const MODULE_NAME = 'SynchronizeUsersImportTask';

export default class SynchronizeUsersImportTask extends SchedulerTask {
  async processTenant(tenant: Tenant, config: TaskConfig): Promise<void> {
    const synchronizeUsersImport = LockingManager.createExclusiveLock(tenant.id, LockEntity.USER, 'synchronize-users-import');
    if (await LockingManager.acquire(synchronizeUsersImport)) {
      try {
<<<<<<< HEAD
        const importedUsers = await UserStorage.getImportedUsers(tenant.id, { statuses: [ImportStatus.UNKNOWN] }, Constants.DB_PARAMS_MAX_LIMIT);
        if (importedUsers.count !== 0) {
          for (const importedUser of importedUsers.result) {
            const foundUser = await UserStorage.getUserByEmail(tenant.id, importedUser.email);
            if (foundUser) {
              importedUser.status = ImportStatus.ERROR;
              importedUser.error = 'Email already exists';
=======
        const dbParams: DbParams = { limit: Constants.EXPORT_PAGE_SIZE, skip: 0, onlyRecordCount: true };
        let importedUsers = await UserStorage.getImportedUsers(tenant.id, { withNoError: true }, dbParams);
        let count = importedUsers.count;
        delete dbParams.onlyRecordCount;
        let skip = 0;
        // Limit the number of records
        if (count > Constants.EXPORT_RECORD_MAX_COUNT) {
          count = Constants.EXPORT_RECORD_MAX_COUNT;
        }
        do {
          importedUsers = await UserStorage.getImportedUsers(tenant.id, { withNoError: true }, dbParams);
          for (const importedUser of importedUsers.result) {
            const foundUser = await UserStorage.getUserByEmail(tenant.id, importedUser.email);
            if (foundUser) {
              importedUser.errorCode = HTTPError.USER_EMAIL_ALREADY_EXIST_ERROR;
              importedUser.errorDescription = 'Email already exists';
>>>>>>> f7023cbf
              await UserStorage.saveImportedUser(tenant.id, importedUser);
            } else {
              const user: Partial<User> = {
                firstName: importedUser.firstName,
                name: importedUser.name,
                email: importedUser.email,
                locale: null, // Defaults to the browser locale
                issuer: true,
                deleted: false,
                role: UserRole.BASIC,
                status: UserStatus.ACTIVE,
                createdBy: { id: importedUser.importedBy },
                createdOn: new Date(),
                notificationsActive: true
              };
              try {
                user.id = await UserStorage.saveUser(tenant.id, user);
                // Role need to be set separately
                await UserStorage.saveUserRole(tenant.id, user.id, UserRole.BASIC);
                // Status need to be set separately
                await UserStorage.saveUserStatus(tenant.id, user.id, UserStatus.ACTIVE);
<<<<<<< HEAD
                importedUser.status = ImportStatus.IMPORTED;
                await UserStorage.saveImportedUser(tenant.id, importedUser);
=======
                await UserStorage.deleteImportedUser(tenant.id, importedUser.id);
>>>>>>> f7023cbf
                await Logging.logDebug({
                  tenantID: tenant.id,
                  action: ServerAction.SYNCHRONIZE_USERS,
                  module: MODULE_NAME, method: 'SYNCHRONIZE_USERS',
                  message: `User with email: ${importedUser.email} have been created in Tenant ${tenant.name}`
                });
              } catch (error) {
<<<<<<< HEAD
                importedUser.status = ImportStatus.ERROR;
                importedUser.error = error.message;
=======
                importedUser.errorCode = HTTPError.GENERAL_ERROR;
                importedUser.errorDescription = error.message;
>>>>>>> f7023cbf
                await UserStorage.saveImportedUser(tenant.id, importedUser);
                // Error
                await Logging.logError({
                  tenantID: tenant.id,
                  action: ServerAction.SYNCHRONIZE_USERS,
                  module: MODULE_NAME, method: 'createUser',
                  message: `An error occurred when importing user with email: ${importedUser.email}`,
                  detailedMessages: { error }
                });
              }
            }
          }
          skip += Constants.EXPORT_PAGE_SIZE;
        } while (skip < count);
      } catch (error) {
        // Log error
        await Logging.logActionExceptionMessage(tenant.id, ServerAction.SYNCHRONIZE_USERS, error);
      } finally {
        // Release the lock
        await LockingManager.release(synchronizeUsersImport);
      }
    }
  }
}<|MERGE_RESOLUTION|>--- conflicted
+++ resolved
@@ -1,12 +1,8 @@
 import User, { UserRole, UserStatus } from '../../types/User';
 
 import Constants from '../../utils/Constants';
-<<<<<<< HEAD
-import { ImportStatus } from '../../types/GlobalType';
-=======
 import DbParams from '../../types/database/DbParams';
 import { HTTPError } from '../../types/HTTPError';
->>>>>>> f7023cbf
 import { LockEntity } from '../../types/Locking';
 import LockingManager from '../../locking/LockingManager';
 import Logging from '../../utils/Logging';
@@ -15,10 +11,6 @@
 import { TaskConfig } from '../../types/TaskConfig';
 import Tenant from '../../types/Tenant';
 import UserStorage from '../../storage/mongodb/UserStorage';
-<<<<<<< HEAD
-import UserValidator from '../../server/rest/v1/validator/UserValidation';
-=======
->>>>>>> f7023cbf
 
 const MODULE_NAME = 'SynchronizeUsersImportTask';
 
@@ -27,15 +19,6 @@
     const synchronizeUsersImport = LockingManager.createExclusiveLock(tenant.id, LockEntity.USER, 'synchronize-users-import');
     if (await LockingManager.acquire(synchronizeUsersImport)) {
       try {
-<<<<<<< HEAD
-        const importedUsers = await UserStorage.getImportedUsers(tenant.id, { statuses: [ImportStatus.UNKNOWN] }, Constants.DB_PARAMS_MAX_LIMIT);
-        if (importedUsers.count !== 0) {
-          for (const importedUser of importedUsers.result) {
-            const foundUser = await UserStorage.getUserByEmail(tenant.id, importedUser.email);
-            if (foundUser) {
-              importedUser.status = ImportStatus.ERROR;
-              importedUser.error = 'Email already exists';
-=======
         const dbParams: DbParams = { limit: Constants.EXPORT_PAGE_SIZE, skip: 0, onlyRecordCount: true };
         let importedUsers = await UserStorage.getImportedUsers(tenant.id, { withNoError: true }, dbParams);
         let count = importedUsers.count;
@@ -52,7 +35,6 @@
             if (foundUser) {
               importedUser.errorCode = HTTPError.USER_EMAIL_ALREADY_EXIST_ERROR;
               importedUser.errorDescription = 'Email already exists';
->>>>>>> f7023cbf
               await UserStorage.saveImportedUser(tenant.id, importedUser);
             } else {
               const user: Partial<User> = {
@@ -74,12 +56,7 @@
                 await UserStorage.saveUserRole(tenant.id, user.id, UserRole.BASIC);
                 // Status need to be set separately
                 await UserStorage.saveUserStatus(tenant.id, user.id, UserStatus.ACTIVE);
-<<<<<<< HEAD
-                importedUser.status = ImportStatus.IMPORTED;
-                await UserStorage.saveImportedUser(tenant.id, importedUser);
-=======
                 await UserStorage.deleteImportedUser(tenant.id, importedUser.id);
->>>>>>> f7023cbf
                 await Logging.logDebug({
                   tenantID: tenant.id,
                   action: ServerAction.SYNCHRONIZE_USERS,
@@ -87,13 +64,8 @@
                   message: `User with email: ${importedUser.email} have been created in Tenant ${tenant.name}`
                 });
               } catch (error) {
-<<<<<<< HEAD
-                importedUser.status = ImportStatus.ERROR;
-                importedUser.error = error.message;
-=======
                 importedUser.errorCode = HTTPError.GENERAL_ERROR;
                 importedUser.errorDescription = error.message;
->>>>>>> f7023cbf
                 await UserStorage.saveImportedUser(tenant.id, importedUser);
                 // Error
                 await Logging.logError({
