import axios, { AxiosResponse } from 'axios';
import axiosRetry from 'axios-retry';
import _ from 'lodash';
import moment from 'moment';
import BackendError from '../../exception/BackendError';
import NotificationHandler from '../../notification/NotificationHandler';
import OCPIMapping from '../../server/ocpi/ocpi-services-impl/ocpi-2.1.1/OCPIMapping';
import OCPITokensService from '../../server/ocpi/ocpi-services-impl/ocpi-2.1.1/OCPITokensService';
import OCPIUtils from '../../server/ocpi/OCPIUtils';
import OCPIEndpointStorage from '../../storage/mongodb/OCPIEndpointStorage';
import OCPPStorage from '../../storage/mongodb/OCPPStorage';
import SiteAreaStorage from '../../storage/mongodb/SiteAreaStorage';
import SiteStorage from '../../storage/mongodb/SiteStorage';
import TenantStorage from '../../storage/mongodb/TenantStorage';
import TransactionStorage from '../../storage/mongodb/TransactionStorage';
import ChargingStation, { Connector } from '../../types/ChargingStation';
import { OCPIAllowed, OCPIAuthorizationInfo } from '../../types/ocpi/OCPIAuthorizationInfo';
import { OCPICdr } from '../../types/ocpi/OCPICdr';
import OCPIEndpoint from '../../types/ocpi/OCPIEndpoint';
import { OCPIEvseStatus } from '../../types/ocpi/OCPIEvse';
import { OCPIJobResult } from '../../types/ocpi/OCPIJobResult';
import { OCPILocation, OCPILocationReference } from '../../types/ocpi/OCPILocation';
import { OCPIRole } from '../../types/ocpi/OCPIRole';
import { OCPIAuthMethod, OCPISession, OCPISessionStatus } from '../../types/ocpi/OCPISession';
import { OCPIToken } from '../../types/ocpi/OCPIToken';
import { ServerAction } from '../../types/Server';
import { OcpiSetting } from '../../types/Setting';
import Site from '../../types/Site';
import Tenant from '../../types/Tenant';
import Transaction from '../../types/Transaction';
import Constants from '../../utils/Constants';
import Logging from '../../utils/Logging';
import Utils from '../../utils/Utils';
<<<<<<< HEAD
import OCPIClient from './OCPIClient';

=======
import _ from 'lodash';
import moment from 'moment';
>>>>>>> a004b723

const MODULE_NAME = 'CpoOCPIClient';

export default class CpoOCPIClient extends OCPIClient {
  constructor(tenant: Tenant, settings: OcpiSetting, ocpiEndpoint: OCPIEndpoint) {
    super(tenant, settings, ocpiEndpoint, OCPIRole.CPO);
    if (ocpiEndpoint.role !== OCPIRole.CPO) {
      throw new BackendError({
        message: `CpoOcpiClient requires Ocpi Endpoint with role ${OCPIRole.CPO}`,
        module: MODULE_NAME, method: 'constructor',
      });
    }
  }

  /**
   * Pull Tokens
   */
  async pullTokens(partial = true): Promise<OCPIJobResult> {
    // Result
    const sendResult = {
      success: 0,
      failure: 0,
      total: 0,
      logs: []
    };
    // Get tokens endpoint url
    let tokensUrl = this.getEndpointUrl('tokens', ServerAction.OCPI_PULL_TOKENS);
    if (partial) {
      const momentFrom = moment().utc().subtract(1, 'days').startOf('day');
      tokensUrl = `${tokensUrl}?date_from=${momentFrom.format()}&limit=100`;
    } else {
      tokensUrl = `${tokensUrl}?limit=100`;
    }
    let nextResult = true;
    while (nextResult) {
      // Log
      Logging.logDebug({
        tenantID: this.tenant.id,
        action: ServerAction.OCPI_PULL_TOKENS,
        message: `Pull Tokens at ${tokensUrl}`,
        module: MODULE_NAME, method: 'pullTokens'
      });
      // Call IOP
      const response = await this.axiosInstance.get(tokensUrl,
        {
          headers: {
            Authorization: `Token ${this.ocpiEndpoint.token}`
          },
          timeout: 10000
        });
      // Check response
      if (response.status !== 200 || !response.data) {
        throw new BackendError({
          action: ServerAction.OCPI_PULL_TOKENS,
          message: `Invalid response code ${response.status} from Pull tokens`,
          module: MODULE_NAME, method: 'pullTokens',
        });
      }
      if (!response.data.data) {
        throw new BackendError({
          action: ServerAction.OCPI_PULL_TOKENS,
          message: 'Invalid response from Pull tokens',
          module: MODULE_NAME, method: 'pullTokens',
          detailedMessages: { data: response.data }
        });
      }
      Logging.logDebug({
        tenantID: this.tenant.id,
        action: ServerAction.OCPI_PULL_TOKENS,
        message: `${response.data.data.length.toString()} Tokens retrieved from ${tokensUrl}`,
        module: MODULE_NAME, method: 'pullTokens'
      });
      for (const token of response.data.data) {
        try {
          await OCPITokensService.updateToken(this.tenant.id, this.ocpiEndpoint, token);
          sendResult.success++;
          sendResult.logs.push(
            `Token ${token.uid} successfully updated`
          );
        } catch (error) {
          sendResult.failure++;
          sendResult.logs.push(
            `Failure updating token:${token.uid}:${error.message}`
          );
        }
      }
      const nextUrl = OCPIUtils.getNextUrl(response.headers.link);
      if (nextUrl && nextUrl.length > 0 && nextUrl !== tokensUrl) {
        tokensUrl = nextUrl;
      } else {
        nextResult = false;
      }
    }
    return sendResult;
  }

  async authorizeToken(token: OCPIToken, chargingStation: ChargingStation): Promise<string> {
    if (chargingStation.remoteAuthorizations && chargingStation.remoteAuthorizations.length > 0) {
      for (const remoteAuthorization of chargingStation.remoteAuthorizations) {
        if (remoteAuthorization.tagId === token.uid && OCPIUtils.isAuthorizationValid(remoteAuthorization.timestamp)) {
          Logging.logDebug({
            tenantID: this.tenant.id,
            action: ServerAction.OCPI_AUTHORIZE_TOKEN,
            message: `Valid Remote Authorization found for tag ${token.uid}`,
            module: MODULE_NAME, method: 'authorizeToken',
            detailedMessages: { response: remoteAuthorization }
          });
          return remoteAuthorization.id;
        }
      }
    }
    // Get tokens endpoint url
    const tokensUrl = `${this.getEndpointUrl('tokens', ServerAction.OCPI_AUTHORIZE_TOKEN)}/${token.uid}/authorize`;
    let siteID;
    if (!chargingStation.siteArea || !chargingStation.siteArea.siteID) {
      const siteArea = await SiteAreaStorage.getSiteArea(this.tenant.id, chargingStation.siteAreaID);
      siteID = siteArea ? siteArea.siteID : null;
    } else {
      siteID = chargingStation.siteArea.siteID;
    }
    // Build payload
    const payload: OCPILocationReference =
    {
      'location_id': siteID,
      'evse_uids': [OCPIUtils.buildEvseUID(chargingStation)]
    };
    // Log
    Logging.logDebug({
      tenantID: this.tenant.id,
      action: ServerAction.OCPI_AUTHORIZE_TOKEN,
      message: `Post authorize at ${tokensUrl}`,
      module: MODULE_NAME, method: 'authorizeToken',
      detailedMessages: { payload }
    });
    // Call IOP
    const response = await this.axiosInstance.post(tokensUrl, payload,
      {
        headers: {
          Authorization: `Token ${this.ocpiEndpoint.token}`,
          'Content-Type': 'application/json'
        },
        timeout: 10000
      });
    if (response.status !== 200 || !response.data) {
      throw new BackendError({
        action: ServerAction.OCPI_AUTHORIZE_TOKEN,
        message: `Post authorize failed with status ${response.status}`,
        module: MODULE_NAME, method: 'authorizeToken',
        detailedMessages: { payload: response.data }
      });
    }
    if (!response.data.data) {
      throw new BackendError({
        action: ServerAction.OCPI_AUTHORIZE_TOKEN,
        message: 'Invalid response from Post Authorize',
        module: MODULE_NAME, method: 'authorizeToken',
        detailedMessages: { data: response.data }
      });
    }
    Logging.logDebug({
      tenantID: this.tenant.id,
      action: ServerAction.OCPI_AUTHORIZE_TOKEN,
      message: `Authorization response retrieved from ${tokensUrl}`,
      module: MODULE_NAME, method: 'authorizeToken',
      detailedMessages: { response: response.data }
    });
    const authorizationInfo = response.data.data as OCPIAuthorizationInfo;
    if (authorizationInfo.allowed !== OCPIAllowed.ALLOWED) {
      throw new BackendError({
        action: ServerAction.OCPI_AUTHORIZE_TOKEN,
        message: 'Authorization rejected',
        module: MODULE_NAME, method: 'authorizeToken',
        detailedMessages: { authorizationInfo }
      });
    }
    if (!authorizationInfo.authorization_id) {
      throw new BackendError({
        action: ServerAction.OCPI_AUTHORIZE_TOKEN,
        message: 'Authorization allowed without \'authorization_id\'',
        module: MODULE_NAME, method: 'authorizeToken',
        detailedMessages: { authorizationInfo }
      });
    }
    return authorizationInfo.authorization_id;
  }

  async startSession(ocpiToken: OCPIToken, chargingStation: ChargingStation, transaction: Transaction, authorizationId: string): Promise<void> {
    // Get tokens endpoint url
    const sessionsUrl = `${this.getEndpointUrl('sessions', ServerAction.OCPI_PUSH_SESSIONS)}/${this.getLocalCountryCode(ServerAction.OCPI_PUSH_SESSIONS)}/${this.getLocalPartyID(ServerAction.OCPI_PUSH_SESSIONS)}/${authorizationId}`;
    let siteID;
    if (!chargingStation.siteArea || !chargingStation.siteArea.siteID) {
      const siteArea = await SiteAreaStorage.getSiteArea(this.tenant.id, chargingStation.siteAreaID);
      siteID = siteArea ? siteArea.siteID : null;
    } else {
      siteID = chargingStation.siteArea.siteID;
    }
    const site: Site = await SiteStorage.getSite(this.tenant.id, siteID);
    const ocpiLocation: OCPILocation = OCPIMapping.convertChargingStationToOCPILocation(
      site, chargingStation, transaction.connectorId, this.getLocalCountryCode(ServerAction.OCPI_PUSH_SESSIONS), this.getLocalPartyID(ServerAction.OCPI_PUSH_SESSIONS));
    // Build payload
    const ocpiSession: OCPISession =
    {
      'id': authorizationId,
      'start_datetime': transaction.timestamp,
      'kwh': 0,
      'total_cost': transaction.currentCumulatedPrice,
      'auth_method': OCPIAuthMethod.AUTH_REQUEST,
      'auth_id': ocpiToken.auth_id,
      'location': ocpiLocation,
      'currency': transaction.priceUnit,
      'status': OCPISessionStatus.PENDING,
      'authorization_id': authorizationId,
      'last_updated': transaction.timestamp
    };
    // Log
    Logging.logDebug({
      tenantID: this.tenant.id,
      action: ServerAction.OCPI_PUSH_SESSIONS,
      message: `Start session at ${sessionsUrl}`,
      module: MODULE_NAME, method: 'startSession',
      detailedMessages: { payload: ocpiSession }
    });
    // Call IOP
<<<<<<< HEAD
    let response: AxiosResponse;
    try {
      response = await axios.put(sessionsUrl, ocpiSession,
        {
          headers: {
            'Authorization': `Token ${this.ocpiEndpoint.token}`,
            'Content-Type': 'application/json'
          },
          timeout: 10000
        }
      );
    } catch (error) {
      // Handle errors
      Utils.handleAxiosError(error, sessionsUrl, ServerAction.OCPI_PUSH_SESSIONS, MODULE_NAME, 'startSession');
=======
    const response = await this.axiosInstance.put(sessionsUrl, ocpiSession,
      {
        headers: {
          'Authorization': `Token ${this.ocpiEndpoint.token}`,
          'Content-Type': 'application/json'
        },
        timeout: 10000
      });
    if (response.status !== 200 || !response.data) {
      throw new BackendError({
        action: ServerAction.OCPI_PUSH_SESSIONS,
        message: `Start session failed with status ${response.status}`,
        module: MODULE_NAME, method: 'startSession',
        detailedMessages: { payload: response.data }
      });
>>>>>>> a004b723
    }
    transaction.ocpiData = {
      session: ocpiSession
    };
    Logging.logDebug({
      tenantID: this.tenant.id,
      action: ServerAction.OCPI_PUSH_SESSIONS,
      message: `Start session response received from ${sessionsUrl}`,
      module: MODULE_NAME, method: 'startSession',
      detailedMessages: { response: response.data }
    });
  }

  async updateSession(transaction: Transaction): Promise<void> {
    if (!transaction.ocpiData || !transaction.ocpiData.session) {
      throw new BackendError({
        source: transaction.chargeBoxID,
        action: ServerAction.OCPI_PUSH_SESSIONS,
        message: 'OCPI Session not started',
        module: MODULE_NAME, method: 'updateSession',
      });
    }
    // Get tokens endpoint url
    const sessionsUrl = `${this.getEndpointUrl('sessions', ServerAction.OCPI_PUSH_SESSIONS)}/${this.getLocalCountryCode(ServerAction.OCPI_PUSH_SESSIONS)}/${this.getLocalPartyID(ServerAction.OCPI_PUSH_SESSIONS)}/${transaction.ocpiData.session.id}`;
    transaction.ocpiData.session.kwh = transaction.currentTotalConsumptionWh / 1000;
    transaction.ocpiData.session.last_updated = transaction.currentTimestamp;
    transaction.ocpiData.session.total_cost = transaction.currentCumulatedPrice;
    transaction.ocpiData.session.currency = transaction.priceUnit;
    transaction.ocpiData.session.status = OCPISessionStatus.ACTIVE;
    transaction.ocpiData.session.charging_periods = await OCPIMapping.buildChargingPeriods(this.tenant.id, transaction);

    const patchBody: Partial<OCPISession> = {
      kwh: transaction.ocpiData.session.kwh,
      last_updated: transaction.ocpiData.session.last_updated,
      total_cost: transaction.ocpiData.session.total_cost,
      currency: transaction.ocpiData.session.currency,
      status: transaction.ocpiData.session.status,
      charging_periods: transaction.ocpiData.session.charging_periods
    };
    // Log
    Logging.logDebug({
      tenantID: this.tenant.id,
      action: ServerAction.OCPI_PUSH_SESSIONS,
      message: `Patch session at ${sessionsUrl}`,
      module: MODULE_NAME, method: 'updateSession',
      detailedMessages: { payload: patchBody }
    });
    // Call IOP
    const response = await this.axiosInstance.patch(sessionsUrl, patchBody,
      {
        headers: {
          'Authorization': `Token ${this.ocpiEndpoint.token}`,
          'Content-Type': 'application/json'
        },
        timeout: 10000
      });
    if (response.status !== 200 || !response.data) {
      throw new BackendError({
        action: ServerAction.OCPI_PUSH_SESSIONS,
        message: `Patch Session failed with status ${response.status}`,
        module: MODULE_NAME, method: 'updateSession',
        detailedMessages: { payload: response.data }
      });
    }
    Logging.logDebug({
      tenantID: this.tenant.id,
      action: ServerAction.OCPI_PUSH_SESSIONS,
      message: `Patch session response received from ${sessionsUrl}`,
      module: MODULE_NAME, method: 'updateSession',
      detailedMessages: { response: response.data }
    });
  }

  async stopSession(transaction: Transaction): Promise<void> {
    if (!transaction.ocpiData || !transaction.ocpiData.session) {
      throw new BackendError({
        source: transaction.chargeBoxID,
        action: ServerAction.OCPI_PUSH_SESSIONS,
        message: 'OCPI Session not started',
        module: MODULE_NAME, method: 'stopSession',
      });
    }
    if (!transaction.stop) {
      throw new BackendError({
        source: transaction.chargeBoxID,
        action: ServerAction.OCPI_PUSH_SESSIONS,
        message: 'Transaction not stopped',
        module: MODULE_NAME, method: 'stopSession',
      });
    }
    // Get tokens endpoint url
    const tokensUrl = `${this.getEndpointUrl('sessions', ServerAction.OCPI_PUSH_SESSIONS)}/${this.getLocalCountryCode(ServerAction.OCPI_PUSH_SESSIONS)}/${this.getLocalPartyID(ServerAction.OCPI_PUSH_SESSIONS)}/${transaction.ocpiData.session.id}`;
    transaction.ocpiData.session.kwh = transaction.stop.totalConsumptionWh / 1000;
    transaction.ocpiData.session.total_cost = transaction.stop.roundedPrice;
    transaction.ocpiData.session.end_datetime = transaction.stop.timestamp;
    transaction.ocpiData.session.last_updated = transaction.stop.timestamp;
    transaction.ocpiData.session.status = OCPISessionStatus.COMPLETED;
    transaction.ocpiData.session.charging_periods = await OCPIMapping.buildChargingPeriods(this.tenant.id, transaction);
    // Log
    Logging.logDebug({
      tenantID: this.tenant.id,
      action: ServerAction.OCPI_PUSH_SESSIONS,
      message: `Stop session at ${tokensUrl}`,
      module: MODULE_NAME, method: 'stopSession',
      detailedMessages: { payload: transaction.ocpiData.session }
    });
    // Call IOP
    const response = await this.axiosInstance.put(tokensUrl, transaction.ocpiData.session,
      {
        headers: {
          'Authorization': `Token ${this.ocpiEndpoint.token}`,
          'Content-Type': 'application/json'
        },
        timeout: 10000
      });
    if (response.status !== 200 || !response.data) {
      throw new BackendError({
        action: ServerAction.OCPI_PUSH_SESSIONS,
        message: `Stop Session failed with status ${response.status}`,
        module: MODULE_NAME, method: 'stopSession',
        detailedMessages: { payload: response.data }
      });
    }
    Logging.logDebug({
      tenantID: this.tenant.id,
      action: ServerAction.OCPI_PUSH_SESSIONS,
      message: `Push session response retrieved from ${tokensUrl}`,
      module: MODULE_NAME, method: 'stopSession',
      detailedMessages: { response: response.data }
    });
  }

  async postCdr(transaction: Transaction): Promise<void> {
    if (!transaction.ocpiData || !transaction.ocpiData.session) {
      throw new BackendError({
        source: transaction.chargeBoxID,
        action: ServerAction.OCPI_PUSH_CDRS,
        message: 'Session not started',
        module: MODULE_NAME, method: 'postCdr',
      });
    }
    if (!transaction.stop) {
      throw new BackendError({
        source: transaction.chargeBoxID,
        action: ServerAction.OCPI_PUSH_CDRS,
        message: 'Transaction not stopped',
        module: MODULE_NAME, method: 'postCdr',
      });
    }
    // Get tokens endpoint url
    const cdrsUrl = this.getEndpointUrl('cdrs', ServerAction.OCPI_PUSH_CDRS);
    transaction.ocpiData.cdr = {
      id: transaction.ocpiData.session.id,
      start_date_time: transaction.timestamp,
      stop_date_time: transaction.stop.timestamp,
      total_parking_time: transaction.stop.totalInactivitySecs,
      total_time: transaction.stop.totalDurationSecs / 3600, // In hours
      total_energy: transaction.stop.totalConsumptionWh / 1000,
      total_cost: transaction.stop.roundedPrice > 0 ? transaction.stop.roundedPrice : 0,
      currency: transaction.priceUnit ? transaction.priceUnit : '',
      auth_id: transaction.ocpiData.session.auth_id,
      authorization_id: transaction.ocpiData.session.authorization_id,
      auth_method: transaction.ocpiData.session.auth_method,
      location: transaction.ocpiData.session.location,
      charging_periods: await OCPIMapping.buildChargingPeriods(this.tenant.id, transaction),
      last_updated: transaction.stop.timestamp
    };
    // Log
    Logging.logDebug({
      tenantID: this.tenant.id,
      action: ServerAction.OCPI_PUSH_CDRS,
      message: `Post cdr at ${cdrsUrl}`,
      module: MODULE_NAME, method: 'stopSession',
      detailedMessages: { payload: transaction.ocpiData.cdr }
    });
    // Call IOP
    const response = await this.axiosInstance.post(cdrsUrl, transaction.ocpiData.cdr,
      {
        headers: {
          Authorization: `Token ${this.ocpiEndpoint.token}`,
          'Content-Type': 'application/json'
        },
        timeout: 10000
      });
    if (response.status !== 200 || !response.data) {
      throw new BackendError({
        action: ServerAction.OCPI_PUSH_CDRS,
        message: `Post cdr failed with status ${response.status}`,
        module: MODULE_NAME, method: 'postCdr',
        detailedMessages: { payload: response.data }
      });
    }
    Logging.logDebug({
      tenantID: this.tenant.id,
      action: ServerAction.OCPI_PUSH_CDRS,
      message: `Push cdr response retrieved from ${cdrsUrl}`,
      module: MODULE_NAME, method: 'postCdr',
      detailedMessages: { response: response.data }
    });
  }

  async removeChargingStation(chargingStation: ChargingStation): Promise<void> {
    if (!chargingStation.siteAreaID && !chargingStation.siteArea) {
      throw new BackendError({
        source: chargingStation.id,
        action: ServerAction.OCPI_PATCH_STATUS,
        message: 'Charging Station must be associated to a site area',
        module: MODULE_NAME, method: 'removeChargingStation',
      });
    }
    if (!chargingStation.issuer) {
      throw new BackendError({
        source: chargingStation.id,
        action: ServerAction.OCPI_PATCH_STATUS,
        message: 'Only charging Station issued locally can be exposed to IOP',
        module: MODULE_NAME, method: 'removeChargingStation',
      });
    }
    let siteID;
    if (!chargingStation.siteArea || !chargingStation.siteArea.siteID) {
      const siteArea = await SiteAreaStorage.getSiteArea(this.tenant.id, chargingStation.siteAreaID);
      siteID = siteArea ? siteArea.siteID : null;
    } else {
      siteID = chargingStation.siteArea.siteID;
    }
    for (const connector of chargingStation.connectors) {
      await this.patchEVSEStatus(siteID, OCPIUtils.buildEvseUID(chargingStation, connector), OCPIEvseStatus.REMOVED);
    }
  }

  async patchChargingStationStatus(chargingStation: ChargingStation, connector: Connector): Promise<void> {
    if (!chargingStation.siteAreaID && !chargingStation.siteArea) {
      throw new BackendError({
        source: chargingStation.id,
        action: ServerAction.OCPI_PATCH_STATUS,
        message: 'Charging Station must be associated to a site area',
        module: MODULE_NAME, method: 'patchChargingStationStatus',
      });
    }
    if (!chargingStation.issuer) {
      throw new BackendError({
        source: chargingStation.id,
        action: ServerAction.OCPI_PATCH_STATUS,
        message: 'Only charging Station issued locally can be exposed to IOP',
        module: MODULE_NAME, method: 'patchChargingStationStatus',
      });
    }
    if (!chargingStation.public) {
      throw new BackendError({
        source: chargingStation.id,
        action: ServerAction.OCPI_PATCH_STATUS,
        message: 'Private charging Station cannot be exposed to IOP',
        module: MODULE_NAME, method: 'patchChargingStationStatus',
      });
    }
    let siteID;
    if (!chargingStation.siteArea || !chargingStation.siteArea.siteID) {
      const siteArea = await SiteAreaStorage.getSiteArea(this.tenant.id, chargingStation.siteAreaID);
      siteID = siteArea ? siteArea.siteID : null;
    } else {
      siteID = chargingStation.siteArea.siteID;
    }
    await this.patchEVSEStatus(siteID, OCPIUtils.buildEvseUID(chargingStation, connector), OCPIMapping.convertStatus2OCPIStatus(connector.status));
  }

  /**
   * PATCH EVSE Status
   */
  async patchEVSEStatus(locationId: string, evseUID: string, newStatus: OCPIEvseStatus): Promise<void> {
    // Check for input parameter
    if (!locationId || !evseUID || !newStatus) {
      throw new BackendError({
        action: ServerAction.OCPI_PATCH_STATUS,
        message: 'Invalid parameters',
        module: MODULE_NAME, method: 'patchEVSEStatus',
      });
    }
    // Get locations endpoint url
    const locationsUrl = this.getEndpointUrl('locations', ServerAction.OCPI_PATCH_STATUS);
    // Read configuration to retrieve
    const countryCode = this.getLocalCountryCode(ServerAction.OCPI_PATCH_STATUS);
    const partyID = this.getLocalPartyID(ServerAction.OCPI_PATCH_STATUS);
    // Build url to EVSE
    const fullUrl = locationsUrl + `/${countryCode}/${partyID}/${locationId}/${evseUID}`;
    // Build payload
    const payload = { 'status': newStatus };
    // Log
    Logging.logDebug({
      tenantID: this.tenant.id,
      action: ServerAction.OCPI_PATCH_STATUS,
      message: `Patch evse status at ${fullUrl}`,
      module: MODULE_NAME, method: 'patchEVSEStatus',
      detailedMessages: { payload }
    });
    // Call IOP
    const response = await this.axiosInstance.patch(fullUrl, payload,
      {
        headers: {
          Authorization: `Token ${this.ocpiEndpoint.token}`,
          'Content-Type': 'application/json'
        },
        timeout: 10000
      });
    // Check response
    if (!response.data) {
      throw new BackendError({
        action: ServerAction.OCPI_PATCH_STATUS,
        message: `Patch EVSE Status failed with status ${response.status}`,
        module: MODULE_NAME, method: 'patchEVSEStatus',
      });
    }
  }

  async checkCdr(transaction: Transaction): Promise<boolean> {
    if (!transaction.ocpiData || !transaction.ocpiData.cdr) {
      throw new BackendError({
        action: ServerAction.OCPI_CHECK_CDRS,
        message: `Unable to check cdr for transaction ${transaction.id}, ocpi data are missing`,
        module: MODULE_NAME, method: 'checkCdr',
      });
    }
    const cdrsUrl = this.getEndpointUrl('cdrs', ServerAction.OCPI_CHECK_CDRS);

    // Log
    Logging.logDebug({
      tenantID: this.tenant.id,
      action: ServerAction.OCPI_CHECK_CDRS,
      message: `Check cdr at ${cdrsUrl}/${transaction.ocpiData.cdr.id}`,
      module: MODULE_NAME, method: 'checkCdr'
    });

    const response = await this.axiosInstance.get(`${cdrsUrl}/${transaction.ocpiData.cdr.id}`,
      {
        headers: {
          Authorization: `Token ${this.ocpiEndpoint.token}`
        },
        timeout: 10000
      });
    if (response.status === 200 && response.data) {
      Logging.logDebug({
        tenantID: this.tenant.id,
        action: ServerAction.OCPI_CHECK_CDRS,
        message: 'Cdr checked with result',
        module: MODULE_NAME, method: 'checkCdr',
        detailedMessages: { response: response.data }
      });
      if (response.data.status_code === 3001) {
        await this.axiosInstance.post(cdrsUrl, transaction.ocpiData.cdr,
          {
            headers: {
              Authorization: `Token ${this.ocpiEndpoint.token}`,
              'Content-Type': 'application/json'
            },
            timeout: 10000
          });
        return false;
      }
      const cdr = response.data.data as OCPICdr;
      if (cdr) {
        transaction.ocpiData.cdrCheckedOn = new Date();
        await TransactionStorage.saveTransaction(this.tenant.id, transaction);
        return true;
      }
    }
    throw new BackendError({
      action: ServerAction.OCPI_CHECK_CDRS,
      message: `Invalid response from Check cdr at ${cdrsUrl}/${transaction.ocpiData.cdr.id}`,
      module: MODULE_NAME, method: 'checkCdr',
      detailedMessages: { data: response.data }
    });
  }

  async checkSession(transaction: Transaction): Promise<boolean> {
    if (!transaction.ocpiData || !transaction.ocpiData.session) {
      throw new BackendError({
        action: ServerAction.OCPI_CHECK_SESSIONS,
        message: `Unable to check session for transaction ${transaction.id}, ocpi data are missing`,
        module: MODULE_NAME, method: 'checkSession',
      });
    }
    const sessionsUrl = `${this.getEndpointUrl('sessions', ServerAction.OCPI_CHECK_SESSIONS)}/${this.getLocalCountryCode(ServerAction.OCPI_CHECK_SESSIONS)}/${this.getLocalPartyID(ServerAction.OCPI_CHECK_SESSIONS)}/${transaction.ocpiData.session.id}`;

    // Log
    Logging.logDebug({
      tenantID: this.tenant.id,
      action: ServerAction.OCPI_CHECK_SESSIONS,
      message: `Check session at ${sessionsUrl}`,
      module: MODULE_NAME, method: 'checkSession'
    });

    const response = await this.axiosInstance.get(sessionsUrl,
      {
        headers: {
          Authorization: `Token ${this.ocpiEndpoint.token}`
        },
        timeout: 10000
      });
    if (response.status === 200 && response.data) {
      Logging.logDebug({
        tenantID: this.tenant.id,
        action: ServerAction.OCPI_CHECK_SESSIONS,
        message: 'Session checked with result',
        module: MODULE_NAME, method: 'checkSession',
        detailedMessages: { response: response.data }
      });
      const session = response.data.data as OCPISession;
      if (session) {
        transaction.ocpiData.sessionCheckedOn = new Date();
        await TransactionStorage.saveTransaction(this.tenant.id, transaction);
        return true;
      }
    }
    throw new BackendError({
      action: ServerAction.OCPI_CHECK_CDRS,
      message: `Invalid response from Check session at ${sessionsUrl}`,
      module: MODULE_NAME, method: 'checkSession',
      detailedMessages: { data: response.data }
    });
  }

  async checkCdrs(): Promise<OCPIJobResult> {
    // Result
    const result: OCPIJobResult = {
      success: 0,
      failure: 0,
      total: 0,
      logs: [],
      objectIDsInFailure: [],
      objectIDsInSuccess: []
    };
    const transactions = await TransactionStorage.getTransactions(this.tenant.id, {
      issuer: true,
      ocpiCdrChecked: false
    }, Constants.DB_PARAMS_MAX_LIMIT);

    for (const transaction of transactions.result) {
      try {
        if (await this.checkCdr(transaction)) {
          result.success++;
          result.objectIDsInSuccess.push(String(transaction.id));
        } else {
          result.failure++;
          result.objectIDsInFailure.push(String(transaction.id));
        }
      } catch (error) {
        result.failure++;
        result.objectIDsInFailure.push(String(transaction.id));
        result.logs.push(
          `Failure checking cdr for transaction:${transaction.id}:${error.message}`
        );
      }
      result.total++;
    }
    return result;
  }

  async checkSessions(): Promise<OCPIJobResult> {
    // Result
    const result: OCPIJobResult = {
      success: 0,
      failure: 0,
      total: 0,
      logs: [],
      objectIDsInFailure: [],
      objectIDsInSuccess: []
    };
    const transactions = await TransactionStorage.getTransactions(this.tenant.id, {
      issuer: true,
      ocpiSessionChecked: false
    }, Constants.DB_PARAMS_MAX_LIMIT);

    for (const transaction of transactions.result) {
      if (transaction.stop && transaction.stop.timestamp) {
        try {
          if (await this.checkSession(transaction)) {
            result.success++;
            result.objectIDsInSuccess.push(String(transaction.id));
          } else {
            result.failure++;
            result.objectIDsInFailure.push(String(transaction.id));
          }
        } catch (error) {
          result.failure++;
          result.objectIDsInFailure.push(String(transaction.id));
          result.logs.push(
            `Failure checking session for transaction:${transaction.id}:${error.message}`
          );
        }
      }
      result.total++;
    }
    return result;
  }

  async checkLocation(location: OCPILocation): Promise<boolean> {
    // Get locations endpoint url
    const locationsUrl = this.getEndpointUrl('locations', ServerAction.OCPI_CHECK_LOCATIONS);
    // Read configuration to retrieve
    const countryCode = this.getLocalCountryCode(ServerAction.OCPI_CHECK_LOCATIONS);
    const partyID = this.getLocalPartyID(ServerAction.OCPI_CHECK_LOCATIONS);

    const locationUrl = locationsUrl + `/${countryCode}/${partyID}/${location.id}`;
    // Log
    Logging.logDebug({
      tenantID: this.tenant.id,
      action: ServerAction.OCPI_CHECK_LOCATIONS,
      message: `Check location at ${locationUrl}`,
      module: MODULE_NAME, method: 'checkLocation'
    });
    // Call IOP
    const response = await this.axiosInstance.get(locationUrl,
      {
        headers: {
          Authorization: `Token ${this.ocpiEndpoint.token}`
        },
        timeout: 10000
      });
    if (response.status === 200 && response.data) {
      Logging.logDebug({
        tenantID: this.tenant.id,
        action: ServerAction.OCPI_CHECK_LOCATIONS,
        message: 'Location checked with result',
        module: MODULE_NAME, method: 'checkLocation',
        detailedMessages: { response: response.data }
      });
      const checkedLocation = response.data.data as OCPILocation;
      if (checkedLocation) {
        return true;
      }
    }
    throw new BackendError({
      action: ServerAction.OCPI_CHECK_LOCATIONS,
      message: 'Invalid response from Check location',
      module: MODULE_NAME, method: 'checkLocation',
      detailedMessages: { data: response.data }
    });
  }

  async checkLocations(): Promise<OCPIJobResult> {
    // Result
    const result: OCPIJobResult = {
      success: 0,
      failure: 0,
      total: 0,
      logs: [],
      objectIDsInFailure: [],
      objectIDsInSuccess: []
    };

    // Define get option
    const options = {
      'addChargeBoxID': true,
      countryID: this.getLocalCountryCode(ServerAction.OCPI_CHECK_LOCATIONS),
      partyID: this.getLocalPartyID(ServerAction.OCPI_CHECK_LOCATIONS)
    };

    // Get all EVSEs from all locations
    const locations = await OCPIMapping.getAllLocations(this.tenant, 0, 0, options);
    // Loop through locations
    for (const location of locations.result) {
      if (location) {
        try {
          if (await this.checkLocation(location)) {
            result.success++;
            result.objectIDsInSuccess.push(String(location.id));
          } else {
            result.failure++;
            result.objectIDsInFailure.push(String(location.id));
          }
        } catch (error) {
          result.failure++;
          result.objectIDsInFailure.push(String(location.id));
          result.logs.push(
            `Failure checking location ${location.id}:${error.message}`
          );
        }
      }
      result.total++;
    }

    return result;
  }

  /**
   * Send all EVSEs
   */
  async sendEVSEStatuses(processAllEVSEs = true): Promise<OCPIJobResult> {
    // Result
    const sendResult = {
      success: 0,
      failure: 0,
      total: 0,
      logs: [],
      chargeBoxIDsInFailure: [],
      chargeBoxIDsInSuccess: []
    };
    // Define get option
    const options = {
      'addChargeBoxID': true,
      countryID: this.getLocalCountryCode(ServerAction.OCPI_PATCH_STATUS),
      partyID: this.getLocalPartyID(ServerAction.OCPI_PATCH_STATUS)
    };
    // Get timestamp before starting process - to be saved in DB at the end of the process
    const startDate = new Date();
    // Check if all EVSEs should be processed - in case of delta send - process only following EVSEs:
    //    - EVSEs (ChargingStations) in error from previous push
    //    - EVSEs (ChargingStations) with status notification from latest pushDate
    let chargeBoxIDsToProcess = [];
    if (!processAllEVSEs) {
      // Get ChargingStation in Failure from previous run
      chargeBoxIDsToProcess.push(...this.getChargeBoxIDsInFailure());
      // Get ChargingStation with new status notification
      chargeBoxIDsToProcess.push(...await this.getChargeBoxIDsWithNewStatusNotifications());
      // Remove duplicates
      chargeBoxIDsToProcess = _.uniq(chargeBoxIDsToProcess);
    }
    // Get all EVSEs from all locations
    const locations = await OCPIMapping.getAllLocations(this.tenant, 0, 0, options);
    // Loop through locations
    for (const location of locations.result) {
      if (location && location.evses) {
        // Loop through EVSE
        for (const evse of location.evses) {
          // Total amount of EVSEs
          sendResult.total++;
          // Check if EVSE should be processed
          if (!processAllEVSEs && !chargeBoxIDsToProcess.includes(evse.chargeBoxId)) {
            continue;
          }
          // Process it if not empty
          if (evse && location.id && evse.uid) {
            try {
              await this.patchEVSEStatus(location.id, evse.uid, evse.status);
              sendResult.success++;
              sendResult.chargeBoxIDsInSuccess.push(evse.chargeBoxId);
              sendResult.logs.push(
                `Updated successfully status for locationID:${location.id} - evseID:${evse.evse_id}`
              );
            } catch (error) {
              sendResult.failure++;
              sendResult.chargeBoxIDsInFailure.push(evse.chargeBoxId);
              sendResult.logs.push(
                `Failure updating status for locationID:${location.id} - evseID:${evse.evse_id}:${error.message}`
              );
            }
            if (sendResult.failure > 0) {
              // Send notification to admins
              // eslint-disable-next-line @typescript-eslint/no-floating-promises
              NotificationHandler.sendOCPIPatchChargingStationsStatusesError(
                this.tenant.id,
                {
                  'location': location.name,
                  'evseDashboardURL': Utils.buildEvseURL((await TenantStorage.getTenant(this.tenant.id)).subdomain),
                }
              );
            }
          }
        }
      }
    }
    // Log error if any
    if (sendResult.failure > 0) {
      // Log error if failure
      Logging.logError({
        tenantID: this.tenant.id,
        action: ServerAction.OCPI_PATCH_STATUS,
        message: `Patching of ${sendResult.logs.length} EVSE statuses has been done with errors (see details)`,
        detailedMessages: { logs: sendResult.logs },
        module: MODULE_NAME, method: 'sendEVSEStatuses'
      });
    } else if (sendResult.success > 0) {
      // Log info
      Logging.logInfo({
        tenantID: this.tenant.id,
        action: ServerAction.OCPI_PATCH_STATUS,
        message: `Patching of ${sendResult.logs.length} EVSE statuses has been done successfully (see details)`,
        detailedMessages: { logs: sendResult.logs },
        module: MODULE_NAME, method: 'sendEVSEStatuses'
      });
    }
    // Save result in ocpi endpoint
    this.ocpiEndpoint.lastPatchJobOn = startDate;
    // Set result
    if (sendResult) {
      this.ocpiEndpoint.lastPatchJobResult = {
        'successNbr': sendResult.success,
        'failureNbr': sendResult.failure,
        'totalNbr': sendResult.total,
        'chargeBoxIDsInFailure': _.uniq(sendResult.chargeBoxIDsInFailure),
        'chargeBoxIDsInSuccess': _.uniq(sendResult.chargeBoxIDsInSuccess)
      };
    } else {
      this.ocpiEndpoint.lastPatchJobResult = {
        'successNbr': 0,
        'failureNbr': 0,
        'totalNbr': 0,
        'chargeBoxIDsInFailure': [],
        'chargeBoxIDsInSuccess': []
      };
    }
    // Save
    await OCPIEndpointStorage.saveOcpiEndpoint(this.tenant.id, this.ocpiEndpoint);
    // Return result
    return sendResult;
  }

  // Get ChargeBoxIds with new status notifications
  async getChargeBoxIDsWithNewStatusNotifications(): Promise<string[]> {
    // Get last job
    const lastPatchJobOn = this.ocpiEndpoint.lastPatchJobOn ? this.ocpiEndpoint.lastPatchJobOn : new Date();
    // Build params
    const params = { 'dateFrom': lastPatchJobOn };
    // Get last status notifications
    const statusNotificationsResult = await OCPPStorage.getStatusNotifications(this.tenant.id, params, Constants.DB_PARAMS_MAX_LIMIT);
    // Loop through notifications
    if (statusNotificationsResult.count > 0) {
      return statusNotificationsResult.result.map((statusNotification) => statusNotification.chargeBoxID);
    }
    return [];
  }

  async triggerJobs(): Promise<{ tokens: OCPIJobResult; locations: OCPIJobResult; cdrs: OCPIJobResult; sessions: OCPIJobResult }> {
    return {
      tokens: await this.pullTokens(false),
      locations: await this.sendEVSEStatuses(),
      cdrs: await this.checkCdrs(),
      sessions: await this.checkSessions()
    };
  }

  // Get ChargeBoxIDs in failure from previous job
  private getChargeBoxIDsInFailure(): string[] {
    if (this.ocpiEndpoint.lastPatchJobResult && this.ocpiEndpoint.lastPatchJobResult.chargeBoxIDsInFailure) {
      return this.ocpiEndpoint.lastPatchJobResult.chargeBoxIDsInFailure;
    }
    return [];
  }
}<|MERGE_RESOLUTION|>--- conflicted
+++ resolved
@@ -31,13 +31,7 @@
 import Constants from '../../utils/Constants';
 import Logging from '../../utils/Logging';
 import Utils from '../../utils/Utils';
-<<<<<<< HEAD
 import OCPIClient from './OCPIClient';
-
-=======
-import _ from 'lodash';
-import moment from 'moment';
->>>>>>> a004b723
 
 const MODULE_NAME = 'CpoOCPIClient';
 
@@ -261,10 +255,9 @@
       detailedMessages: { payload: ocpiSession }
     });
     // Call IOP
-<<<<<<< HEAD
     let response: AxiosResponse;
     try {
-      response = await axios.put(sessionsUrl, ocpiSession,
+      response = await this.axiosInstance.put(sessionsUrl, ocpiSession,
         {
           headers: {
             'Authorization': `Token ${this.ocpiEndpoint.token}`,
@@ -276,23 +269,6 @@
     } catch (error) {
       // Handle errors
       Utils.handleAxiosError(error, sessionsUrl, ServerAction.OCPI_PUSH_SESSIONS, MODULE_NAME, 'startSession');
-=======
-    const response = await this.axiosInstance.put(sessionsUrl, ocpiSession,
-      {
-        headers: {
-          'Authorization': `Token ${this.ocpiEndpoint.token}`,
-          'Content-Type': 'application/json'
-        },
-        timeout: 10000
-      });
-    if (response.status !== 200 || !response.data) {
-      throw new BackendError({
-        action: ServerAction.OCPI_PUSH_SESSIONS,
-        message: `Start session failed with status ${response.status}`,
-        module: MODULE_NAME, method: 'startSession',
-        detailedMessages: { payload: response.data }
-      });
->>>>>>> a004b723
     }
     transaction.ocpiData = {
       session: ocpiSession
