--- conflicted
+++ resolved
@@ -47,11 +47,7 @@
         module: MODULE_NAME, method: 'constructor',
       });
     }
-<<<<<<< HEAD
-    axiosRetry(axios, { retryDelay: axiosRetry.exponentialDelay });
-=======
     axiosRetry(axios, { retryDelay: axiosRetry.exponentialDelay.bind(this) });
->>>>>>> 281e815d
   }
 
   async sendTokens(): Promise<OCPIJobResult> {
