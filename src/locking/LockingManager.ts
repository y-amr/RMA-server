import Lock, { LockEntity, LockType } from '../types/Locking';

import BackendError from '../exception/BackendError';
import LockingStorage from '../storage/mongodb/LockingStorage';
import Logging from '../utils/Logging';
import { ServerAction } from '../types/Server';
import Utils from '../utils/Utils';

const MODULE_NAME = 'LockingManager';

export default class LockingManager {
  public static createExclusiveLock(tenantID: string, entity: LockEntity, key: string, lockValiditySecs = 600): Lock {
    return this.createLock(tenantID, entity, key, LockType.EXCLUSIVE, lockValiditySecs);
  }

  public static async acquire(lock: Lock, timeoutSecs = 0, retry = true): Promise<boolean> {
    try {
      await Logging.logDebug({
        tenantID: lock.tenantID,
        module: MODULE_NAME, method: 'acquire',
        action: ServerAction.LOCKING,
        message: `Try to acquire the lock entity '${lock.entity}' ('${lock.key}') of type '${lock.type}'`,
        detailedMessages: { lock, timeoutSecs, retry }
      });
      Utils.isDevelopmentEnv() && Logging.logConsoleInfo(`Try to acquire the lock entity '${lock.entity}' ('${lock.key}') of type '${lock.type}' in Tenant ID '${lock.tenantID}'`);
      switch (lock.type) {
        case LockType.EXCLUSIVE:
          await LockingManager.acquireExclusiveLock(lock, timeoutSecs);
          break;
        default:
          throw new BackendError({
            action: ServerAction.LOCKING,
            module: MODULE_NAME, method: 'acquire',
            message: `Cannot acquire a lock entity '${lock.entity}' ('${lock.key}') with an unknown type '${lock.type as string}'`,
            detailedMessages: { lock, timeoutSecs, retry }
          });
      }
      await Logging.logDebug({
        tenantID: lock.tenantID,
        module: MODULE_NAME, method: 'acquire',
        action: ServerAction.LOCKING,
        message: `Acquired successfully the lock entity '${lock.entity}' ('${lock.key}') of type '${lock.type}'`,
        detailedMessages: { lock, timeoutSecs, retry }
      });
      Utils.isDevelopmentEnv() && Logging.logConsoleInfo(`Acquired successfully the lock entity '${lock.entity}' ('${lock.key}') of type '${lock.type}' in Tenant ID '${lock.tenantID}'`);
      return true;
    } catch (error) {
      // Check if specific lock for the asset has an expiration date
      if (retry && await LockingManager.checkAndReleaseExpiredLock(lock)) {
        return LockingManager.acquire(lock, timeoutSecs, false);
      }
      await Logging.logWarning({
        tenantID: lock.tenantID,
        module: MODULE_NAME, method: 'acquire',
        action: ServerAction.LOCKING,
        message: `Cannot acquire the lock entity '${lock.entity}' ('${lock.key}') of type '${lock.type}' in Tenant ID ${lock.tenantID}`,
        detailedMessages: { lock, timeoutSecs, retry, error: error.stack }
      });
      Utils.isDevelopmentEnv() && Logging.logConsoleError(`Cannot acquire the lock entity '${lock.entity}' ('${lock.key}') of type '${lock.type}' in Tenant ID '${lock.tenantID}'`);
      return false;
    }
  }

  public static async release(lock: Lock): Promise<boolean> {
    // Delete
    const result = await LockingStorage.deleteLock(lock.id);
    if (!result) {
      await Logging.logWarning({
        tenantID: lock.tenantID,
        module: MODULE_NAME, method: 'release',
        action: ServerAction.LOCKING,
        message: `Lock entity '${lock.entity}' ('${lock.key}') of type '${lock.type}' does not exist and cannot be released`,
        detailedMessages: { lock, stack: new Error().stack }
      });
      return false;
    }
    await Logging.logDebug({
      tenantID: lock.tenantID,
      module: MODULE_NAME, method: 'release',
      action: ServerAction.LOCKING,
      message: `Released successfully the lock entity '${lock.entity}' ('${lock.key}') of type '${lock.type}' after ${Math.round(Date.now() - lock.timestamp.getTime()) / 1000} secs`,
      detailedMessages: { lock }
    });
    Utils.isDevelopmentEnv() && Logging.logConsoleDebug(`Released the lock entity '${lock.entity}' ('${lock.key}') of type '${lock.type}' in Tenant ID '${lock.tenantID}' after ${Math.round(Date.now() - lock.timestamp.getTime()) / 1000} secs`);
    return true;
  }

  private static createLock(tenantID: string, entity: LockEntity, key: string, type: LockType = LockType.EXCLUSIVE, lockValiditySecs?: number): Lock {
    if (!tenantID) {
      throw new BackendError({
        action: ServerAction.LOCKING,
        module: MODULE_NAME, method: 'createLock',
        message: 'Tenant must be provided',
        detailedMessages: { tenantID, entity, key, type }
      });
    }
    if (!entity) {
      throw new BackendError({
        action: ServerAction.LOCKING,
        module: MODULE_NAME, method: 'createLock',
        message: 'Entity must be provided',
        detailedMessages: { tenantID, entity, key, type }
      });
    }
    if (!key) {
      throw new BackendError({
        action: ServerAction.LOCKING,
        module: MODULE_NAME, method: 'createLock',
        message: 'Key must be provided',
        detailedMessages: { tenantID, entity, key, type }
      });
    }
    // Build lock
    const lock: Lock = {
      id: Utils.hash(`${tenantID}~${entity}~${key.toLowerCase()}~${type}`),
      tenantID,
      entity: entity,
      key: key.toLowerCase(),
      type: type,
      timestamp: new Date(),
      hostname: Utils.getHostName()
    };
    // Set expiration date
    if (lockValiditySecs > 0) {
      lock.expirationDate = new Date(lock.timestamp.getTime() + (lockValiditySecs * 1000));
    }
    // Return the built lock
    return lock;
  }

  private static async acquireExclusiveLock(lock: Lock, timeoutSecs: number): Promise<void> {
    if (timeoutSecs > 0) {
      const timeoutDateMs = Date.now() + (timeoutSecs * 1000);
      do {
        try {
          await LockingStorage.insertLock(lock);
          return;
        } catch {
          // Wait before trying to get the next lock
<<<<<<< HEAD
          const lockWaitTimeMillis = 500 + Math.trunc(Math.random() * 1000);
          Utils.isDevelopmentEnv() && Logging.logConsoleDebug(`>> Wait for ${lockWaitTimeMillis} ms, lock '${lock.tenantID}~${lock.entity}~${lock.key}`);
          await Utils.sleep(lockWaitTimeMillis);
          // Update timestamp
          lock.timestamp = new Date(lock.timestamp.getTime() + lockWaitTimeMillis);
          if (lock.expirationDate) {
            lock.expirationDate = new Date(lock.expirationDate.getTime() + lockWaitTimeMillis);
          }
=======
          const lockWaitTimeMillis = 250 + Math.trunc(Math.random() * 750);
          Utils.isDevelopmentEnv() && Logging.logConsoleWarning(`>> Lock failed, Wait for ${lockWaitTimeMillis}ms, lock '${lock.tenantID}~${lock.entity}~${lock.key}`);
          await Utils.sleep(lockWaitTimeMillis);
>>>>>>> 78f089dd
        }
      } while (Date.now() < timeoutDateMs);
      throw Error(`Lock acquisition timeout ${timeoutSecs} secs reached`);
    } else {
      await LockingStorage.insertLock(lock);
    }
  }

  private static async checkAndReleaseExpiredLock(lock: Lock): Promise<boolean> {
    // Check if lock is existing with same ID:
    const lockInDB = await LockingStorage.getLock(lock.id);
    // Check if log is existing and expired
    if (lockInDB?.expirationDate && lockInDB.expirationDate.getTime() < new Date().getTime()) {
      try {
        // Remove the lock
        await LockingManager.release(lockInDB);
        await Logging.logWarning({
          tenantID: lock.tenantID,
          module: MODULE_NAME, method: 'acquire',
          action: ServerAction.LOCKING,
          message: `The lock '${lock.entity}' ('${lock.key}') of type '${lock.type}' in Tenant ID ${lock.tenantID} has expired and was released successfully`,
          detailedMessages: { lock }
        });
        Utils.isDevelopmentEnv() && Logging.logConsoleWarning(`The lock '${lock.entity}' ('${lock.key}') of type '${lock.type}' in Tenant ID ${lock.tenantID} has expired and was released successfully`);
        return true;
      } catch (error) {
        await Logging.logError({
          tenantID: lock.tenantID,
          module: MODULE_NAME, method: 'acquire',
          action: ServerAction.LOCKING,
          message: `The lock '${lock.entity}' ('${lock.key}') of type '${lock.type}' in Tenant ID ${lock.tenantID} has expired and cannot be released`,
          detailedMessages: { lock, error: error.stack }
        });
        Utils.isDevelopmentEnv() && Logging.logConsoleError(`The lock '${lock.entity}' ('${lock.key}') of type '${lock.type}' in Tenant ID ${lock.tenantID} has expired and cannot be released`);
      }
    }
    return false;
  }
}<|MERGE_RESOLUTION|>--- conflicted
+++ resolved
@@ -137,20 +137,9 @@
           return;
         } catch {
           // Wait before trying to get the next lock
-<<<<<<< HEAD
-          const lockWaitTimeMillis = 500 + Math.trunc(Math.random() * 1000);
-          Utils.isDevelopmentEnv() && Logging.logConsoleDebug(`>> Wait for ${lockWaitTimeMillis} ms, lock '${lock.tenantID}~${lock.entity}~${lock.key}`);
-          await Utils.sleep(lockWaitTimeMillis);
-          // Update timestamp
-          lock.timestamp = new Date(lock.timestamp.getTime() + lockWaitTimeMillis);
-          if (lock.expirationDate) {
-            lock.expirationDate = new Date(lock.expirationDate.getTime() + lockWaitTimeMillis);
-          }
-=======
           const lockWaitTimeMillis = 250 + Math.trunc(Math.random() * 750);
           Utils.isDevelopmentEnv() && Logging.logConsoleWarning(`>> Lock failed, Wait for ${lockWaitTimeMillis}ms, lock '${lock.tenantID}~${lock.entity}~${lock.key}`);
           await Utils.sleep(lockWaitTimeMillis);
->>>>>>> 78f089dd
         }
       } while (Date.now() < timeoutDateMs);
       throw Error(`Lock acquisition timeout ${timeoutSecs} secs reached`);
