--- conflicted
+++ resolved
@@ -47,19 +47,7 @@
     return lock;
   }
 
-<<<<<<< HEAD
-  public static async createOICPEndpointActionLock(tenantID: string, oicpEndpoint: OICPEndpoint, action: string): Promise<Lock|null> {
-    const lock = LockingManager.createExclusiveLock(tenantID, LockEntity.OICP_ENDPOINT, `${oicpEndpoint.id}-${action}`);
-    if (!(await LockingManager.acquire(lock))) {
-      return null;
-    }
-    return lock;
-  }
-
-  public static async createOCPIPushCpoCdrsLock(tenantID: string): Promise<Lock|null> {
-=======
   public static async createOCPIPushCpoCdrsLock(tenantID: string): Promise<Lock | null> {
->>>>>>> e86772f0
     const lock = LockingManager.createExclusiveLock(tenantID, LockEntity.TRANSACTION, 'push-cdrs');
     if (!(await LockingManager.acquire(lock))) {
       return null;
@@ -107,6 +95,14 @@
     return LockingHelper.createOCPIEndpointActionLock(tenantID, ocpiEndpoint, 'patch-cpo-locations');
   }
 
+  public static async createOICPEndpointActionLock(tenantID: string, oicpEndpoint: OICPEndpoint, action: string): Promise<Lock|null> {
+    const lock = LockingManager.createExclusiveLock(tenantID, LockEntity.OICP_ENDPOINT, `${oicpEndpoint.id}-${action}`);
+    if (!(await LockingManager.acquire(lock))) {
+      return null;
+    }
+    return lock;
+  }
+
   public static async createOICPPatchCpoEVSEsLock(tenantID: string, oicpEndpoint: OICPEndpoint): Promise<Lock|null> {
     return LockingHelper.createOICPEndpointActionLock(tenantID, oicpEndpoint, 'patch-cpo-evse-data');
   }
