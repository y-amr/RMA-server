--- conflicted
+++ resolved
@@ -3,10 +3,7 @@
 
 import Configuration from './Configuration';
 import Logging from './Logging';
-<<<<<<< HEAD
-=======
 import { StatusCodes } from 'http-status-codes';
->>>>>>> d321498b
 
 const MODULE_NAME = 'AxiosFactory';
 
@@ -26,11 +23,7 @@
     }
     // Set timeout
     if (!instanceConfiguration.axiosConfig.timeout) {
-<<<<<<< HEAD
-      instanceConfiguration.axiosConfig.timeout = Constants.AXIOS_TIMEOUT;
-=======
       instanceConfiguration.axiosConfig.timeout = Configuration.getAxiosConfig().timeout;
->>>>>>> d321498b
     }
     // Get from map
     let axiosInstance = this.axiosInstances.get(tenantID);
@@ -66,22 +59,16 @@
       axiosRetryConfig = {} as IAxiosRetryConfig;
     }
     if (!axiosRetryConfig.retries) {
-<<<<<<< HEAD
-      axiosRetryConfig.retries = AxiosFactory.maxRetries;
-=======
       axiosRetryConfig.retries = Configuration.getAxiosConfig().retries;
     }
     if (!axiosRetryConfig.retryCondition) {
       axiosRetryConfig.retryCondition = AxiosFactory.isNetworkOrDefaultIdempotentRequestError.bind(this);
->>>>>>> d321498b
     }
     if (!axiosRetryConfig.retryDelay) {
       axiosRetryConfig.retryDelay = axiosRetry.exponentialDelay.bind(this);
     }
     axiosRetry(axiosInstance, axiosRetryConfig);
   }
-<<<<<<< HEAD
-=======
 
   private static isNetworkOrDefaultIdempotentRequestError(error: AxiosError): boolean {
     const noRetryHTTPErrorCodes: number[] = [StatusCodes.NOT_IMPLEMENTED];
@@ -90,5 +77,4 @@
     }
     return axiosRetry.isNetworkOrIdempotentRequestError(error);
   }
->>>>>>> d321498b
 }