import { AnalyticsSettingsType, AssetSettingsType, BillingSettingsType, PricingSettingsType, RefundSettingsType, RoamingSettingsType, SettingDBContent, SmartChargingContentType } from '../types/Setting';
import { Car, CarCatalog, CarType } from '../types/Car';
import { ChargePointStatus, OCPPProtocol, OCPPVersion } from '../types/ocpp/OCPPServer';
import ChargingStation, { ChargePoint, Connector, ConnectorCurrentLimitSource, CurrentType, SiteAreaLimitSource } from '../types/ChargingStation';
import Transaction, { CSPhasesUsed, InactivityStatus } from '../types/Transaction';
import User, { UserRole, UserStatus } from '../types/User';

import { ActionsResponse } from '../types/GlobalType';
import Address from '../types/Address';
import AppError from '../exception/AppError';
import Asset from '../types/Asset';
import Authorizations from '../authorization/Authorizations';
import { AxiosError } from 'axios';
import BackendError from '../exception/BackendError';
import { ChargingProfile } from '../types/ChargingProfile';
import ChargingStationStorage from '../storage/mongodb/ChargingStationStorage';
import Company from '../types/Company';
import Configuration from './Configuration';
import ConnectorStats from '../types/ConnectorStats';
import Constants from './Constants';
import Consumption from '../types/Consumption';
import Cypher from './Cypher';
import { HTTPError } from '../types/HTTPError';
import { HttpEndUserReportErrorRequest } from '../types/requests/HttpNotificationRequest';
import Logging from './Logging';
import OCPIEndpoint from '../types/ocpi/OCPIEndpoint';
<<<<<<< HEAD
import OICPEndpoint from '../types/oicp/OICPEndpoint';
=======
import { OCPIResult } from '../types/ocpi/OCPIResult';
>>>>>>> e7fad0b6
import { ObjectID } from 'mongodb';
import { Request } from 'express';
import { ServerAction } from '../types/Server';
import Site from '../types/Site';
import SiteArea from '../types/SiteArea';
import SiteAreaStorage from '../storage/mongodb/SiteAreaStorage';
import Tag from '../types/Tag';
import Tenant from '../types/Tenant';
import TenantComponents from '../types/TenantComponents';
import TenantStorage from '../storage/mongodb/TenantStorage';
import UserToken from '../types/UserToken';
import _ from 'lodash';
import bcrypt from 'bcryptjs';
import countries from 'i18n-iso-countries';
import crypto from 'crypto';
import fs from 'fs';
import http from 'http';
import moment from 'moment';
import passwordGenerator from 'password-generator';
import path from 'path';
import tzlookup from 'tz-lookup';
import url from 'url';
import { v4 as uuid } from 'uuid';
import validator from 'validator';

const MODULE_NAME = 'Utils';

export default class Utils {
  public static handleAxiosError(axiosError: AxiosError, urlRequest: string, action: ServerAction, module: string, method: string): void {
    // Handle Error outside 2xx range
    if (axiosError.response) {
      throw new BackendError({
        action, module, method,
        message: `HTTP Error '${axiosError.response.status}' while processing the URL '${urlRequest}'`,
      });
    }
    throw new BackendError({
      action, module, method,
      message: `HTTP error while processing the URL '${urlRequest}'`,
    });
  }

  public static isTransactionInProgressOnThreePhases(chargingStation: ChargingStation, transaction: Transaction): boolean {
    const currentType = Utils.getChargingStationCurrentType(chargingStation, null, transaction.connectorId);
    if (currentType === CurrentType.AC &&
       (transaction.currentInstantAmpsL1 > 0 && (transaction.currentInstantAmpsL2 === 0 || transaction.currentInstantAmpsL3 === 0)) ||
       (transaction.currentInstantAmpsL2 > 0 && (transaction.currentInstantAmpsL1 === 0 || transaction.currentInstantAmpsL3 === 0)) ||
       (transaction.currentInstantAmpsL3 > 0 && (transaction.currentInstantAmpsL1 === 0 || transaction.currentInstantAmpsL2 === 0))) {
      return false;
    }
    return true;
  }

  public static getUsedPhasesInTransactionInProgress(chargingStation: ChargingStation, transaction: Transaction): CSPhasesUsed {
    const currentType = Utils.getChargingStationCurrentType(chargingStation, null, transaction.connectorId);
    // AC Chargers
    if (currentType === CurrentType.AC && Utils.checkIfPhasesProvidedInTransactionInProgress(transaction)) {
      const cSPhasesUsed: CSPhasesUsed = {
        csPhase1: false,
        csPhase2: false,
        csPhase3: false
      };
      // Check current consumption
      if (transaction.currentInstantAmpsL1 > 0) {
        cSPhasesUsed.csPhase1 = true;
      }
      if (transaction.currentInstantAmpsL2 > 0) {
        cSPhasesUsed.csPhase2 = true;
      }
      if (transaction.currentInstantAmpsL3 > 0) {
        cSPhasesUsed.csPhase3 = true;
      }
      return cSPhasesUsed;
    }
    // Standard on three phases
    return {
      csPhase1: true,
      csPhase2: true,
      csPhase3: true
    };
  }

  public static checkIfPhasesProvidedInTransactionInProgress(transaction: Transaction): boolean {
    return transaction.currentInstantAmps > 0 &&
      (transaction.currentInstantAmpsL1 > 0 ||
       transaction.currentInstantAmpsL2 > 0 ||
       transaction.currentInstantAmpsL3 > 0);
  }

  public static getNumberOfUsedPhasesInTransactionInProgress(chargingStation: ChargingStation, transaction: Transaction): number {
    const currentType = Utils.getChargingStationCurrentType(chargingStation, null, transaction.connectorId);
    let nbrOfPhases = -1;
    if (currentType === CurrentType.AC && transaction.phasesUsed) {
      nbrOfPhases = 0;
      if (transaction.phasesUsed.csPhase1) {
        nbrOfPhases++;
      }
      if (transaction.phasesUsed.csPhase2) {
        nbrOfPhases++;
      }
      if (transaction.phasesUsed.csPhase3) {
        nbrOfPhases++;
      }
    }
    return nbrOfPhases;
  }

  public static getEndOfChargeNotificationIntervalMins(chargingStation: ChargingStation, connectorId: number): number {
    let intervalMins = 0;
    if (!chargingStation || !chargingStation.connectors) {
      return 0;
    }
    const connector = Utils.getConnectorFromID(chargingStation, connectorId);
    if (connector) {
      if (connector.power <= 3680) {
        // Notify every 120 mins
        intervalMins = 120;
      } else if (connector.power <= 7360) {
        // Notify every 60 mins
        intervalMins = 60;
      } else if (connector.power < 50000) {
        // Notify every 30 mins
        intervalMins = 30;
      } else if (connector.power >= 50000) {
        // Notify every 15 mins
        intervalMins = 15;
      }
    }
    return intervalMins;
  }

  public static async executePromiseWithTimeout<T>(timeoutMs: number, promise: Promise<T>, failureMessage: string): Promise<T> {
    let timeoutHandle;
    const timeoutPromise = new Promise<never>((resolve, reject) => {
      timeoutHandle = setTimeout(() => reject(new Error(failureMessage)), timeoutMs);
    });
    return Promise.race([
      promise,
      timeoutPromise,
    ]).then((result) => {
      clearTimeout(timeoutHandle);
      return result;
    });
  }

  public static async sleep(ms): Promise<void> {
    return new Promise((resolve) => setTimeout(resolve, ms));
  }

  public static logOcpiResult(
    tenantID: string, action: ServerAction, module: string, method: string, ocpiResult: OCPIResult,
    messageSuccess: string, messageError: string, messageSuccessAndError: string,
    messageNoSuccessNoError: string): void {
    // Replace
    messageSuccess = messageSuccess.replace('{{inSuccess}}', ocpiResult.success.toString());
    messageError = messageError.replace('{{inError}}', ocpiResult.failure.toString());
    messageSuccessAndError = messageSuccessAndError.replace('{{inSuccess}}', ocpiResult.success.toString());
    messageSuccessAndError = messageSuccessAndError.replace('{{inError}}', ocpiResult.failure.toString());
    if (Utils.isEmptyArray(ocpiResult.logs)) {
      ocpiResult.logs = null;
    }
    // Success and Error
    if (ocpiResult.success > 0 && ocpiResult.failure > 0) {
      Logging.logError({
        tenantID: tenantID,
        source: Constants.CENTRAL_SERVER,
        action, module, method,
        message: messageSuccessAndError,
        detailedMessages: ocpiResult.logs
      });
    } else if (ocpiResult.success > 0) {
      Logging.logInfo({
        tenantID: tenantID,
        source: Constants.CENTRAL_SERVER,
        action, module, method,
        message: messageSuccess,
        detailedMessages: ocpiResult.logs
      });
    } else if (ocpiResult.failure > 0) {
      Logging.logError({
        tenantID: tenantID,
        source: Constants.CENTRAL_SERVER,
        action, module, method,
        message: messageError,
        detailedMessages: ocpiResult.logs
      });
    } else {
      Logging.logInfo({
        tenantID: tenantID,
        source: Constants.CENTRAL_SERVER,
        action, module, method,
        message: messageNoSuccessNoError,
        detailedMessages: ocpiResult.logs
      });
    }
  }

  public static logActionsResponse(
    tenantID: string, action: ServerAction, module: string, method: string, actionsResponse: ActionsResponse,
    messageSuccess: string, messageError: string, messageSuccessAndError: string,
    messageNoSuccessNoError: string): void {
    // Replace
    messageSuccess = messageSuccess.replace('{{inSuccess}}', actionsResponse.inSuccess.toString());
    messageError = messageError.replace('{{inError}}', actionsResponse.inError.toString());
    messageSuccessAndError = messageSuccessAndError.replace('{{inSuccess}}', actionsResponse.inSuccess.toString());
    messageSuccessAndError = messageSuccessAndError.replace('{{inError}}', actionsResponse.inError.toString());
    // Success and Error
    if (actionsResponse.inSuccess > 0 && actionsResponse.inError > 0) {
      Logging.logError({
        tenantID: tenantID,
        source: Constants.CENTRAL_SERVER,
        action, module, method,
        message: messageSuccessAndError
      });
    } else if (actionsResponse.inSuccess > 0) {
      Logging.logInfo({
        tenantID: tenantID,
        source: Constants.CENTRAL_SERVER,
        action, module, method,
        message: messageSuccess
      });
    } else if (actionsResponse.inError > 0) {
      Logging.logError({
        tenantID: tenantID,
        source: Constants.CENTRAL_SERVER,
        action, module, method,
        message: messageError
      });
    } else {
      Logging.logInfo({
        tenantID: tenantID,
        source: Constants.CENTRAL_SERVER,
        action, module, method,
        message: messageNoSuccessNoError
      });
    }
  }

  public static getInactivityStatusLevel(chargingStation: ChargingStation, connectorId: number, inactivitySecs: number): InactivityStatus {
    if (!inactivitySecs) {
      return InactivityStatus.INFO;
    }
    // Get Notification Interval
    const intervalMins = Utils.getEndOfChargeNotificationIntervalMins(chargingStation, connectorId);
    // Check
    if (inactivitySecs < (intervalMins * 60)) {
      return InactivityStatus.INFO;
    } else if (inactivitySecs < (intervalMins * 60 * 2)) {
      return InactivityStatus.WARNING;
    }
    return InactivityStatus.ERROR;
  }

  public static objectHasProperty(object: any, key: string): boolean {
    return _.has(object, key);
  }

  public static isBooleanValue(value: boolean): boolean {
    return _.isBoolean(value);
  }

  public static generateUUID(): string {
    return uuid();
  }

  static generateTagID(name: string, firstName: string): string {
    let tagID = '';
    if (name && name.length > 0) {
      tagID = name[0].toUpperCase();
    } else {
      tagID = 'S';
    }
    if (firstName && firstName.length > 0) {
      tagID += firstName[0].toUpperCase();
    } else {
      tagID += 'F';
    }
    tagID += Math.floor((Math.random() * 2147483648) + 1);
    return tagID;
  }

  public static isIterable(obj: any): boolean {
    if (obj) {
      return typeof obj[Symbol.iterator] === 'function';
    }
    return false;
  }

  public static isUndefined(obj: any): boolean {
    return typeof obj === 'undefined';
  }

  public static getConnectorStatusesFromChargingStations(chargingStations: ChargingStation[]): ConnectorStats {
    const connectorStats: ConnectorStats = {
      totalChargers: 0,
      availableChargers: 0,
      totalConnectors: 0,
      chargingConnectors: 0,
      suspendedConnectors: 0,
      availableConnectors: 0,
      unavailableConnectors: 0,
      preparingConnectors: 0,
      finishingConnectors: 0,
      faultedConnectors: 0
    };
    // Chargers
    for (const chargingStation of chargingStations) {
      // Check not deleted
      if (chargingStation.deleted) {
        continue;
      }
      // Check connectors
      Utils.checkAndUpdateConnectorsStatus(chargingStation);
      connectorStats.totalChargers++;
      // Handle Connectors
      if (!chargingStation.connectors) {
        chargingStation.connectors = [];
      }
      for (const connector of chargingStation.connectors) {
        if (!connector) {
          continue;
        }
        connectorStats.totalConnectors++;
        // Not Available?
        if (chargingStation.inactive ||
          connector.status === ChargePointStatus.UNAVAILABLE) {
          connectorStats.unavailableConnectors++;
          // Available?
        } else if (connector.status === ChargePointStatus.AVAILABLE) {
          connectorStats.availableConnectors++;
          // Suspended?
        } else if (connector.status === ChargePointStatus.SUSPENDED_EV ||
          connector.status === ChargePointStatus.SUSPENDED_EVSE) {
          connectorStats.suspendedConnectors++;
          // Charging?
        } else if (connector.status === ChargePointStatus.CHARGING ||
          connector.status === ChargePointStatus.OCCUPIED) {
          connectorStats.chargingConnectors++;
          // Faulted?
        } else if (connector.status === ChargePointStatus.FAULTED) {
          connectorStats.faultedConnectors++;
          // Preparing?
        } else if (connector.status === ChargePointStatus.PREPARING) {
          connectorStats.preparingConnectors++;
          // Finishing?
        } else if (connector.status === ChargePointStatus.FINISHING) {
          connectorStats.finishingConnectors++;
        }
      }
      // Handle Chargers
      for (const connector of chargingStation.connectors) {
        if (!connector) {
          continue;
        }
        // Check if Available
        if (!chargingStation.inactive && connector.status === ChargePointStatus.AVAILABLE) {
          connectorStats.availableChargers++;
          break;
        }
      }
    }
    return connectorStats;
  }

  public static getChargingStationHeartbeatMaxIntervalSecs(): number {
    // Get Heartbeat Interval from conf
    const config = Configuration.getChargingStationConfig();
    return config.heartbeatIntervalSecs * 3;
  }

  public static checkAndUpdateConnectorsStatus(chargingStation: ChargingStation): void {
    // Cannot charge in //
    if (chargingStation.chargePoints) {
      for (const chargePoint of chargingStation.chargePoints) {
        if (chargePoint.cannotChargeInParallel) {
          let lockAllConnectors = false;
          // Check
          for (const connectorID of chargePoint.connectorIDs) {
            const connector = Utils.getConnectorFromID(chargingStation, connectorID);
            if (!connector) {
              continue;
            }
            if (connector.status !== ChargePointStatus.AVAILABLE) {
              lockAllConnectors = true;
              break;
            }
          }
          // Lock?
          if (lockAllConnectors) {
            for (const connectorID of chargePoint.connectorIDs) {
              const connector = Utils.getConnectorFromID(chargingStation, connectorID);
              if (!connector) {
                continue;
              }
              if (connector.status === ChargePointStatus.AVAILABLE) {
                // Check OCPP Version
                if (chargingStation.ocppVersion === OCPPVersion.VERSION_15) {
                  // Set OCPP 1.5 Occupied
                  connector.status = ChargePointStatus.OCCUPIED;
                } else {
                  // Set OCPP 1.6 Unavailable
                  connector.status = ChargePointStatus.UNAVAILABLE;
                }
              }
            }
          }
        }
      }
    }
  }

  /**
   * Map user locale (en_US, fr_FR...) to language (en, fr...)
   * @param locale
   */
  public static getLanguageFromLocale(locale: string): string {
    let language = Constants.DEFAULT_LANGUAGE;
    // Get the language
    if (locale && locale.length >= 2) {
      language = locale.substring(0, 2);
    }
    return language;
  }

  /**
   * Map language (en, fr...) to user locale (en_US, fr_FR...)
   * @param language
   */
  static getLocaleFromLanguage(language: string): string {
    if (language === 'fr') {
      return 'fr_FR';
    } else if (language === 'es') {
      return 'es_MX';
    } else if (language === 'de') {
      return 'de_DE';
    } else if (language === 'pt') {
      return 'pt_PT';
    }
    return Constants.DEFAULT_LOCALE;
  }

  public static async normalizeAndCheckSOAPParams(headers: any, req: any): Promise<void> {
    // Normalize
    Utils.normalizeOneSOAPParam(headers, 'chargeBoxIdentity');
    Utils.normalizeOneSOAPParam(headers, 'Action');
    Utils.normalizeOneSOAPParam(headers, 'To');
    Utils.normalizeOneSOAPParam(headers, 'From.Address');
    Utils.normalizeOneSOAPParam(headers, 'ReplyTo.Address');
    // Parse the request (lower case for fucking charging station DBT URL registration)
    const urlParts = url.parse(decodeURIComponent(req.url.toLowerCase()), true);
    const tenantID = urlParts.query.tenantid as string;
    const token = urlParts.query.token;
    // Check
    await Utils.checkTenant(tenantID);
    // Set the Tenant ID
    headers.tenantID = tenantID;
    headers.token = token;

    if (!Utils.isChargingStationIDValid(headers.chargeBoxIdentity)) {
      throw new BackendError({
        source: headers.chargeBoxIdentity,
        module: MODULE_NAME,
        method: 'normalizeAndCheckSOAPParams',
        message: 'The Charging Station ID is invalid'
      });
    }
  }

  public static getConnectorLimitSourceString(limitSource: ConnectorCurrentLimitSource): string {
    switch (limitSource) {
      case ConnectorCurrentLimitSource.CHARGING_PROFILE:
        return 'Charging Profile';
      case ConnectorCurrentLimitSource.CONNECTOR:
        return 'Connector';
      case ConnectorCurrentLimitSource.STATIC_LIMITATION:
        return 'Static Limitation';
    }
  }

  public static async checkTenant(tenantID: string): Promise<void> {
    if (!tenantID) {
      throw new BackendError({
        source: Constants.CENTRAL_SERVER,
        module: MODULE_NAME,
        method: 'checkTenant',
        message: 'The Tenant ID is mandatory'
      });
    }
    if (tenantID !== Constants.DEFAULT_TENANT) {
      // Valid Object ID?
      if (!ObjectID.isValid(tenantID)) {
        throw new BackendError({
          source: Constants.CENTRAL_SERVER,
          module: MODULE_NAME,
          method: 'checkTenant',
          message: `Invalid Tenant ID '${tenantID}'`
        });
      }
      // Get the Tenant
      const tenant = await TenantStorage.getTenant(tenantID);
      if (!tenant) {
        throw new BackendError({
          source: Constants.CENTRAL_SERVER,
          module: MODULE_NAME,
          method: 'checkTenant',
          message: `Invalid Tenant ID '${tenantID}'`
        });
      }
    }
  }

  public static convertToBoolean(value: any): boolean {
    let result = false;
    // Check boolean
    if (value) {
      // Check the type
      if (typeof value === 'boolean') {
        // Already a boolean
        result = value;
      } else {
        // Convert
        result = (value === 'true');
      }
    }
    return result;
  }

  public static convertToDate(value: any): Date {
    // Check
    if (!value) {
      return null;
    }
    // Check Type
    if (!(value instanceof Date)) {
      return new Date(value);
    }
    return value;
  }

  public static replaceSpecialCharsInCSVValueParam(value: string): string {
    return value ? value.replace(/\n/g, '') : '';
  }

  public static escapeSpecialCharsInRegex(value: string): string {
    return value ? value.replace(/[.*+?^${}()|[\]\\]/g, '\\$&') : '';
  }

  public static isEmptyJSon(document: any): boolean {
    // Empty?
    if (!document) {
      return true;
    }
    // Check type
    if (typeof document !== 'object') {
      return true;
    }
    // Check
    return Object.keys(document).length === 0;
  }

  public static removeExtraEmptyLines(tab: string[]): void {
    // Start from the end
    for (let i = tab.length - 1; i > 0; i--) {
      // Two consecutive empty lines?
      if (tab[i].length === 0 && tab[i - 1].length === 0) {
        // Remove the last one
        tab.splice(i, 1);
      }
      // Check last line
      if (i === 1 && tab[i - 1].length === 0) {
        // Remove the first one
        tab.splice(i - 1, 1);
      }
    }
  }

  public static isComponentActiveFromToken(userToken: UserToken, componentName: TenantComponents): boolean {
    return userToken.activeComponents.includes(componentName);
  }

  public static convertToObjectID(id: any): ObjectID {
    let changedID: ObjectID = id;
    // Check
    if (typeof id === 'string') {
      // Create Object
      changedID = new ObjectID(id);
    }
    return changedID;
  }

  public static convertToInt(value: any): number {
    let changedValue: number = value;
    if (!value) {
      return 0;
    }
    if (Number.isSafeInteger(value)) {
      return value;
    }
    // Check
    if (typeof value === 'string') {
      // Create Object
      changedValue = parseInt(value);
    }
    return changedValue;
  }

  public static convertToFloat(value: any): number {
    let changedValue: number = value;
    if (!value) {
      return 0;
    }
    // Check
    if (typeof value === 'string') {
      // Create Object
      changedValue = parseFloat(value);
    }
    return changedValue;
  }

  public static computeSimplePrice(pricePerkWh: number, consumptionWh: number): number {
    return Utils.convertToFloat((pricePerkWh * (consumptionWh / 1000)).toFixed(6));
  }

  public static computeSimpleRoundedPrice(pricePerkWh: number, consumptionWh: number): number {
    return Utils.convertToFloat((pricePerkWh * consumptionWh).toFixed(2));
  }

  public static convertUserToObjectID(user: User | UserToken | string): ObjectID | null {
    let userID: ObjectID | null = null;
    // Check Created By
    if (user) {
      // Check User Model
      if (typeof user === 'object' &&
        user.constructor.name !== 'ObjectID') {
        // This is the User Model
        userID = Utils.convertToObjectID(user.id);
      }
      // Check String
      if (typeof user === 'string') {
        // This is a String
        userID = Utils.convertToObjectID(user);
      }
    }
    return userID;
  }

  public static convertAmpToWatt(chargingStation: ChargingStation, chargePoint: ChargePoint, connectorID = 0, ampValue: number): number {
    const voltage = Utils.getChargingStationVoltage(chargingStation, chargePoint, connectorID);
    if (voltage) {
      return voltage * ampValue;
    }
    return 0;
  }

  public static convertWattToAmp(chargingStation: ChargingStation, chargePoint: ChargePoint, connectorID = 0, wattValue: number): number {
    const voltage = Utils.getChargingStationVoltage(chargingStation, chargePoint, connectorID);
    if (voltage) {
      return wattValue / voltage;
    }
    return 0;
  }

  public static getChargePointFromID(chargingStation: ChargingStation, chargePointID: number): ChargePoint {
    if (!chargingStation.chargePoints) {
      return null;
    }
    return chargingStation.chargePoints.find((chargePoint) => chargePoint && (chargePoint.chargePointID === chargePointID));
  }

  public static getConnectorFromID(chargingStation: ChargingStation, connectorID: number): Connector {
    if (!chargingStation.connectors) {
      return null;
    }
    return chargingStation.connectors.find((connector) => connector && (connector.connectorId === connectorID));
  }

  public static computeChargingStationTotalAmps(chargingStation: ChargingStation): number {
    let totalAmps = 0;
    if (chargingStation) {
      // Check at Charging Station
      if (chargingStation.maximumPower) {
        return Utils.convertWattToAmp(chargingStation, null, 0, chargingStation.maximumPower);
      }
      // Check at charge point level
      if (chargingStation.chargePoints) {
        for (const chargePoint of chargingStation.chargePoints) {
          totalAmps += chargePoint.amperage;
        }
      }
      // Check at connector level
      if (totalAmps === 0 && chargingStation.connectors) {
        for (const connector of chargingStation.connectors) {
          totalAmps += connector.amperage;
        }
      }
    }
    return totalAmps;
  }

  public static getChargingStationPower(chargingStation: ChargingStation, chargePoint: ChargePoint, connectorId = 0): number {
    let totalPower = 0;
    if (chargingStation) {
      // Check at charge point level
      if (chargingStation.chargePoints) {
        for (const chargePointOfCS of chargingStation.chargePoints) {
          if (!chargePoint || chargePoint.chargePointID === chargePointOfCS.chargePointID) {
            // Charging Station
            if (connectorId === 0 && chargePointOfCS.power) {
              totalPower += chargePointOfCS.power;
            // Connector
            } else if (chargePointOfCS.connectorIDs.includes(connectorId) && chargePointOfCS.power) {
              if (chargePointOfCS.cannotChargeInParallel || chargePointOfCS.sharePowerToAllConnectors) {
                // Check Connector ID
                const connector = Utils.getConnectorFromID(chargingStation, connectorId);
                if (connector?.power) {
                  return connector.power;
                }
                return chargePointOfCS.power;
              }
              // Power is shared evenly on connectors
              return chargePointOfCS.power / chargePointOfCS.connectorIDs.length;
            }
          }
        }
      }
      // Check at connector level
      if (totalPower === 0 && chargingStation.connectors) {
        for (const connector of chargingStation.connectors) {
          if (connectorId === 0 && connector.power) {
            totalPower += connector.power;
          }
          if (connector.connectorId === connectorId && connector.power) {
            return connector.power;
          }
        }
      }
    }
    if (!totalPower) {
      const amperage = Utils.getChargingStationAmperage(chargingStation, chargePoint, connectorId);
      const voltage = Utils.getChargingStationVoltage(chargingStation, chargePoint, connectorId);
      if (voltage && amperage) {
        return voltage * amperage;
      }
    }
    return totalPower;
  }

  public static getNumberOfConnectedPhases(chargingStation: ChargingStation, chargePoint?: ChargePoint, connectorId = 0): number {
    if (chargingStation) {
      // Check at charge point level
      if (chargingStation.chargePoints) {
        for (const chargePointOfCS of chargingStation.chargePoints) {
          if (!chargePoint || chargePoint.chargePointID === chargePointOfCS.chargePointID) {
            // Charging Station
            if (connectorId === 0 && chargePointOfCS.numberOfConnectedPhase) {
              return chargePointOfCS.numberOfConnectedPhase;
            }
            // Connector
            if (chargePointOfCS.connectorIDs.includes(connectorId) && chargePointOfCS.numberOfConnectedPhase) {
              // Check Connector ID
              const connector = Utils.getConnectorFromID(chargingStation, connectorId);
              if (connector?.numberOfConnectedPhase) {
                return connector.numberOfConnectedPhase;
              }
              return chargePointOfCS.numberOfConnectedPhase;
            }
          }
        }
      }
      // Check at connector level
      if (chargingStation.connectors) {
        for (const connector of chargingStation.connectors) {
          // Take the first
          if (connectorId === 0 && connector.numberOfConnectedPhase) {
            return connector.numberOfConnectedPhase;
          }
          if (connector.connectorId === connectorId && connector.numberOfConnectedPhase) {
            return connector.numberOfConnectedPhase;
          }
        }
      }
    }
    return 1;
  }

  public static getChargingStationVoltage(chargingStation: ChargingStation, chargePoint?: ChargePoint, connectorId = 0): number {
    if (chargingStation) {
      // Check at charging station level
      if (chargingStation.voltage) {
        return chargingStation.voltage;
      }
      // Check at charge point level
      if (chargingStation.chargePoints) {
        for (const chargePointOfCS of chargingStation.chargePoints) {
          if (!chargePoint || chargePoint.chargePointID === chargePointOfCS.chargePointID) {
            // Charging Station
            if (connectorId === 0 && chargePointOfCS.voltage) {
              return chargePointOfCS.voltage;
            }
            // Connector
            if (chargePointOfCS.connectorIDs.includes(connectorId) && chargePointOfCS.voltage) {
              // Check Connector ID
              const connector = Utils.getConnectorFromID(chargingStation, connectorId);
              if (connector?.voltage) {
                return connector.voltage;
              }
              return chargePointOfCS.voltage;
            }
          }
        }
      }
      // Check at connector level
      if (chargingStation.connectors) {
        for (const connector of chargingStation.connectors) {
          // Take the first
          if (connectorId === 0 && connector.voltage) {
            return connector.voltage;
          }
          if (connector.connectorId === connectorId && connector.voltage) {
            return connector.voltage;
          }
        }
      }
    }
    return 0;
  }

  public static getChargingStationCurrentType(chargingStation: ChargingStation, chargePoint: ChargePoint, connectorId = 0): CurrentType {
    if (chargingStation) {
      // Check at charge point level
      if (chargingStation.chargePoints) {
        for (const chargePointOfCS of chargingStation.chargePoints) {
          if (!chargePoint || chargePoint.chargePointID === chargePointOfCS.chargePointID) {
            // Charging Station
            if (connectorId === 0 && chargePointOfCS.currentType) {
              return chargePointOfCS.currentType;
            // Connector
            } else if (chargePointOfCS.connectorIDs.includes(connectorId) && chargePointOfCS.currentType) {
              // Check Connector ID
              const connector = Utils.getConnectorFromID(chargingStation, connectorId);
              if (connector?.currentType) {
                return connector.currentType;
              }
              return chargePointOfCS.currentType;
            }
          }
        }
      }
      // Check at connector level
      if (chargingStation.connectors) {
        for (const connector of chargingStation.connectors) {
          // Take the first
          if (connectorId === 0 && connector.currentType) {
            return connector.currentType;
          }
          if (connector.connectorId === connectorId && connector.currentType) {
            return connector.currentType;
          }
        }
      }
    }
    return null;
  }

  public static getChargingStationAmperage(chargingStation: ChargingStation, chargePoint?: ChargePoint, connectorId = 0): number {
    let totalAmps = 0;
    if (chargingStation) {
      // Check at charge point level
      if (chargingStation.chargePoints) {
        for (const chargePointOfCS of chargingStation.chargePoints) {
          if (!chargePoint || chargePoint.chargePointID === chargePointOfCS.chargePointID) {
            // Charging Station
            if (connectorId === 0 && chargePointOfCS.amperage) {
              totalAmps += chargePointOfCS.amperage;
            } else if (chargePointOfCS.connectorIDs.includes(connectorId) && chargePointOfCS.amperage) {
              if (chargePointOfCS.cannotChargeInParallel || chargePointOfCS.sharePowerToAllConnectors) {
                // Same power for all connectors
                // Check Connector ID first
                const connector = Utils.getConnectorFromID(chargingStation, connectorId);
                if (connector?.amperage) {
                  return connector.amperage;
                }
                return chargePointOfCS.amperage;
              }
              // Power is split evenly per connector
              return chargePointOfCS.amperage / chargePointOfCS.connectorIDs.length;
            }
          }
        }
      }
      // Check at connector level
      if (totalAmps === 0 && chargingStation.connectors) {
        for (const connector of chargingStation.connectors) {
          if (connectorId === 0 && connector.amperage) {
            totalAmps += connector.amperage;
          }
          if (connector.connectorId === connectorId && connector.amperage) {
            return connector.amperage;
          }
        }
      }
    }
    return totalAmps;
  }

  public static getChargingStationAmperagePerPhase(chargingStation: ChargingStation, chargePoint?: ChargePoint, connectorId = 0): number {
    const totalAmps = Utils.getChargingStationAmperage(chargingStation, chargePoint, connectorId);
    const numberOfConnectedPhases = Utils.getNumberOfConnectedPhases(chargingStation, chargePoint, connectorId);
    if (totalAmps % numberOfConnectedPhases === 0) {
      return totalAmps / numberOfConnectedPhases;
    }
    return Math.round(totalAmps / numberOfConnectedPhases);
  }

  public static getChargingStationAmperageLimit(chargingStation: ChargingStation, chargePoint: ChargePoint, connectorId = 0): number {
    let amperageLimit = 0;
    if (chargingStation) {
      if (connectorId > 0) {
        return Utils.getConnectorFromID(chargingStation, connectorId)?.amperageLimit;
      }
      // Check at charge point level
      if (chargingStation.chargePoints) {
        for (const chargePointOfCS of chargingStation.chargePoints) {
          if (!chargePoint || chargePoint.chargePointID === chargePointOfCS.chargePointID) {
            if (chargePointOfCS.excludeFromPowerLimitation) {
              continue;
            }
            if (chargePointOfCS.cannotChargeInParallel ||
              chargePointOfCS.sharePowerToAllConnectors) {
              // Add limit amp of one connector
              amperageLimit += Utils.getConnectorFromID(chargingStation, chargePointOfCS.connectorIDs[0])?.amperageLimit;
            } else {
              // Add limit amp of all connectors
              for (const connectorID of chargePointOfCS.connectorIDs) {
                amperageLimit += Utils.getConnectorFromID(chargingStation, connectorID)?.amperageLimit;
              }
            }
          }
        }
      }
      // Check at connector level
      if (amperageLimit === 0 && chargingStation.connectors) {
        for (const connector of chargingStation.connectors) {
          amperageLimit += connector.amperageLimit;
        }
      }
    }
    return amperageLimit;
  }

  public static isEmptyArray(array: any): boolean {
    if (!array) {
      return true;
    }
    if (Array.isArray(array) && array.length > 0) {
      return false;
    }
    return true;
  }

  public static findDuplicatesInArray(arr: any[]): any[] {
    const sorted_arr = arr.slice().sort();
    const results: any[] = [];
    for (let i = 0; i < sorted_arr.length - 1; i++) {
      if (_.isEqual(sorted_arr[i + 1], sorted_arr[i])) {
        results.push(sorted_arr[i]);
      }
    }
    return results;
  }

  public static buildUserFullName(user: User | UserToken, withID = true, withEmail = false): string {
    let fullName: string;
    if (!user || !user.name) {
      return '-';
    }
    if (user.firstName) {
      fullName = `${user.firstName} ${user.name}`;
    } else {
      fullName = user.name;
    }
    if (withID && user.id) {
      fullName += ` (${user.id})`;
    }
    if (withEmail && user.email) {
      fullName += ` ${user.email}`;
    }
    return fullName;
  }

  public static buildCarCatalogName(carCatalog: CarCatalog, withID = false): string {
    let carCatalogName: string;
    if (!carCatalog) {
      return '-';
    }
    carCatalogName = carCatalog.vehicleMake;
    if (carCatalog.vehicleModel) {
      carCatalogName += ` ${carCatalog.vehicleModel}`;
    }
    if (carCatalog.vehicleModelVersion) {
      carCatalogName += ` ${carCatalog.vehicleModelVersion}`;
    }
    if (withID && carCatalog.id) {
      carCatalogName += ` (${carCatalog.id})`;
    }
    return carCatalogName;
  }

  public static buildCarName(car: Car, withID = false): string {
    let carName: string;
    if (!car) {
      return '-';
    }
    if (car.carCatalog) {
      carName = Utils.buildCarCatalogName(car.carCatalog, withID);
    }
    if (!carName) {
      carName = `VIN '${car.vin}', License Plate '${car.licensePlate}'`;
    } else {
      carName += ` with VIN '${car.vin}' and License Plate '${car.licensePlate}'`;
    }
    if (withID && car.id) {
      carName += ` (${car.id})`;
    }
    return carName;
  }

  // Save the users in file
  public static saveFile(filename: string, content: string): void {
    // Save
    fs.writeFileSync(path.join(__dirname, filename), content, 'UTF-8');
  }

  public static getRandomInt(): number {
    return Math.floor((Math.random() * 2147483648) + 1); // INT32 (signed: issue in Schneider)
  }

  public static buildRestServerURL(): string {
    const centralSystemRestServer = Configuration.getCentralSystemRestServer();
    return `${centralSystemRestServer.protocol}://${centralSystemRestServer.host}:${centralSystemRestServer.port}`;
  }

  public static buildEvseURL(subdomain: string = null): string {
    const centralSystemFrontEndConfig = Configuration.getCentralSystemFrontEndConfig();
    if (subdomain) {
      return `${centralSystemFrontEndConfig.protocol}://${subdomain}.${centralSystemFrontEndConfig.host}:${centralSystemFrontEndConfig.port}`;
    }
    return `${centralSystemFrontEndConfig.protocol}://${centralSystemFrontEndConfig.host}:${centralSystemFrontEndConfig.port}`;
  }

  public static buildOCPPServerURL(tenantID: string, ocppVersion: OCPPVersion, ocppProtocol: OCPPProtocol, token?: string): string {
    let ocppUrl: string;
    const version = ocppVersion === OCPPVersion.VERSION_16 ? 'OCPP16' : 'OCPP15';
    switch (ocppProtocol) {
      case OCPPProtocol.JSON:
        ocppUrl = `${Configuration.getJsonEndpointConfig().baseUrl}/OCPP16/${tenantID}`;
        if (token) {
          ocppUrl += `/${token}`;
        }
        return ocppUrl;
      case OCPPProtocol.SOAP:
      default:
        ocppUrl = `${Configuration.getWSDLEndpointConfig().baseUrl}/${version}?TenantID=${tenantID}`;
        if (token) {
          ocppUrl += `%26Token=${token}`;
        }
        return ocppUrl;
    }
  }

  public static async buildEvseTagURL(tenantID: string, tag: Tag): Promise<string> {
    const tenant = await TenantStorage.getTenant(tenantID);
    return `${Utils.buildEvseURL(tenant.subdomain)}/users#tag?TagID=${tag.id}`;
  }


  public static async buildEvseChargingStationURL(tenantID: string, chargingStation: ChargingStation, hash = ''): Promise<string> {
    const tenant = await TenantStorage.getTenant(tenantID);
    return `${Utils.buildEvseURL(tenant.subdomain)}/charging-stations?ChargingStationID=${chargingStation.id}${hash}`;
  }

  public static async buildEvseTransactionURL(tenantID: string, chargingStation: ChargingStation, transactionId: number, hash = ''): Promise<string> {
    const tenant = await TenantStorage.getTenant(tenantID);
    return `${Utils.buildEvseURL(tenant.subdomain)}/transactions?TransactionID=${transactionId.toString()}${hash}`;
  }

  public static async buildEvseBillingSettingsURL(tenantID: string): Promise<string> {
    const tenant = await TenantStorage.getTenant(tenantID);
    return `${Utils.buildEvseURL(tenant.subdomain)}/settings#billing`;
  }

  public static async buildEvseBillingInvoicesURL(tenantID: string): Promise<string> {
    const tenant = await TenantStorage.getTenant(tenantID);
    return `${Utils.buildEvseURL(tenant.subdomain)}/invoices`;
  }

  public static async buildEvseBillingDownloadInvoicesURL(tenantID: string, invoiceID: string): Promise<string> {
    const tenant = await TenantStorage.getTenant(tenantID);
    return `${Utils.buildEvseURL(tenant.subdomain)}/invoices?InvoiceID=${invoiceID}#all`;
  }

  public static hideShowMessage(message: string): string {
    // Check Prod
    if (Utils.isProductionEnv()) {
      return 'An unexpected server error occurred. Check the server\'s logs!';
    }
    return message;
  }

  public static getRequestIP(request: http.IncomingMessage | Partial<Request>): string | string[] {
    if (request['ip']) {
      return request['ip'];
    } else if (request.headers['x-forwarded-for']) {
      return request.headers['x-forwarded-for'];
    } else if (request.connection.remoteAddress) {
      return request.connection.remoteAddress;
    } else if (request.headers.host) {
      const host = request.headers.host.split(':', 2);
      const ip = host[0];
      return ip;
    }
  }

  public static checkRecordLimit(recordLimit: number | string): number {
    // String?
    if (typeof recordLimit === 'string') {
      recordLimit = Utils.convertToInt(recordLimit);
    }
    // Not provided?
    if (isNaN(recordLimit) || recordLimit < 0 || recordLimit === 0) {
      recordLimit = Constants.DB_RECORD_COUNT_DEFAULT;
    }
    // Check max
    if (recordLimit > Number.MAX_SAFE_INTEGER) {
      recordLimit = Number.MAX_SAFE_INTEGER;
    }
    return recordLimit;
  }

  public static roundTo(number: number, scale: number): number {
    return Utils.convertToFloat(number.toFixed(scale));
  }

  public static firstLetterInUpperCase(value: string): string {
    return value[0].toUpperCase() + value.substring(1);
  }

  public static firstLetterInLowerCase(value: string): string {
    return value[0].toLowerCase() + value.substring(1);
  }

  public static cloneObject(object: any): any {
    return JSON.parse(JSON.stringify(object));
  }

  public static getConnectorLetterFromConnectorID(connectorID: number): string {
    return String.fromCharCode(65 + connectorID - 1);
  }

  public static getConnectorIDFromConnectorLetter(connectorLetter: string): number {
    return connectorLetter.charCodeAt(0) - 64;
  }

  public static checkRecordSkip(recordSkip: number | string): number {
    // String?
    if (typeof recordSkip === 'string') {
      recordSkip = Utils.convertToInt(recordSkip);
    }
    // Not provided?
    if (isNaN(recordSkip) || recordSkip < 0) {
      // Default
      recordSkip = 0;
    }
    return recordSkip;
  }

  public static generateToken(email: string): string {
    return Cypher.hash(`${crypto.randomBytes(256).toString('hex')}}~${new Date().toISOString()}~${email}`);
  }

  public static getRoleNameFromRoleID(roleID: string): string {
    switch (roleID) {
      case UserRole.BASIC:
        return 'Basic';
      case UserRole.DEMO:
        return 'Demo';
      case UserRole.ADMIN:
        return 'Admin';
      case UserRole.SUPER_ADMIN:
        return 'Super Admin';
      default:
        return 'Unknown';
    }
  }

  public static async hashPasswordBcrypt(password: string): Promise<string> {
    // eslint-disable-next-line no-undef
    return await new Promise((fulfill, reject) => {
      // Generate a salt with 15 rounds
      bcrypt.genSalt(10, (error, salt) => {
        // Hash
        bcrypt.hash(password, salt, (err, hash) => {
          // Error?
          if (err) {
            reject(err);
          } else {
            fulfill(hash);
          }
        });
      });
    });
  }

  public static async checkPasswordBCrypt(password: string, hash: string): Promise<boolean> {
    // eslint-disable-next-line no-undef
    return await new Promise((fulfill, reject) => {
      // Compare
      bcrypt.compare(password, hash, (err, match) => {
        // Error?
        if (err) {
          reject(err);
        } else {
          fulfill(match);
        }
      });
    });
  }

  public static isPasswordStrongEnough(password: string): boolean {
    const uc = password.match(Constants.PWD_UPPERCASE_RE);
    const lc = password.match(Constants.PWD_LOWERCASE_RE);
    const n = password.match(Constants.PWD_NUMBER_RE);
    const sc = password.match(Constants.PWD_SPECIAL_CHAR_RE);
    return password.length >= Constants.PWD_MIN_LENGTH &&
      uc && uc.length >= Constants.PWD_UPPERCASE_MIN_COUNT &&
      lc && lc.length >= Constants.PWD_LOWERCASE_MIN_COUNT &&
      n && n.length >= Constants.PWD_NUMBER_MIN_COUNT &&
      sc && sc.length >= Constants.PWD_SPECIAL_MIN_COUNT;
  }

  public static containsAddressGPSCoordinates(address: Address): boolean {
    // Check if GPS are available
    if (address && Utils.containsGPSCoordinates(address.coordinates)) {
      return true;
    }
    return false;
  }

  public static containsGPSCoordinates(coordinates: number[]): boolean {
    // Check if GPs are available
    if (coordinates && coordinates.length === 2 && coordinates[0] && coordinates[1]) {
      // Check Longitude & Latitude
      if (new RegExp(Constants.REGEX_VALIDATION_LONGITUDE).test(coordinates[0].toString()) &&
        new RegExp(Constants.REGEX_VALIDATION_LATITUDE).test(coordinates[1].toString())) {
        return true;
      }
    }
    return false;
  }

  public static generatePassword(): string {
    let password = '';
    const randomLength = Math.floor(Math.random() * (Constants.PWD_MAX_LENGTH - Constants.PWD_MIN_LENGTH)) + Constants.PWD_MIN_LENGTH;
    while (!Utils.isPasswordStrongEnough(password)) {
      // eslint-disable-next-line no-useless-escape
      password = passwordGenerator(randomLength, false, /[\w\d!#\$%\^&\*\.\?\-]/);
    }
    return password;
  }

  public static getStatusDescription(status: string): string {
    switch (status) {
      case UserStatus.PENDING:
        return 'Pending';
      case UserStatus.LOCKED:
        return 'Locked';
      case UserStatus.BLOCKED:
        return 'Blocked';
      case UserStatus.ACTIVE:
        return 'Active';
      case UserStatus.INACTIVE:
        return 'Inactive';
      default:
        return 'Unknown';
    }
  }

  public static hashPassword(password: string): string {
    return Cypher.hash(password);
  }

  public static checkIfOCPIEndpointValid(ocpiEndpoint: Partial<OCPIEndpoint>, req: Request): void {
    if (req.method !== 'POST' && !ocpiEndpoint.id) {
      throw new AppError({
        source: Constants.CENTRAL_SERVER,
        errorCode: HTTPError.GENERAL_ERROR,
        message: 'The OCPI Endpoint ID is mandatory',
        module: MODULE_NAME,
        method: 'checkIfOCPIEndpointValid'
      });
    }
    if (!ocpiEndpoint.name) {
      throw new AppError({
        source: Constants.CENTRAL_SERVER,
        errorCode: HTTPError.GENERAL_ERROR,
        message: 'The OCPI Endpoint name is mandatory',
        module: MODULE_NAME,
        method: 'checkIfOCPIEndpointValid',
        user: req.user.id
      });
    }
    if (!ocpiEndpoint.role) {
      throw new AppError({
        source: Constants.CENTRAL_SERVER,
        errorCode: HTTPError.GENERAL_ERROR,
        message: 'The OCPI Endpoint role is mandatory',
        module: MODULE_NAME,
        method: 'checkIfOCPIEndpointValid',
        user: req.user.id
      });
    }
    if (!ocpiEndpoint.baseUrl) {
      throw new AppError({
        source: Constants.CENTRAL_SERVER,
        errorCode: HTTPError.GENERAL_ERROR,
        message: 'The OCPI Endpoint base URL is mandatory',
        module: MODULE_NAME,
        method: 'checkIfOCPIEndpointValid',
        user: req.user.id
      });
    }
    if (ocpiEndpoint.countryCode && !countries.isValid(ocpiEndpoint.countryCode)) {
      throw new AppError({
        source: Constants.CENTRAL_SERVER,
        errorCode: HTTPError.GENERAL_ERROR,
        message: `The OCPI Endpoint ${ocpiEndpoint.countryCode} country code provided is not invalid`,
        module: MODULE_NAME,
        method: 'checkIfOCPIEndpointValid',
        user: req.user.id
      });
    }
    if (!ocpiEndpoint.localToken) {
      throw new AppError({
        source: Constants.CENTRAL_SERVER,
        errorCode: HTTPError.GENERAL_ERROR,
        message: 'The OCPI Endpoint local token is mandatory',
        module: MODULE_NAME,
        method: 'checkIfOCPIEndpointValid',
        user: req.user.id
      });
    }
    if (!ocpiEndpoint.token) {
      throw new AppError({
        source: Constants.CENTRAL_SERVER,
        errorCode: HTTPError.GENERAL_ERROR,
        message: 'The OCPI Endpoint token is mandatory',
        module: MODULE_NAME,
        method: 'checkIfOCPIEndpointValid',
        user: req.user.id
      });
    }
  }

  public static checkIfOICPEndpointValid(oicpEndpoint: Partial<OICPEndpoint>, req: Request): void {
    if (req.method !== 'POST' && !oicpEndpoint.id) {
      throw new AppError({
        source: Constants.CENTRAL_SERVER,
        errorCode: HTTPError.GENERAL_ERROR,
        message: 'The OICP Endpoint ID is mandatory',
        module: MODULE_NAME,
        method: 'checkIfOICPEndpointValid'
      });
    }
    if (!oicpEndpoint.name) {
      throw new AppError({
        source: Constants.CENTRAL_SERVER,
        errorCode: HTTPError.GENERAL_ERROR,
        message: 'The OICP Endpoint name is mandatory',
        module: MODULE_NAME,
        method: 'checkIfOICPEndpointValid',
        user: req.user.id
      });
    }
    if (!oicpEndpoint.role) {
      throw new AppError({
        source: Constants.CENTRAL_SERVER,
        errorCode: HTTPError.GENERAL_ERROR,
        message: 'The OICP Endpoint role is mandatory',
        module: MODULE_NAME,
        method: 'checkIfOICPEndpointValid',
        user: req.user.id
      });
    }
    if (!oicpEndpoint.baseUrl) {
      throw new AppError({
        source: Constants.CENTRAL_SERVER,
        errorCode: HTTPError.GENERAL_ERROR,
        message: 'The OICP Endpoint base URL is mandatory',
        module: MODULE_NAME,
        method: 'checkIfOICPEndpointValid',
        user: req.user.id
      });
    }
  }

  public static checkIfChargingProfileIsValid(chargingStation: ChargingStation, chargePoint: ChargePoint,
    filteredRequest: ChargingProfile, req: Request): void {
    if (!Utils.objectHasProperty(filteredRequest, 'chargingStationID')) {
      throw new AppError({
        source: Constants.CENTRAL_SERVER,
        action: ServerAction.CHARGING_PROFILE_UPDATE,
        errorCode: HTTPError.GENERAL_ERROR,
        message: 'Charging Station ID is mandatory',
        module: MODULE_NAME, method: 'checkIfChargingProfileIsValid',
        user: req.user.id
      });
    }
    if (!Utils.objectHasProperty(filteredRequest, 'connectorID')) {
      throw new AppError({
        source: Constants.CENTRAL_SERVER,
        action: ServerAction.CHARGING_PROFILE_UPDATE,
        errorCode: HTTPError.GENERAL_ERROR,
        message: 'Connector ID is mandatory',
        module: MODULE_NAME, method: 'checkIfChargingProfileIsValid',
        user: req.user.id
      });
    }
    if (!filteredRequest.profile) {
      throw new AppError({
        source: Constants.CENTRAL_SERVER,
        action: ServerAction.CHARGING_PROFILE_UPDATE,
        errorCode: HTTPError.GENERAL_ERROR,
        message: 'Charging Profile is mandatory',
        module: MODULE_NAME, method: 'checkIfChargingProfileIsValid',
        user: req.user.id
      });
    }
    if (!filteredRequest.profile.chargingProfileId || !filteredRequest.profile.stackLevel ||
      !filteredRequest.profile.chargingProfilePurpose || !filteredRequest.profile.chargingProfileKind ||
      !filteredRequest.profile.chargingSchedule) {
      throw new AppError({
        source: Constants.CENTRAL_SERVER,
        action: ServerAction.CHARGING_PROFILE_UPDATE,
        errorCode: HTTPError.GENERAL_ERROR,
        message: 'Invalid Charging Profile',
        module: MODULE_NAME, method: 'checkIfChargingProfileIsValid',
        user: req.user.id
      });
    }
    if (!filteredRequest.profile.chargingSchedule.chargingSchedulePeriod) {
      throw new AppError({
        source: Constants.CENTRAL_SERVER,
        action: ServerAction.CHARGING_PROFILE_UPDATE,
        errorCode: HTTPError.GENERAL_ERROR,
        message: 'Invalid Charging Profile\'s Schedule',
        module: MODULE_NAME, method: 'checkIfChargingProfileIsValid',
        user: req.user.id
      });
    }
    if (filteredRequest.profile.chargingSchedule.chargingSchedulePeriod.length === 0) {
      throw new AppError({
        source: Constants.CENTRAL_SERVER,
        action: ServerAction.CHARGING_PROFILE_UPDATE,
        errorCode: HTTPError.GENERAL_ERROR,
        message: 'Charging Profile\'s schedule must not be empty',
        module: MODULE_NAME, method: 'checkIfChargingProfileIsValid',
        user: req.user.id
      });
    }
    // Check End of Schedule <= 24h
    const endScheduleDate = new Date(new Date(filteredRequest.profile.chargingSchedule.startSchedule).getTime() +
      filteredRequest.profile.chargingSchedule.duration * 1000);
    if (!moment(endScheduleDate).isBefore(moment(filteredRequest.profile.chargingSchedule.startSchedule).add('1', 'd').add('1', 'm'))) {
      throw new AppError({
        source: Constants.CENTRAL_SERVER,
        action: ServerAction.CHARGING_PROFILE_UPDATE,
        errorCode: HTTPError.GENERAL_ERROR,
        message: 'Charging Profile\'s schedule should not exeed 24 hours',
        module: MODULE_NAME, method: 'checkIfChargingProfileIsValid',
        user: req.user.id
      });
    }
    // Check Max Limitation of each Schedule
    const numberOfPhases = Utils.getNumberOfConnectedPhases(chargingStation, null, filteredRequest.connectorID);
    const numberOfConnectors = filteredRequest.connectorID === 0 ?
      (chargePoint ? chargePoint.connectorIDs.length : chargingStation.connectors.length) : 1;
    const maxAmpLimit = Utils.getChargingStationAmperageLimit(
      chargingStation, chargePoint, filteredRequest.connectorID);
    for (const chargingSchedulePeriod of filteredRequest.profile.chargingSchedule.chargingSchedulePeriod) {
      // Check Min
      if (chargingSchedulePeriod.limit < 0) {
        throw new AppError({
          source: Constants.CENTRAL_SERVER,
          action: ServerAction.CHARGING_PROFILE_UPDATE,
          errorCode: HTTPError.GENERAL_ERROR,
          message: 'Charging Schedule is below the min limitation (0A)',
          module: MODULE_NAME, method: 'checkIfChargingProfileIsValid',
          user: req.user.id,
          detailedMessages: { chargingSchedulePeriod }
        });
      }
      // Check Max
      if (chargingSchedulePeriod.limit > maxAmpLimit) {
        throw new AppError({
          source: Constants.CENTRAL_SERVER,
          action: ServerAction.CHARGING_PROFILE_UPDATE,
          errorCode: HTTPError.GENERAL_ERROR,
          message: `Charging Schedule is above the max limitation (${maxAmpLimit}A)`,
          module: MODULE_NAME, method: 'checkIfChargingProfileIsValid',
          user: req.user.id,
          detailedMessages: { chargingSchedulePeriod }
        });
      }
    }
  }

  public static checkIfSiteValid(site: Partial<Site>, req: Request): void {
    if (req.method !== 'POST' && !site.id) {
      throw new AppError({
        source: Constants.CENTRAL_SERVER,
        errorCode: HTTPError.GENERAL_ERROR,
        message: 'Site ID is mandatory',
        module: MODULE_NAME, method: 'checkIfSiteValid',
        user: req.user.id
      });
    }
    if (!site.name) {
      throw new AppError({
        source: Constants.CENTRAL_SERVER,
        errorCode: HTTPError.GENERAL_ERROR,
        message: 'Site Name is mandatory',
        module: MODULE_NAME, method: 'checkIfSiteValid',
        user: req.user.id
      });
    }
    if (!site.companyID) {
      throw new AppError({
        source: Constants.CENTRAL_SERVER,
        errorCode: HTTPError.GENERAL_ERROR,
        message: 'Company ID is mandatory for the Site',
        module: MODULE_NAME, method: 'checkIfSiteValid',
        user: req.user.id
      });
    }
  }

  public static checkIfSiteAreaValid(siteArea: Partial<SiteArea>, req: Request): void {
    if (req.method !== 'POST' && !siteArea.id) {
      throw new AppError({
        source: Constants.CENTRAL_SERVER,
        errorCode: HTTPError.GENERAL_ERROR,
        message: 'Site Area ID is mandatory',
        module: MODULE_NAME, method: 'checkIfSiteAreaValid',
        user: req.user.id
      });
    }
    if (!siteArea.name) {
      throw new AppError({
        source: Constants.CENTRAL_SERVER,
        errorCode: HTTPError.GENERAL_ERROR,
        message: 'Site Area name is mandatory',
        module: MODULE_NAME, method: 'checkIfSiteAreaValid',
        user: req.user.id
      });
    }
    if (!siteArea.siteID) {
      throw new AppError({
        source: Constants.CENTRAL_SERVER,
        errorCode: HTTPError.GENERAL_ERROR,
        message: 'Site ID is mandatory',
        module: MODULE_NAME, method: 'checkIfSiteAreaValid',
        user: req.user.id
      });
    }
    // Power
    if (siteArea.maximumPower <= 0) {
      throw new AppError({
        source: Constants.CENTRAL_SERVER,
        errorCode: HTTPError.GENERAL_ERROR,
        message: `Site maximum power must be a positive number but got ${siteArea.maximumPower} kW`,
        module: MODULE_NAME, method: 'checkIfSiteAreaValid',
        user: req.user.id
      });
    }
    if (siteArea.voltage !== 230 && siteArea.voltage !== 110) {
      throw new AppError({
        source: Constants.CENTRAL_SERVER,
        errorCode: HTTPError.GENERAL_ERROR,
        message: `Site voltage must be either 110V or 230V but got ${siteArea.voltage} kW`,
        module: MODULE_NAME, method: 'checkIfSiteAreaValid',
        user: req.user.id
      });
    }
    if (siteArea.numberOfPhases !== 1 && siteArea.numberOfPhases !== 3) {
      throw new AppError({
        source: Constants.CENTRAL_SERVER,
        errorCode: HTTPError.GENERAL_ERROR,
        message: `Site area number of phases must be either 1 or 3 but got ${siteArea.numberOfPhases}`,
        module: MODULE_NAME, method: 'checkIfSiteAreaValid',
        user: req.user.id
      });
    }
  }

  public static checkIfCompanyValid(company: Partial<Company>, req: Request): void {
    if (req.method !== 'POST' && !company.id) {
      throw new AppError({
        source: Constants.CENTRAL_SERVER,
        errorCode: HTTPError.GENERAL_ERROR,
        message: 'Company ID is mandatory',
        module: MODULE_NAME, method: 'checkIfCompanyValid',
        user: req.user.id
      });
    }
    if (!company.name) {
      throw new AppError({
        source: Constants.CENTRAL_SERVER,
        errorCode: HTTPError.GENERAL_ERROR,
        message: 'Company Name is mandatory',
        module: MODULE_NAME, method: 'checkIfCompanyValid',
        user: req.user.id
      });
    }
  }

  public static isValidDate(date: any): boolean {
    return moment(date).isValid();
  }

  public static checkIfAssetValid(asset: Partial<Asset>, req: Request): void {
    if (req.method !== 'POST' && !asset.id) {
      throw new AppError({
        source: Constants.CENTRAL_SERVER,
        errorCode: HTTPError.GENERAL_ERROR,
        message: 'Asset ID is mandatory',
        module: MODULE_NAME, method: 'checkIfAssetValid',
        user: req.user.id
      });
    }
    if (!asset.name) {
      throw new AppError({
        source: Constants.CENTRAL_SERVER,
        errorCode: HTTPError.GENERAL_ERROR,
        message: 'Asset Name is mandatory',
        module: MODULE_NAME, method: 'checkIfAssetValid',
        user: req.user.id
      });
    }
    if (!asset.siteAreaID) {
      throw new AppError({
        source: Constants.CENTRAL_SERVER,
        errorCode: HTTPError.GENERAL_ERROR,
        message: 'Asset Site Area is mandatory',
        module: MODULE_NAME, method: 'checkIfAssetValid',
        user: req.user.id
      });
    }
    if (!asset.assetType) {
      throw new AppError({
        source: Constants.CENTRAL_SERVER,
        errorCode: HTTPError.GENERAL_ERROR,
        message: 'Asset type is mandatory',
        module: MODULE_NAME, method: 'checkIfAssetValid',
        user: req.user.id
      });
    }
    if (asset.dynamicAsset) {
      if (!asset.connectionID) {
        throw new AppError({
          source: Constants.CENTRAL_SERVER,
          errorCode: HTTPError.GENERAL_ERROR,
          message: 'Asset connection is mandatory',
          module: MODULE_NAME, method: 'checkIfAssetValid',
          user: req.user.id
        });
      }
      if (!asset.meterID) {
        throw new AppError({
          source: Constants.CENTRAL_SERVER,
          errorCode: HTTPError.GENERAL_ERROR,
          message: 'Asset meter ID is mandatory',
          module: MODULE_NAME, method: 'checkIfAssetValid',
          user: req.user.id
        });
      }
    }
  }

  public static isDevelopmentEnv(): boolean {
    return process.env.NODE_ENV === 'development';
  }

  public static isProductionEnv(): boolean {
    return process.env.NODE_ENV === 'production';
  }

  public static isTestEnv(): boolean {
    return process.env.NODE_ENV === 'test';
  }

  public static async checkIfUserTagIsValid(tag: Partial<Tag>, req: Request): Promise<void> {
    // Check authorization
    if (!Authorizations.isAdmin(req.user)) {
      throw new AppError({
        source: Constants.CENTRAL_SERVER,
        errorCode: HTTPError.GENERAL_ERROR,
        message: 'Only Admins can change/create the Tags',
        module: MODULE_NAME, method: 'checkIfUserTagIsValid',
        user: req.user.id
      });
    }
    // Check badge ID
    if (!tag.id) {
      throw new AppError({
        source: Constants.CENTRAL_SERVER,
        errorCode: HTTPError.GENERAL_ERROR,
        message: 'Tag ID is mandatory',
        module: MODULE_NAME, method: 'checkIfUserTagIsValid',
        user: req.user.id
      });
    }
    // Check description
    if (!tag.description) {
      tag.description = `Tag ID '${tag.id}'`;
    }
    // Check user ID
    if (!tag.userID) {
      throw new AppError({
        source: Constants.CENTRAL_SERVER,
        errorCode: HTTPError.GENERAL_ERROR,
        message: 'User ID is mandatory',
        module: MODULE_NAME, method: 'checkIfUserTagIsValid',
        user: req.user.id
      });
    }
    // Check user activation
    if (!Utils.objectHasProperty(tag, 'active')) {
      throw new AppError({
        source: Constants.CENTRAL_SERVER,
        errorCode: HTTPError.GENERAL_ERROR,
        message: 'Tag Active property is mandatory',
        module: MODULE_NAME, method: 'checkIfUserTagIsValid',
        user: req.user.id
      });
    }
  }


  public static checkIfUserValid(filteredRequest: Partial<User>, user: User, req: Request): void {
    const tenantID = req.user.tenantID;
    if (!tenantID) {
      throw new AppError({
        source: Constants.CENTRAL_SERVER,
        errorCode: HTTPError.GENERAL_ERROR,
        message: 'Tenant is mandatory',
        module: MODULE_NAME,
        method: 'checkIfUserValid',
        user: req.user.id
      });
    }
    // Update model?
    if (req.method !== 'POST' && !filteredRequest.id) {
      throw new AppError({
        source: Constants.CENTRAL_SERVER,
        errorCode: HTTPError.GENERAL_ERROR,
        message: 'User ID is mandatory',
        module: MODULE_NAME,
        method: 'checkIfUserValid',
        user: req.user.id
      });
    }
    // Creation?
    if (req.method === 'POST') {
      if (!filteredRequest.role) {
        filteredRequest.role = UserRole.BASIC;
      }
    } else if (!Authorizations.isAdmin(req.user)) {
      filteredRequest.role = user.role;
    }
    if (req.method === 'POST' && !filteredRequest.status) {
      filteredRequest.status = UserStatus.BLOCKED;
    }
    // Creation?
    if ((filteredRequest.role !== UserRole.BASIC) && (filteredRequest.role !== UserRole.DEMO) &&
      !Authorizations.isAdmin(req.user) && !Authorizations.isSuperAdmin(req.user)) {
      throw new AppError({
        source: Constants.CENTRAL_SERVER,
        errorCode: HTTPError.GENERAL_ERROR,
        message: `Only Admins can assign the role '${Utils.getRoleNameFromRoleID(filteredRequest.role)}'`,
        module: MODULE_NAME,
        method: 'checkIfUserValid',
        user: req.user.id,
        actionOnUser: filteredRequest.id
      });
    }
    // Only Basic, Demo, Admin user other Tenants (!== default)
    if (tenantID !== 'default' && filteredRequest.role && filteredRequest.role === UserRole.SUPER_ADMIN) {
      throw new AppError({
        source: Constants.CENTRAL_SERVER,
        errorCode: HTTPError.GENERAL_ERROR,
        message: 'User cannot have the Super Admin role in this Tenant',
        module: MODULE_NAME,
        method: 'checkIfUserValid',
        user: req.user.id,
        actionOnUser: filteredRequest.id
      });
    }
    // Only Admin and Super Admin can use role different from Basic
    if ((filteredRequest.role === UserRole.ADMIN || filteredRequest.role === UserRole.SUPER_ADMIN) &&
      !Authorizations.isAdmin(req.user) && !Authorizations.isSuperAdmin(req.user)) {
      throw new AppError({
        source: Constants.CENTRAL_SERVER,
        errorCode: HTTPError.GENERAL_ERROR,
        message: `User without role Admin or Super Admin tried to ${filteredRequest.id ? 'update' : 'create'} an User with the '${Utils.getRoleNameFromRoleID(filteredRequest.role)}' role`,
        module: MODULE_NAME,
        method: 'checkIfUserValid',
        user: req.user.id,
        actionOnUser: filteredRequest.id
      });
    }
    if (!filteredRequest.name) {
      throw new AppError({
        source: Constants.CENTRAL_SERVER,
        errorCode: HTTPError.GENERAL_ERROR,
        message: 'User Last Name is mandatory',
        module: MODULE_NAME,
        method: 'checkIfUserValid',
        user: req.user.id,
        actionOnUser: filteredRequest.id
      });
    }
    if (req.method === 'POST' && !filteredRequest.email) {
      throw new AppError({
        source: Constants.CENTRAL_SERVER,
        errorCode: HTTPError.GENERAL_ERROR,
        message: 'User Email is mandatory',
        module: MODULE_NAME,
        method: 'checkIfUserValid',
        user: req.user.id,
        actionOnUser: filteredRequest.id
      });
    }
    if (req.method === 'POST' && !Utils.isUserEmailValid(filteredRequest.email)) {
      throw new AppError({
        source: Constants.CENTRAL_SERVER,
        errorCode: HTTPError.GENERAL_ERROR,
        message: `User Email '${filteredRequest.email}' is not valid`,
        module: MODULE_NAME,
        method: 'checkIfUserValid',
        user: req.user.id,
        actionOnUser: filteredRequest.id
      });
    }
    if (filteredRequest.password && !Utils.isPasswordValid(filteredRequest.password)) {
      throw new AppError({
        source: Constants.CENTRAL_SERVER,
        errorCode: HTTPError.GENERAL_ERROR,
        message: 'User Password is not valid',
        module: MODULE_NAME,
        method: 'checkIfUserValid',
        user: req.user.id,
        actionOnUser: filteredRequest.id
      });
    }
    if (filteredRequest.phone && !Utils.isPhoneValid(filteredRequest.phone)) {
      throw new AppError({
        source: Constants.CENTRAL_SERVER,
        errorCode: HTTPError.GENERAL_ERROR,
        message: `User Phone '${filteredRequest.phone}' is not valid`,
        module: MODULE_NAME,
        method: 'checkIfUserValid',
        user: req.user.id,
        actionOnUser: filteredRequest.id
      });
    }
    if (filteredRequest.mobile && !Utils.isPhoneValid(filteredRequest.mobile)) {
      throw new AppError({
        source: Constants.CENTRAL_SERVER,
        errorCode: HTTPError.GENERAL_ERROR,
        message: `User Mobile '${filteredRequest.mobile}' is not valid`,
        module: MODULE_NAME,
        method: 'checkIfUserValid',
        user: req.user.id,
        actionOnUser: filteredRequest.id
      });
    }
    if (filteredRequest.plateID && !Utils.isPlateIDValid(filteredRequest.plateID)) {
      throw new AppError({
        source: Constants.CENTRAL_SERVER,
        errorCode: HTTPError.GENERAL_ERROR,
        message: `User Plate ID '${filteredRequest.plateID}' is not valid`,
        module: MODULE_NAME,
        method: 'checkIfUserValid',
        user: req.user.id,
        actionOnUser: filteredRequest.id
      });
    }
  }

  public static async addSiteLimitationToConsumption(tenantID: string, siteArea: SiteArea, consumption: Consumption): Promise<void> {
    const tenant: Tenant = await TenantStorage.getTenant(tenantID);
    if (Utils.isTenantComponentActive(tenant, TenantComponents.ORGANIZATION) && siteArea) {
      // Get limit of the site area
      consumption.limitSiteAreaWatts = 0;
      // Maximum power of the Site Area provided?
      if (siteArea && siteArea.maximumPower) {
        consumption.limitSiteAreaWatts = siteArea.maximumPower;
        consumption.limitSiteAreaAmps = siteArea.maximumPower / siteArea.voltage;
        consumption.limitSiteAreaSource = SiteAreaLimitSource.SITE_AREA;
      } else {
        // Compute it for Charging Stations
        const chargingStationsOfSiteArea = await ChargingStationStorage.getChargingStations(tenantID, { siteAreaIDs: [siteArea.id] }, Constants.DB_PARAMS_MAX_LIMIT);
        for (const chargingStationOfSiteArea of chargingStationsOfSiteArea.result) {
          for (const connector of chargingStationOfSiteArea.connectors) {
            consumption.limitSiteAreaWatts += connector.power;
          }
        }
        consumption.limitSiteAreaAmps = Math.round(consumption.limitSiteAreaWatts / siteArea.voltage);
        consumption.limitSiteAreaSource = SiteAreaLimitSource.CHARGING_STATIONS;
        // Save Site Area max consumption
        if (siteArea) {
          siteArea.maximumPower = consumption.limitSiteAreaWatts;
          await SiteAreaStorage.saveSiteArea(tenantID, siteArea);
        }
      }
      consumption.smartChargingActive = siteArea.smartCharging;
    }
  }

  public static getTimezone(coordinates: number[]): string {
    if (coordinates && coordinates.length === 2) {
      return tzlookup(coordinates[1], coordinates[0]);
    }
    return null;
  }

  public static getTenantActiveComponents(tenant: Tenant): string[] {
    const components: string[] = [];
    for (const componentName in tenant.components) {
      if (tenant.components[componentName].active) {
        components.push(componentName);
      }
    }
    return components;
  }

  public static isTenantComponentActive(tenant: Tenant, component: TenantComponents): boolean {
    for (const componentName in tenant.components) {
      if (componentName === component) {
        return tenant.components[componentName].active;
      }
    }
    return false;
  }

  public static createDefaultSettingContent(activeComponent: any, currentSettingContent: SettingDBContent): SettingDBContent {
    switch (activeComponent.name) {
      // Pricing
      case TenantComponents.PRICING:
        if (!currentSettingContent || currentSettingContent.type !== activeComponent.type) {
          // Create default settings
          if (activeComponent.type === PricingSettingsType.SIMPLE) {
            // Simple Pricing
            return {
              'type': PricingSettingsType.SIMPLE,
              'simple': {}
            } as SettingDBContent;
          } else if (activeComponent.type === PricingSettingsType.CONVERGENT_CHARGING) {
            // SAP CC
            return {
              'type': PricingSettingsType.CONVERGENT_CHARGING,
              'convergentCharging': {}
            } as SettingDBContent;
          }
        }
        break;

      // Billing
      case TenantComponents.BILLING:
        if (!currentSettingContent || currentSettingContent.type !== activeComponent.type) {
          // Only Stripe
          return {
            'type': BillingSettingsType.STRIPE,
            'stripe': {}
          } as SettingDBContent;
        }
        break;

      // Refund
      case TenantComponents.REFUND:
        if (!currentSettingContent || currentSettingContent.type !== activeComponent.type) {
          // Only Concur
          return {
            'type': RefundSettingsType.CONCUR,
            'concur': {}
          } as SettingDBContent;
        }
        break;

      // Refund
      case TenantComponents.OCPI:
        if (!currentSettingContent || currentSettingContent.type !== activeComponent.type) {
          // Only Gireve
          return {
            'type': RoamingSettingsType.GIREVE,
            'ocpi': {}
          } as SettingDBContent;
        }
        break;

      // SAC
      case TenantComponents.ANALYTICS:
        if (!currentSettingContent || currentSettingContent.type !== activeComponent.type) {
          // Only SAP Analytics
          return {
            'type': AnalyticsSettingsType.SAC,
            'sac': {}
          } as SettingDBContent;
        }
        break;

      // Smart Charging
      case TenantComponents.SMART_CHARGING:
        if (!currentSettingContent || currentSettingContent.type !== activeComponent.type) {
          // Only SAP sapSmartCharging
          return {
            'type': SmartChargingContentType.SAP_SMART_CHARGING,
            'sapSmartCharging': {}
          } as SettingDBContent;
        }
        break;

      // Asset
      case TenantComponents.ASSET:
        if (!currentSettingContent || currentSettingContent.type !== activeComponent.type) {
          // Only Asset
          return {
            'type': AssetSettingsType.ASSET,
            'asset': {
              connections: []
            }
          } as SettingDBContent;
        }
        break;
    }
  }

  public static isChargingStationIDValid(name: string): boolean {
    // eslint-disable-next-line no-useless-escape
    return /^[A-Za-z0-9_\.\-~]*$/.test(name);
  }

  public static isPasswordValid(password: string): boolean {
    // eslint-disable-next-line no-useless-escape
    return /(?=.*[a-z])(?=.*[A-Z])(?=.*[0-9])(?=.*[!#@:;,<>\/''\$%\^&\*\.\?\-_\+\=\(\)])(?=.{8,})/.test(password);
  }

  public static checkIfCarValid(car: Partial<Car>, req: Request): void {
    if (req.method !== 'POST' && !car.id) {
      throw new AppError({
        source: Constants.CENTRAL_SERVER,
        errorCode: HTTPError.GENERAL_ERROR,
        message: 'Car ID is mandatory',
        module: MODULE_NAME, method: 'checkIfCarValid',
        user: req.user.id
      });
    }
    if (!car.vin) {
      throw new AppError({
        source: Constants.CENTRAL_SERVER,
        errorCode: HTTPError.GENERAL_ERROR,
        message: 'Car Vin is mandatory',
        module: MODULE_NAME, method: 'checkIfCarValid',
        user: req.user.id
      });
    }
    if (!car.licensePlate) {
      throw new AppError({
        source: Constants.CENTRAL_SERVER,
        errorCode: HTTPError.GENERAL_ERROR,
        message: 'License Plate is mandatory',
        module: MODULE_NAME, method: 'checkIfCarValid',
        user: req.user.id
      });
    }
    if (!Utils.isPlateIDValid(car.licensePlate)) {
      throw new AppError({
        source: Constants.CENTRAL_SERVER,
        errorCode: HTTPError.GENERAL_ERROR,
        message: `Car License Plate ID '${car.licensePlate}' is not valid`,
        module: MODULE_NAME, method: 'checkIfCarValid',
        user: req.user.id,
        actionOnUser: car.id
      });
    }
    if (!car.carCatalogID) {
      throw new AppError({
        source: Constants.CENTRAL_SERVER,
        errorCode: HTTPError.GENERAL_ERROR,
        message: 'Car Catalog ID is mandatory',
        module: MODULE_NAME, method: 'checkIfCarValid',
        user: req.user.id
      });
    }
    if (!car.type) {
      throw new AppError({
        source: Constants.CENTRAL_SERVER,
        errorCode: HTTPError.GENERAL_ERROR,
        message: 'Car type is mandatory',
        module: MODULE_NAME, method: 'checkIfCarValid',
        user: req.user.id
      });
    }
    if (!Authorizations.isAdmin(req.user)) {
      if (car.type === CarType.POOL_CAR) {
        throw new AppError({
          source: Constants.CENTRAL_SERVER,
          errorCode: HTTPError.GENERAL_ERROR,
          message: 'Pool cars can only be created by admin',
          module: MODULE_NAME, method: 'checkIfCarValid',
          user: req.user.id
        });
      }
    }
    if (!car.converter) {
      throw new AppError({
        source: Constants.CENTRAL_SERVER,
        errorCode: HTTPError.GENERAL_ERROR,
        message: 'Car Converter is mandatory',
        module: MODULE_NAME, method: 'checkIfCarValid',
        user: req.user.id
      });
    }
    if (!car.converter.amperagePerPhase) {
      throw new AppError({
        source: Constants.CENTRAL_SERVER,
        errorCode: HTTPError.GENERAL_ERROR,
        message: 'Car Converter amperage per phase is mandatory',
        module: MODULE_NAME, method: 'checkIfCarValid',
        user: req.user.id
      });
    }
    if (!car.converter.numberOfPhases) {
      throw new AppError({
        source: Constants.CENTRAL_SERVER,
        errorCode: HTTPError.GENERAL_ERROR,
        message: 'Car Converter number of phases is mandatory',
        module: MODULE_NAME, method: 'checkIfCarValid',
        user: req.user.id
      });
    }
    if (!car.converter.powerWatts) {
      throw new AppError({
        source: Constants.CENTRAL_SERVER,
        errorCode: HTTPError.GENERAL_ERROR,
        message: 'Car Converter power is mandatory',
        module: MODULE_NAME, method: 'checkIfCarValid',
        user: req.user.id
      });
    }
    if (!car.converter.type) {
      throw new AppError({
        source: Constants.CENTRAL_SERVER,
        errorCode: HTTPError.GENERAL_ERROR,
        message: 'Car Converter type is mandatory',
        module: MODULE_NAME, method: 'checkIfCarValid',
        user: req.user.id
      });
    }
  }

  public static checkIfEndUserErrorNotificationValid(endUserErrorNotificationValid: HttpEndUserReportErrorRequest, req: Request): void {
    if (!endUserErrorNotificationValid.subject) {
      throw new AppError({
        source: Constants.CENTRAL_SERVER,
        errorCode: HTTPError.GENERAL_ERROR,
        message: 'Subject is mandatory.',
        module: MODULE_NAME, method: 'checkIfEndUserErrorNotificationValid',
        user: req.user.id
      });
    }
    if (!endUserErrorNotificationValid.description) {
      throw new AppError({
        source: Constants.CENTRAL_SERVER,
        errorCode: HTTPError.GENERAL_ERROR,
        message: 'Description is mandatory.',
        module: MODULE_NAME, method: 'checkIfEndUserErrorNotificationValid',
        user: req.user.id
      });
    }
    if (endUserErrorNotificationValid.mobile && !this.isPhoneValid(endUserErrorNotificationValid.mobile)) {
      throw new AppError({
        source: Constants.CENTRAL_SERVER,
        errorCode: HTTPError.GENERAL_ERROR,
        message: 'Phone is invalid',
        module: MODULE_NAME, method: 'checkIfEndUserErrorNotificationValid',
        user: req.user.id
      });
    }
  }

  private static isPhoneValid(phone: string): boolean {
    return /^\+?([0-9] ?){9,14}[0-9]$/.test(phone);
  }

  private static isUserEmailValid(email: string): boolean {
    return validator.isEmail(email);
  }

  private static areTagsValid(tags: Tag[]): boolean {
    return tags.filter((tag) => /^[A-Za-z0-9,]*$/.test(tag.id)).length === tags.length;
  }

  private static isPlateIDValid(plateID): boolean {
    return /^[A-Z0-9- ]*$/.test(plateID);
  }

  private static normalizeOneSOAPParam(headers: any, name: string) {
    const val = _.get(headers, name);
    if (val && val.$value) {
      _.set(headers, name, val.$value);
    }
  }
}<|MERGE_RESOLUTION|>--- conflicted
+++ resolved
@@ -24,11 +24,8 @@
 import { HttpEndUserReportErrorRequest } from '../types/requests/HttpNotificationRequest';
 import Logging from './Logging';
 import OCPIEndpoint from '../types/ocpi/OCPIEndpoint';
-<<<<<<< HEAD
+import { OCPIResult } from '../types/ocpi/OCPIResult';
 import OICPEndpoint from '../types/oicp/OICPEndpoint';
-=======
-import { OCPIResult } from '../types/ocpi/OCPIResult';
->>>>>>> e7fad0b6
 import { ObjectID } from 'mongodb';
 import { Request } from 'express';
 import { ServerAction } from '../types/Server';
