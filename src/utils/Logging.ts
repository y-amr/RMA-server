--- conflicted
+++ resolved
@@ -1,26 +1,26 @@
 import { AxiosError, AxiosRequestConfig, AxiosResponse } from 'axios';
-import CFLog from 'cf-nodejs-logging-support';
-import cfenv from 'cfenv';
-import cluster from 'cluster';
+import { Log, LogLevel, LogType } from '../types/Log';
 import { NextFunction, Request, Response } from 'express';
-import jwtDecode from 'jwt-decode';
-import os from 'os';
 import { PerformanceObserver, performance } from 'perf_hooks';
-import { v4 as uuid } from 'uuid';
+
 import AppAuthError from '../exception/AppAuthError';
 import AppError from '../exception/AppError';
 import BackendError from '../exception/BackendError';
+import CFLog from 'cf-nodejs-logging-support';
+import Configuration from '../utils/Configuration';
+import Constants from './Constants';
+import { HTTPError } from '../types/HTTPError';
 import LoggingStorage from '../storage/mongodb/LoggingStorage';
+import { ServerAction } from '../types/Server';
 import TenantStorage from '../storage/mongodb/TenantStorage';
-import { HTTPError } from '../types/HTTPError';
-import { Log, LogLevel, LogType } from '../types/Log';
-import { ServerAction } from '../types/Server';
 import User from '../types/User';
 import UserToken from '../types/UserToken';
-import Configuration from '../utils/Configuration';
-import Constants from './Constants';
 import Utils from './Utils';
-
+import cfenv from 'cfenv';
+import cluster from 'cluster';
+import jwtDecode from 'jwt-decode';
+import os from 'os';
+import { v4 as uuid } from 'uuid';
 
 const _loggingConfig = Configuration.getLoggingConfig();
 let _traceStatistics = null;
@@ -657,69 +657,41 @@
 
   private static anonymizeSensitiveData(message: any) {
     if (!message || typeof message === 'number' || typeof message === 'boolean' || typeof message === 'function') {
-<<<<<<< HEAD
       // eslint-disable-next-line no-useless-return
       return;
     } else if (typeof message === 'string') {
       // Anonymize
       message.replace(/((repeat|)[pP]assword|captcha)(\s|)(=|:)(\s|)(.*)/g, '$1$3$4$5' + Constants.ANONYMIZED_VALUE);
-=======
-      return;
-    }
-    if (typeof message === 'object') {
-      for (const key in message) {
-        if (message[key]) {
-          // Another JSon?
-          if (typeof message[key] === 'object') {
-            Logging.anonymizeSensitiveData(message[key]);
-          }
-          // Array?
-          if (Array.isArray(message[key])) {
-            Logging.anonymizeSensitiveData(message[key]);
-          }
-          // String?
-          if (typeof message[key] === 'string') {
-            for (const sensitiveData of Constants.SENSITIVE_DATA) {
-              if (key.toLocaleLowerCase() === sensitiveData.toLocaleLowerCase()) {
-                // Anonymize
-                message[key] = Constants.ANONYMIZED_VALUE;
-              }
-            }
-            // Check query string
-            const dataParts: string[] = message[key].split('&');
-            if (dataParts.length > 1) {
-              for (let i = 0; i < dataParts.length; i++) {
-                const dataPart = dataParts[i];
-                for (const sensitiveData of Constants.SENSITIVE_DATA) {
-                  if (dataPart.toLowerCase().startsWith(sensitiveData.toLocaleLowerCase())) {
-                    // Anonymize
-                    dataParts[i] = dataPart.substring(0, sensitiveData.length + 1) + Constants.ANONYMIZED_VALUE;
-                  }
-                }
-              }
-              message[key] = dataParts.join('&');
-            }
-          }
-        }
-      }
->>>>>>> 45b7700c
     } else if (Array.isArray(message)) {
       for (const item of message) {
         Logging.anonymizeSensitiveData(item);
       }
     } else if (typeof message === 'object') {
       for (const key of Object.keys(message)) {
-        const value = message[key];
         // String?
-        if (typeof value === 'string') {
-          if (key === 'password' ||
-              key === 'repeatPassword' ||
-              key === 'captcha') {
-            // Anonymize
-            message[key] = Constants.ANONYMIZED_VALUE;
+        if (typeof message[key] === 'string') {
+          for (const sensitiveData of Constants.SENSITIVE_DATA) {
+            if (key.toLocaleLowerCase() === sensitiveData.toLocaleLowerCase()) {
+              // Anonymize
+              message[key] = Constants.ANONYMIZED_VALUE;
+            }
+          }
+          // Check query string
+          const dataParts: string[] = message[key].split('&');
+          if (dataParts.length > 1) {
+            for (let i = 0; i < dataParts.length; i++) {
+              const dataPart = dataParts[i];
+              for (const sensitiveData of Constants.SENSITIVE_DATA) {
+                if (dataPart.toLowerCase().startsWith(sensitiveData.toLocaleLowerCase())) {
+                  // Anonymize
+                  dataParts[i] = dataPart.substring(0, sensitiveData.length + 1) + Constants.ANONYMIZED_VALUE;
+                }
+              }
+            }
+            message[key] = dataParts.join('&');
           }
         } else {
-          Logging.anonymizeSensitiveData(value);
+          Logging.anonymizeSensitiveData(message[key]);
         }
       }
     } else {
