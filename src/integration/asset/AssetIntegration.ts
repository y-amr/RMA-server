import { AssetConnectionSetting, AssetSetting } from '../../types/Setting';
import Asset from '../../types/Asset';
import { AbstractConsumption } from '../../types/Consumption';

export default abstract class AssetIntegration<T extends AssetSetting> {
  protected readonly tenantID: string;
  protected settings: T;
  protected connection: AssetConnectionSetting;
  protected token: string;

  protected constructor(tenantID: string, settings: T, connection: AssetConnectionSetting) {
    this.tenantID = tenantID;
    this.settings = settings;
    this.connection = connection;
    this.token = null;
  }

<<<<<<< HEAD
  async abstract checkConnection();
  async abstract retrieveMeterValues(asset: Asset): Promise<AbstractConsumption>;
=======
  async abstract checkConnection(): Promise<void>;
>>>>>>> 40047989
}<|MERGE_RESOLUTION|>--- conflicted
+++ resolved
@@ -15,10 +15,6 @@
     this.token = null;
   }
 
-<<<<<<< HEAD
-  async abstract checkConnection();
+  async abstract checkConnection(): Promise<void>;
   async abstract retrieveMeterValues(asset: Asset): Promise<AbstractConsumption>;
-=======
-  async abstract checkConnection(): Promise<void>;
->>>>>>> 40047989
 }