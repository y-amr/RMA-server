--- conflicted
+++ resolved
@@ -349,12 +349,7 @@
               source: Constants.CENTRAL_SERVER,
               action: ServerAction.BILLING_FORCE_SYNCHRONIZE_USER_INVOICES,
               module: MODULE_NAME, method: 'forceSynchronizeUserInvoices',
-<<<<<<< HEAD
-              message: `Invoice with ID '${invoiceIDInBilling}' has been ${invoice ? 'updated' : 'created'} in e-Mobility`,
-              detailedMessages: { invoiceBilling }
-=======
               message: `Billing invoice with ID '${invoiceIDInBilling}' does not exist`
->>>>>>> 46a1213f
             });
             if (userInInvoice) {
               userInInvoice.billingData.invoicesLastSynchronizedOn = new Date();
@@ -474,12 +469,7 @@
               source: Constants.CENTRAL_SERVER,
               action: ServerAction.BILLING_SYNCHRONIZE_INVOICES,
               module: MODULE_NAME, method: 'synchronizeInvoices',
-<<<<<<< HEAD
-              message: `Invoice with ID '${invoiceIDInBilling}' has been ${invoice ? 'updated' : 'created'} in e-Mobility`,
-              detailedMessages: { invoiceBilling }
-=======
               message: `Billing invoice with ID '${invoiceIDInBilling}' does not exist`
->>>>>>> 46a1213f
             });
             if (userInInvoice) {
               userInInvoice.billingData.invoicesLastSynchronizedOn = new Date();
