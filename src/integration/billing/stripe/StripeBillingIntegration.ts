--- conflicted
+++ resolved
@@ -314,13 +314,8 @@
       });
     }
     // Destructuring the STRIPE invoice to extract the required information
-<<<<<<< HEAD
-    // eslint-disable-next-line id-blacklist
-    const { id: invoiceID, customer, number, amount_due: amount, amount_paid: amountPaid, status, currency, invoice_pdf: downloadUrl, metadata } = stripeInvoice;
-=======
     // eslint-disable-next-line id-blacklist, max-len
     const { id: invoiceID, customer, number, livemode: liveMode, amount_due: amount, amount_paid: amountPaid, status, currency, invoice_pdf: downloadUrl, metadata } = stripeInvoice;
->>>>>>> 5c815328
     const customerID = customer as string;
     const createdOn = moment.unix(stripeInvoice.created).toDate(); // epoch to Date!
     // Check metadata consistency - userID is mandatory!
@@ -347,11 +342,7 @@
     const invoiceToSave: BillingInvoice = {
       id: billingInvoice?.id, // ACHTUNG: billingInvoice is null when creating the Billing Invoice
       // eslint-disable-next-line id-blacklist
-<<<<<<< HEAD
-      userID, invoiceID, customerID, number, amount, amountPaid, currency, createdOn, downloadUrl, downloadable: !!downloadUrl,
-=======
       userID, invoiceID, customerID, liveMode, number, amount, amountPaid, currency, createdOn, downloadUrl, downloadable: !!downloadUrl,
->>>>>>> 5c815328
       status: status as BillingInvoiceStatus,
     };
     // Let's persist the up-to-date data
