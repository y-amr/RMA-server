--- conflicted
+++ resolved
@@ -31,11 +31,7 @@
 
   constructor(tenantId: string, settings: StripeBillingSetting) {
     super(tenantId, settings);
-<<<<<<< HEAD
-    axiosRetry(axios, { retryDelay: axiosRetry.exponentialDelay });
-=======
     axiosRetry(axios, { retryDelay: axiosRetry.exponentialDelay.bind(this) });
->>>>>>> 281e815d
     this.settings.currency = settings.currency;
     if (this.settings.secretKey) {
       this.settings.secretKey = Cypher.decrypt(settings.secretKey);
