--- conflicted
+++ resolved
@@ -297,11 +297,7 @@
         serverTypes.push(ServerType.ODATA_SERVER);
       }
     } catch (error) {
-<<<<<<< HEAD
-      console.error(chalk.red(error.stack));
-=======
       Logging.logConsoleError(error.stack);
->>>>>>> 2ade41dc
       await Logging.logError({
         tenantID: Constants.DEFAULT_TENANT,
         action: ServerAction.STARTUP,
