import * as uWS from 'uWebSockets.js';
<<<<<<< HEAD

import { App, HttpRequest, HttpResponse, WebSocket, us_socket_context_t } from 'uWebSockets.js';
import { ServerAction, ServerType, WSServerProtocol } from '../../../types/Server';
=======
>>>>>>> 78f089dd

import { App, HttpRequest, HttpResponse, WebSocket, us_socket_context_t } from 'uWebSockets.js';
import { ServerAction, ServerType, WSServerProtocol } from '../../../types/Server';
import { WebSocketCloseEventStatusCode, WebSocketPingResult } from '../../../types/WebSocket';

import BackendError from '../../../exception/BackendError';
import CentralSystemConfiguration from '../../../types/configuration/CentralSystemConfiguration';
import CentralSystemServer from '../CentralSystemServer';
import ChargingStation from '../../../types/ChargingStation';
import ChargingStationClient from '../../../client/ocpp/ChargingStationClient';
import ChargingStationConfiguration from '../../../types/configuration/ChargingStationConfiguration';
import Constants from '../../../utils/Constants';
import JsonRestWSConnection from './JsonRestWSConnection';
import JsonWSConnection from './JsonWSConnection';
import Logging from '../../../utils/Logging';
<<<<<<< HEAD
import Utils from '../../../utils/Utils';
import WSConnection from './WSConnection';
import { WebSocketCloseEventStatusCode } from '../../../types/WebSocket';
=======
import LoggingHelper from '../../../utils/LoggingHelper';
import { OCPPMessageType } from '../../../types/ocpp/OCPPCommon';
import Tenant from '../../../types/Tenant';
import Utils from '../../../utils/Utils';
import WSConnection from './WSConnection';
import WSWrapper from './WSWrapper';
>>>>>>> 78f089dd
import global from '../../../types/GlobalType';

const MODULE_NAME = 'JsonCentralSystemServer';

export default class JsonCentralSystemServer extends CentralSystemServer {
<<<<<<< HEAD
  private ongoingWSInitializations: Map<string, null> = new Map;
  private jsonWSConnections: Map<string, JsonWSConnection> = new Map();
  private jsonRestWSConnections: Map<string, JsonRestWSConnection> = new Map();
  private processingWSRequestsOnHold = 0;

  public constructor(centralSystemConfig: CentralSystemConfiguration, chargingStationConfig: ChargingStationConfiguration) {
    super(centralSystemConfig, chargingStationConfig);
    // Check WS connection
    setInterval(() => {
      (this.centralSystemConfig.debug || Utils.isDevelopmentEnv()) && Logging.logConsoleDebug('===========================================');
      (this.centralSystemConfig.debug || Utils.isDevelopmentEnv()) && Logging.logConsoleDebug('Checking WS connection...');
      let validConnections = 0, invalidConnections = 0;
      for (const key of this.jsonWSConnections.keys()) {
        const jsonWSConnection = this.jsonWSConnections.get(key);
        if (jsonWSConnection) {
          try {
            jsonWSConnection.getWSConnection().ping();
            validConnections++;
          } catch (error) {
            // Remove the invalid connection
            this.jsonWSConnections.delete(key);
            invalidConnections++;
            const message = `Invalid Web Socket connection '${error?.message as string}', removed from cache!`;
            void Logging.logError({
              tenantID: jsonWSConnection.getTenantID(),
              siteID: jsonWSConnection.getSiteID(),
              siteAreaID: jsonWSConnection.getSiteAreaID(),
              companyID: jsonWSConnection.getCompanyID(),
              chargingStationID: jsonWSConnection.getChargingStationID(),
              module: MODULE_NAME, method: 'constructor',
              action: ServerAction.WS_JSON_CONNECTION_ERROR,
              message, detailedMessages: { error: error.stack }
            });
            (this.centralSystemConfig.debug || Utils.isDevelopmentEnv()) && Logging.logConsoleError(message);
          }
        }
      }
      (this.centralSystemConfig.debug || Utils.isDevelopmentEnv()) && Logging.logConsoleDebug(`WS connection checked: ${validConnections} valid, ${invalidConnections} invalid`);
      (this.centralSystemConfig.debug || Utils.isDevelopmentEnv()) && Logging.logConsoleDebug('===========================================');
    }, 10000);
    if ((this.centralSystemConfig.debug || Utils.isDevelopmentEnv())) {
      setInterval(() => {
        Logging.logConsoleDebug('=====================================');
        if (this.jsonWSConnections.size > 0) {
          Logging.logConsoleDebug(`** ${this.jsonWSConnections.size} CS connection(s)`);
        } else {
          Logging.logConsoleDebug('** No CS connection');
        }
        if (this.jsonRestWSConnections.size > 0) {
          Logging.logConsoleDebug(`** ${this.jsonRestWSConnections.size} CS connection(s)`);
        } else {
          Logging.logConsoleDebug('** No REST connection');
        }
        if (this.ongoingWSInitializations.size > 0) {
          Logging.logConsoleDebug(`** ${this.ongoingWSInitializations.size} ongoing WS initialization(s)`);
        } else {
          Logging.logConsoleDebug('** No ongoing WS initialization(s)');
        }
        Logging.logConsoleDebug(`** ${this.processingWSRequestsOnHold} WS Requests on hold`);
        Logging.logConsoleDebug('=====================================');
      }, 5000);
    }
=======
  private waitingWSMessages = 0;
  private runningWSMessages = 0;
  private runningWSRequestsMessages: Record<string, boolean> = {};
  private jsonWSConnections: Map<string, JsonWSConnection> = new Map();
  private jsonRestWSConnections: Map<string, JsonRestWSConnection> = new Map();

  public constructor(centralSystemConfig: CentralSystemConfiguration, chargingStationConfig: ChargingStationConfiguration) {
    super(centralSystemConfig, chargingStationConfig);
    // Start job to clean WS connections
    this.startCleanupWSConnectionsJob();
    // Monitor WS activity
    this.monitorWSConnectionsJob();
>>>>>>> 78f089dd
  }

  public start(): void {
    // Keep it global
    global.centralSystemJsonServer = this;
    // Start the WS server
    Logging.logConsoleDebug(`Starting ${ServerType.JSON_SERVER} Server...`);
    App({}).ws('/*', {
      compression: uWS.SHARED_COMPRESSOR,
      maxPayloadLength: 64 * 1024, // 64 KB per request
      idleTimeout: 1 * 3600, // 1 hour of inactivity => Close
      upgrade: async (res: HttpResponse, req: HttpRequest, context: us_socket_context_t) => {
        // Delegate
        await this.onUpgrade(res, req, context);
      },
      open: async (ws: WebSocket) => {
        // Delegate
        await this.onOpen(ws);
      },
      message: async (ws: WebSocket, message: ArrayBuffer, isBinary: boolean) => {
        // Delegate
        const messageStr = Utils.convertBufferArrayToString(message);
        await this.onMessage(ws, messageStr, isBinary);
      },
      close: async (ws: WebSocket, code: number, message: ArrayBuffer) => {
        // Convert right away
        const reason = Utils.convertBufferArrayToString(message);
        // Close
        this.isDebug() && Logging.logConsoleDebug(`WS Closed received for '${ws.wsWrapper.url as string}'`);
        await this.closeWebSocket(ws.wsWrapper, code, reason);
      },
      ping: async (ws: WebSocket, message: ArrayBuffer) => {
        // Convert
        const ocppMessage = Utils.convertBufferArrayToString(message);
        // Get the WS
        const wsConnection = await this.getWSConnectionFromWebSocket(ws.wsWrapper, false);
        if (wsConnection) {
          await wsConnection.onPing(ocppMessage);
        }
      },
      pong: async (ws: WebSocket, message: ArrayBuffer) => {
        // Convert
        const ocppMessage = Utils.convertBufferArrayToString(message);
        // Get the WS
        const wsConnection = await this.getWSConnectionFromWebSocket(ws.wsWrapper, false);
        if (wsConnection) {
          await wsConnection.onPong(ocppMessage);
        }
      }
    }).any('/health-check', (res, req) => {
      res.end('OK');
    }).listen(this.centralSystemConfig.port, (token) => {
      if (token) {
        this.isDebug() && Logging.logConsoleDebug(`${ServerType.JSON_SERVER} Server listening on 'http://${this.centralSystemConfig.host}:${this.centralSystemConfig.port}'`);
      } else {
        this.isDebug() && Logging.logConsoleDebug(`${ServerType.JSON_SERVER} Server failed to listen on 'http://${this.centralSystemConfig.host}:${this.centralSystemConfig.port}'`);
      }
    });
  }

<<<<<<< HEAD
  public getChargingStationClient(tenantID: string, chargingStationID: string,
      chargingStationLocation?: { siteID: string, siteAreaID: string, companyID: string }): ChargingStationClient {
    // Get the Json Web Socket
    const jsonWebSocket = this.jsonWSConnections.get(`${tenantID}~${chargingStationID}`);
    if (!jsonWebSocket) {
      void Logging.logWarning({
        tenantID: tenantID,
        siteID: chargingStationLocation?.siteID,
        siteAreaID: chargingStationLocation?.siteAreaID,
        companyID: chargingStationLocation?.companyID,
        chargingStationID: chargingStationID,
=======
  public getChargingStationClient(tenant: Tenant, chargingStation: ChargingStation): ChargingStationClient {
    // Get the Json Web Socket
    const jsonWebSocket = this.jsonWSConnections.get(`${tenant.id}~${chargingStation.id}`);
    if (!jsonWebSocket) {
      void Logging.logWarning({
        tenantID: tenant.id,
        ...LoggingHelper.getChargingStationProperties(chargingStation),
>>>>>>> 78f089dd
        module: MODULE_NAME, method: 'getChargingStationClient',
        action: ServerAction.WS_CONNECTION,
        message: 'No opened Web Socket connection found'
      });
      return null;
    }
    // Return the client
    return jsonWebSocket.getChargingStationClient();
  }

<<<<<<< HEAD
  private startWSServer() {
    Logging.logConsoleDebug(`Starting ${ServerType.JSON_SERVER} Server...`);
    App({}).ws('/*', {
      // compression: uWS.SHARED_COMPRESSOR,
      maxPayloadLength: 64 * 1024, // 64 KB per request
      idleTimeout: 1 * 3600, // 1 hour of inactivity => Close
      upgrade: async (res: HttpResponse, req: HttpRequest, context: us_socket_context_t) => {
        // Check for WS connection over HTTP
        const upgrade = req.getHeader('upgrade');
        if (upgrade !== 'websocket') {
          await Logging.logError({
            tenantID: Constants.DEFAULT_TENANT,
            module: MODULE_NAME, method: 'startWSServer',
            action: ServerAction.WS_CONNECTION,
            message: `Invalid Web Socket connection for URL '${req.getUrl()}'`
          });
          res.close();
        }
        // Check URI (/OCPP16/<TENANT_ID>/<TOKEN_ID>/<CHARGING_STATION_ID>)
        const url = req.getUrl();
        if (!url.startsWith('/OCPP16') && !url.startsWith('/REST')) {
          await Logging.logError({
            tenantID: Constants.DEFAULT_TENANT,
            module: MODULE_NAME, method: 'startWSServer',
            action: ServerAction.WS_CONNECTION,
            message: `Invalid Web Socket connection for URL '${url}'`
          });
          res.close();
          return;
        }
        // Check Protocol (ocpp1.6)
        const protocol = req.getHeader('sec-websocket-protocol');
        if (protocol !== WSServerProtocol.OCPP16) {
          await Logging.logError({
            tenantID: Constants.DEFAULT_TENANT,
            module: MODULE_NAME, method: 'startWSServer',
            action: ServerAction.WS_CONNECTION,
            message: `Invalid Web Socket protocol '${protocol}' for URL '${url}'`
          });
          res.close();
        }
        // Okay
        res.upgrade(
          { url: req.getUrl() },
          req.getHeader('sec-websocket-key'),
          req.getHeader('sec-websocket-protocol'),
          req.getHeader('sec-websocket-extensions'),
          context
        );
      },
      open: async (ws: WebSocket) => {
        let wsConnection: WSConnection;
        // Init in progress
        this.ongoingWSInitializations.set(ws.url, null);
        try {
          // Check Rest calls
          if (ws.url.startsWith('/REST')) {
            // Create a Rest WebSocket connection object
            wsConnection = new JsonRestWSConnection(ws, ws.url);
            // Init
            await wsConnection.initialize();
            // Add
            this.setJsonRestWSConnection(wsConnection as JsonRestWSConnection);
            // Keep WS
            ws.jsonRestWSConnection = wsConnection;
          } else if (ws.url.startsWith('/OCPP16')) {
            // Set the protocol
            ws.protocol = WSServerProtocol.OCPP16;
            // Create a Json WebSocket connection object
            wsConnection = new JsonWSConnection(ws, ws.url);
            // Init
            await wsConnection.initialize();
            // Add
            this.setJsonWSConnection(wsConnection as JsonWSConnection);
            // Keep WS
            ws.jsonWSConnection = wsConnection;
          } else {
            throw Error('Wrong WebSocket client connection URI path');
          }
          // Keep data
          ws.chargingStationID = wsConnection.getChargingStationID();
          ws.tenantID = wsConnection.getTenantID();
          ws.tokenID = wsConnection.getTokenID();
          ws.siteID = wsConnection.getSiteID();
          ws.siteAreaID = wsConnection.getSiteAreaID();
          ws.companyID = wsConnection.getCompanyID();
        } catch (error) {
          await Logging.logException(error, ServerAction.WS_CONNECTION, MODULE_NAME, 'connection',
            wsConnection?.getTenantID() ? wsConnection.getTenantID() : Constants.DEFAULT_TENANT);
          try {
            ws.end(WebSocketCloseEventStatusCode.CLOSE_ABNORMAL, error.message);
          } catch (wsError) {
            // Ignore
            Utils.isDevelopmentEnv() && Logging.logConsoleError(`Error when closing Web Socket '${wsError?.message as string}'`);
          }
        } finally {
          // Clear init
          this.ongoingWSInitializations.delete(ws.url);
        }
      },
      message: async (ws: WebSocket, message: ArrayBuffer, isBinary: boolean) => {
        // Convert right away
        const ocppMessage = Utils.convertBufferArrayToString(message);
        // Get the WS
        const wsConnection = await this.getWSConnectionFromWebSocket(ws);
        if (wsConnection) {
          await wsConnection.onMessage(ocppMessage, isBinary);
        }
      },
      close: async (ws: WebSocket, code: number, message: ArrayBuffer) => {
        // Convert right away
        const ocppMessage = Utils.convertBufferArrayToString(message).toString();
        // Check Json connection
        const jsonWSConnection = ws.jsonWSConnection as JsonWSConnection;
        if (jsonWSConnection) {
          this.removeJsonWSConnection(jsonWSConnection);
          await this.logWSConnectionClosed(jsonWSConnection, ServerAction.WS_CONNECTION_CLOSED, code, ocppMessage);
        }
        // Check REST connection
        const jsonRestWSConnection = ws.jsonRestWSConnection as JsonRestWSConnection;
        if (jsonRestWSConnection) {
          this.removeJsonRestWSConnection(jsonRestWSConnection);
          await this.logWSConnectionClosed(jsonRestWSConnection, ServerAction.WS_REST_CONNECTION_CLOSED, code, ocppMessage);
        }
      },
      ping: async (ws: WebSocket, message: ArrayBuffer) => {
        // Convert
        const ocppMessage = Utils.convertBufferArrayToString(message);
        // Get the WS
        const wsConnection = await this.getWSConnectionFromWebSocket(ws);
        if (wsConnection) {
          await wsConnection.onPing(ocppMessage);
        }
      },
      pong: async (ws: WebSocket, message: ArrayBuffer) => {
        // Convert
        const ocppMessage = Utils.convertBufferArrayToString(message);
        // Get the WS
        const wsConnection = await this.getWSConnectionFromWebSocket(ws);
        if (wsConnection) {
          await wsConnection.onPong(ocppMessage);
        }
      }
    }).any('/*', (res, req) => {
      res.end('Nothing to see here!');
    }).listen(this.centralSystemConfig.port, (token) => {
      if (token) {
        Utils.isDevelopmentEnv() && Logging.logConsoleDebug(`${ServerType.JSON_SERVER} Server listening on 'http://${this.centralSystemConfig.host}:${this.centralSystemConfig.port}'`);
      }
    });
  }

  private async getWSConnectionFromWebSocket(ws: uWS.WebSocket): Promise<WSConnection> {
    // Check if init has been finished
    await this.waitForEndOfInitialization(ws);
    // Return the WS connection
    if (ws.jsonWSConnection) {
      return ws.jsonWSConnection;
    }
    if (ws.jsonRestWSConnection) {
      return ws.jsonRestWSConnection;
    }
    // Close the WS
    try {
      ws.end(WebSocketCloseEventStatusCode.CLOSE_ABNORMAL, 'Web Socket not registered in the backend');
    } catch (wsError) {
      // Ignore if WS is not valid (Error: Invalid access of closed uWS.WebSocket/SSLWebSocket)
      Utils.isDevelopmentEnv() && Logging.logConsoleError(`Error when closing Web Socket '${wsError?.message as string}'`);
    }
  }

  private async logWSConnectionClosed(wsConnection: WSConnection, action: ServerAction, code: number, message: string): Promise<void> {
    await Logging.logInfo({
      tenantID: wsConnection.getTenantID(),
      siteID: wsConnection.getSiteID(),
      siteAreaID: wsConnection.getSiteAreaID(),
      companyID: wsConnection.getCompanyID(),
      chargingStationID: wsConnection.getChargingStationID(),
      action, module: MODULE_NAME, method: 'onClose',
      message: `Connection has been closed, Reason: '${message ?? 'Unknown'}', Message: '${Utils.getWebSocketCloseEventStatusString(Utils.convertToInt(code))}', Code: '${code}'`,
      detailedMessages: { code, message }
    });
  }

  private async waitForEndOfInitialization(ws: WebSocket) {
    // Wait for init
    if (this.ongoingWSInitializations.has(ws.url)) {
      this.processingWSRequestsOnHold++;
      // eslint-disable-next-line no-constant-condition
      while (true) {
        // Wait
        await Utils.sleep(1000 + Math.trunc(Math.random() * 1000));
        // Check
        if (!this.ongoingWSInitializations.has(ws.url)) {
          this.processingWSRequestsOnHold--;
          break;
        }
      }
    }
  }

  private removeJsonWSConnection(wsConnection: JsonWSConnection): boolean {
    return this.jsonWSConnections.delete(wsConnection.getID());
  }

  private removeJsonRestWSConnection(wsConnection: JsonRestWSConnection): boolean {
    return this.jsonRestWSConnections.delete(wsConnection.getID());
  }

=======
  private async onUpgrade(res: uWS.HttpResponse, req: uWS.HttpRequest, context: uWS.us_socket_context_t) {
    // Check for WS connection over HTTP
    try {
      // You MUST register an abort handler to know if the upgrade was aborted by peer
      res.onAborted(() => {
        // If no handler here, it crashes!!!
      });
      // Check URI (/OCPP16/<TENANT_ID>/<TOKEN_ID>/<CHARGING_STATION_ID> or /REST/<TENANT_ID>/<TOKEN_ID>/<CHARGING_STATION_ID>)
      const url = req.getUrl();
      if (!url.startsWith('/OCPP16') && !url.startsWith('/REST')) {
        await Logging.logError({
          tenantID: Constants.DEFAULT_TENANT,
          module: MODULE_NAME, method: 'onUpgrade',
          action: ServerAction.WS_CONNECTION,
          message: `WS Connection - Invalid: No 'OCPP16' or 'REST' path in '${req.getUrl()}'`
        });
        res.close();
        return;
      }
      // Check Protocol (ocpp1.6 / rest)
      const protocol = req.getHeader('sec-websocket-protocol');
      if (url.startsWith('/OCPP16') && (protocol !== WSServerProtocol.OCPP16)) {
        await Logging.logError({
          tenantID: Constants.DEFAULT_TENANT,
          module: MODULE_NAME, method: 'onUpgrade',
          action: ServerAction.WS_CONNECTION,
          message: `WS Connection - Invalid: No valid protocol (expected: 'ocpp1.6') for '${req.getUrl()}'`,
          detailedMessages: { protocol }
        });
        res.close();
        return;
      }
      if (url.startsWith('/REST') && (protocol !== WSServerProtocol.REST)) {
        await Logging.logError({
          tenantID: Constants.DEFAULT_TENANT,
          module: MODULE_NAME, method: 'onUpgrade',
          action: ServerAction.WS_CONNECTION,
          message: `WS Connection - Invalid: No valid protocol (expected: 'rest') for '${req.getUrl()}'`,
          detailedMessages: { protocol }
        });
        res.close();
        return;
      }
      // Okay
      res.upgrade(
        { url: req.getUrl() },
        req.getHeader('sec-websocket-key'),
        req.getHeader('sec-websocket-protocol'),
        req.getHeader('sec-websocket-extensions'),
        context
      );
    } catch (error) {
      await Logging.logInfo({
        tenantID: Constants.DEFAULT_TENANT,
        action: ServerAction.WS_CONNECTION,
        module: MODULE_NAME, method: 'onUpgrade',
        message: `New WS Connection failed to init: ${error.message as string}`,
        detailedMessages: { error: error.stack }
      });
    }
  }

  private async onOpen(ws: uWS.WebSocket) {
    let wsConnection: WSConnection;
    // Create WS Wrapper
    const wsWrapper = new WSWrapper(ws);
    // Keep it on the ws
    ws.wsWrapper = wsWrapper;
    // Lock incoming WS messages
    await this.aquireLockForWSMessageRequest(wsWrapper);
    try {
      this.runningWSMessages++;
      // Log (do not put the log before the lock or you'll receive a WS Message before which will close the WS connection => Unit Tests fails)
      await Logging.logInfo({
        tenantID: Constants.DEFAULT_TENANT,
        action: ServerAction.WS_CONNECTION,
        module: MODULE_NAME, method: 'onOpen',
        message: `WS Connection - Incoming: '${wsWrapper.url}'`
      });
      // Check Json connection
      if (wsWrapper.url.startsWith('/OCPP16')) {
        // Create and Initialize WS Connection
        wsConnection = await this.checkAndReferenceWSConnection(WSServerProtocol.OCPP16, wsWrapper);
      }
      // Check Rest connection
      if (wsWrapper.url.startsWith('/REST')) {
        // Create and Initialize WS Connection
        wsConnection = await this.checkAndReferenceWSConnection(WSServerProtocol.REST, wsWrapper);
      }
      if (!wsConnection) {
        throw new BackendError({
          action: ServerAction.WS_CONNECTION, module: MODULE_NAME, method: 'onOpen',
          message: `WS Connection - Unknown: '${wsWrapper.url}'`
        });
      }
    } catch (error) {
      await Logging.logException(error, ServerAction.WS_CONNECTION_CLOSED, MODULE_NAME, 'onOpen', wsWrapper.tenantID ?? Constants.DEFAULT_TENANT);
      await this.closeWebSocket(wsWrapper, WebSocketCloseEventStatusCode.CLOSE_ABNORMAL, `WS Connection - Closed: ${error.message as string}`);
    } finally {
      this.runningWSMessages--;
      this.releaseLockForWSMessageRequest(wsWrapper);
    }
  }

  private async checkAndReferenceWSConnection(protocol: WSServerProtocol, wsWrapper: WSWrapper): Promise<WSConnection> {
    let wsConnection: WSConnection;
    let action: ServerAction;
    // Set the protocol
    wsWrapper.protocol = protocol;
    // Create a Json WebSocket connection object
    if (protocol === WSServerProtocol.OCPP16) {
      wsConnection = new JsonWSConnection(wsWrapper);
      action = ServerAction.WS_JSON_CONNECTION_OPENED;
    }
    if (protocol === WSServerProtocol.REST) {
      wsConnection = new JsonRestWSConnection(wsWrapper);
      action = ServerAction.WS_REST_CONNECTION_OPENED;
    }
    // Init
    await wsConnection.initialize();
    // Check if WS is still opened (long time initialization when lots of WS are connecting at the same time)
    if (!wsWrapper.closed) {
      // Keep common data (Set here to get Tenant info in case of exception in Logs)
      wsWrapper.key = wsConnection.getID();
      wsWrapper.chargingStationID = wsConnection.getChargingStationID();
      wsWrapper.tenantID = wsConnection.getTenantID();
      wsWrapper.tokenID = wsConnection.getTokenID();
      wsWrapper.siteID = wsConnection.getSiteID();
      wsWrapper.siteAreaID = wsConnection.getSiteAreaID();
      wsWrapper.companyID = wsConnection.getCompanyID();
      // Check already existing WS Connection
      await this.checkWSConnectionAlreadyExists(wsConnection);
      // Reference a Json WebSocket connection object
      if (protocol === WSServerProtocol.OCPP16) {
        this.setJsonWSConnection(wsConnection as JsonWSConnection);
        wsWrapper.jsonWSConnection = wsConnection as JsonWSConnection;
      }
      if (protocol === WSServerProtocol.REST) {
        this.setJsonRestWSConnection(wsConnection as JsonRestWSConnection);
        wsWrapper.jsonRestWSConnection = wsConnection as JsonRestWSConnection;
      }
      await Logging.logInfo({
        tenantID: wsConnection.getTenantID(),
        siteID: wsConnection.getSiteID(),
        siteAreaID: wsConnection.getSiteAreaID(),
        companyID: wsConnection.getCompanyID(),
        chargingStationID: wsConnection.getChargingStationID(),
        action, module: MODULE_NAME, method: 'checkAndReferenceWSConnection',
        message: `WS Connection - Opened: '${wsConnection.getURL()}'`
      });
    }
    return wsConnection;
  }

  private async checkWSConnectionAlreadyExists(wsConnection: WSConnection): Promise<void> {
    let existingWSConnection: WSConnection;
    let action: ServerAction;
    // Json connection
    if (wsConnection.getWS().protocol === WSServerProtocol.OCPP16) {
      existingWSConnection = this.getJsonWSConnection(wsConnection.getID());
      action = ServerAction.WS_JSON_CONNECTION_ERROR;
    }
    // REST connection
    if (wsConnection.getWS().protocol === WSServerProtocol.REST) {
      existingWSConnection = this.getJsonRestWSConnection(wsConnection.getID());
      action = ServerAction.WS_REST_CONNECTION_ERROR;
    }
    // Check
    if (existingWSConnection) {
      const existingWSWrapper = existingWSConnection.getWS();
      if (!existingWSWrapper.closed) {
        // Check WS
        const result = await this.pingWebSocket(existingWSWrapper);
        if (result.ok) {
          throw new BackendError({
            siteID: wsConnection.getSiteID(),
            siteAreaID: wsConnection.getSiteAreaID(),
            companyID: wsConnection.getCompanyID(),
            chargingStationID: wsConnection.getChargingStationID(),
            action, module: MODULE_NAME, method: 'checkWSConnectionAlreadyExists',
            message: `WS Connection - Already opened on '${existingWSWrapper.registrationTimestamp.toISOString()}': '${existingWSWrapper.url}'`
          });
        }
      }
    }
  }

  private async aquireLockForWSMessageRequest(wsWrapper: WSWrapper, ocppMessageType?: OCPPMessageType): Promise<void> {
    // Only lock requests, not responses
    if (ocppMessageType && ocppMessageType !== OCPPMessageType.CALL_MESSAGE) {
      return;
    }
    // Wait for Init (avoid WS connection with same URL)
    await this.waitForNextWSMessageProcessing(wsWrapper);
    // Lock
    this.runningWSRequestsMessages[wsWrapper.url] = true;
  }

  private releaseLockForWSMessageRequest(wsWrapper: WSWrapper, ocppMessageType?: OCPPMessageType): void {
    // Only lock requests, not responses
    if (ocppMessageType && (ocppMessageType !== OCPPMessageType.CALL_MESSAGE)) {
      return;
    }
    // Unlock
    delete this.runningWSRequestsMessages[wsWrapper.url];
  }

  private async onMessage(ws: uWS.WebSocket, message: string, isBinary: boolean): Promise<void> {
    // Convert
    const [ocppMessageType] = JSON.parse(message);
    const wsWrapper = ws.wsWrapper;
    // Lock incoming WS messages
    await this.aquireLockForWSMessageRequest(wsWrapper, ocppMessageType);
    try {
      this.runningWSMessages++;
      // OCPP Request?
      if (ocppMessageType === OCPPMessageType.CALL_MESSAGE) {
        // Check
        if (!wsWrapper.closed) {
          // Get the WS connection
          const wsConnection = await this.getWSConnectionFromWebSocket(wsWrapper);
          // Process the message
          if (wsConnection) {
            await wsConnection.receivedMessage(message, isBinary);
          }
        }
      } else {
        // Get the WS connection
        const wsConnection = await this.getWSConnectionFromWebSocket(wsWrapper);
        // Process the message
        if (wsConnection) {
          await wsConnection.receivedMessage(message, isBinary);
        }
      }
    } finally {
      this.runningWSMessages--;
      this.releaseLockForWSMessageRequest(wsWrapper, ocppMessageType);
    }
  }


  private async getWSConnectionFromWebSocket(wsWrapper: WSWrapper, closeWSIfNotFound = true): Promise<WSConnection> {
    // Return the WS connection
    if (wsWrapper.jsonWSConnection) {
      return wsWrapper.jsonWSConnection;
    }
    if (wsWrapper.jsonRestWSConnection) {
      return wsWrapper.jsonRestWSConnection;
    }
    // Close WS
    if (closeWSIfNotFound) {
      this.isDebug() && Logging.logConsoleDebug(`WS Connection not found for '${wsWrapper.url }', close WS`);
      await this.closeWebSocket(wsWrapper, WebSocketCloseEventStatusCode.CLOSE_ABNORMAL, 'Web Socket not registered in the backend');
    }
  }

  private async logWSConnectionClosed(wsConnection: WSConnection, action: ServerAction, errorCode: number, errorMessage: string): Promise<void> {
    const message = `WS Connection - Closed: '${wsConnection.getWS().url}', Code: '${errorCode}', Reason: '${errorMessage ?? 'Unknown'}'`;
    this.isDebug() && Logging.logConsoleDebug(message);
    await Logging.logInfo({
      tenantID: wsConnection.getTenantID(),
      siteID: wsConnection.getSiteID(),
      siteAreaID: wsConnection.getSiteAreaID(),
      companyID: wsConnection.getCompanyID(),
      chargingStationID: wsConnection.getChargingStationID(),
      action, module: MODULE_NAME, method: 'logWSConnectionClosed',
      message, detailedMessages: { code: errorCode, message: errorMessage }
    });
  }

  private async waitForNextWSMessageProcessing(wsWrapper: WSWrapper): Promise<boolean> {
    // Wait for init to handle multiple same WS Connection
    if (this.runningWSRequestsMessages[wsWrapper.url]) {
      this.waitingWSMessages++;
      // eslint-disable-next-line no-constant-condition
      while (true) {
        // Wait
        await Utils.sleep(500);
        // Initialization has been done
        if (!this.runningWSRequestsMessages[wsWrapper.url]) {
          this.waitingWSMessages--;
          break;
        }
      }
    }
    return true;
  }

  private async pingWebSocket(wsWrapper: WSWrapper): Promise<WebSocketPingResult> {
    // Test the WS
    try {
      wsWrapper.ping();
      return {
        ok: true
      };
    } catch (error) {
      // Close
      await this.closeWebSocket(wsWrapper, WebSocketCloseEventStatusCode.CLOSE_ABNORMAL, error?.message);
      return {
        ok: false,
        errorCode: WebSocketCloseEventStatusCode.CLOSE_ABNORMAL,
        errorMessage: error?.message
      };
    }
  }

  private async closeWebSocket(wsWrapper: WSWrapper, code: WebSocketCloseEventStatusCode, reason: string): Promise<void> {
    // Keep status
    wsWrapper.close(code, reason);
    // Check Json connection
    if (wsWrapper.jsonWSConnection) {
      this.removeJsonWSConnection(wsWrapper.jsonWSConnection);
      await this.logWSConnectionClosed(wsWrapper.jsonWSConnection, ServerAction.WS_JSON_CONNECTION_CLOSED, code, reason);
    }
    // Check REST connection
    if (wsWrapper.jsonRestWSConnection) {
      this.removeJsonRestWSConnection(wsWrapper.jsonRestWSConnection);
      await this.logWSConnectionClosed(wsWrapper.jsonRestWSConnection, ServerAction.WS_REST_CONNECTION_CLOSED, code, reason);
    }
  }

  private removeJsonWSConnection(wsConnection: JsonWSConnection): boolean {
    return this.jsonWSConnections.delete(wsConnection.getID());
  }

  private removeJsonRestWSConnection(wsConnection: JsonRestWSConnection): boolean {
    return this.jsonRestWSConnections.delete(wsConnection.getID());
  }

>>>>>>> 78f089dd
  private setJsonWSConnection(wsConnection: JsonWSConnection) {
    this.jsonWSConnections.set(wsConnection.getID(), wsConnection);
  }

  private setJsonRestWSConnection(wsConnection: JsonRestWSConnection) {
    this.jsonRestWSConnections.set(wsConnection.getID(), wsConnection);
<<<<<<< HEAD
=======
  }

  private getJsonWSConnection(id: string): JsonWSConnection {
    return this.jsonWSConnections.get(id);
  }

  private getJsonRestWSConnection(id: string): JsonRestWSConnection {
    return this.jsonRestWSConnections.get(id);
  }

  private isDebug(): boolean {
    return this.centralSystemConfig.debug || Utils.isDevelopmentEnv();
  }

  private monitorWSConnectionsJob() {
    if (this.isDebug()) {
      setInterval(() => {
        Logging.logConsoleDebug('=====================================');
        Logging.logConsoleDebug(`** ${this.jsonWSConnections.size} JSON Connection(s)`);
        Logging.logConsoleDebug(`** ${this.jsonRestWSConnections.size} REST Connection(s)`);
        Logging.logConsoleDebug(`** ${Object.keys(this.runningWSRequestsMessages).length} running WS Messages (Requests)`);
        Logging.logConsoleDebug(`** ${this.runningWSMessages} running WS Messages (Requests + Responses)`);
        Logging.logConsoleDebug(`** ${this.waitingWSMessages} queued WS Message(s)`);
        Logging.logConsoleDebug('=====================================');
      }, 5 * 1000);
    }
  }

  private startCleanupWSConnectionsJob() {
    // Check WS connections
    // eslint-disable-next-line @typescript-eslint/no-misused-promises
    setInterval(async () => {
      this.isDebug() && Logging.logConsoleDebug('===========================================');
      // Check Json connections
      await this.checkAndCleanupWebSockets(this.jsonWSConnections, 'Json');
      // Check Rest connections
      await this.checkAndCleanupWebSockets(this.jsonRestWSConnections, 'Rest');
      this.isDebug() && Logging.logConsoleDebug('===========================================');
    }, 30 * 60 * 1000);
  }

  private async checkAndCleanupWebSockets(wsConnections: Map<string, WSConnection>, type: 'Json'|'Rest') {
    const validConnections: string[] = [], invalidConnections: string[] = [];
    for (const wsConnectionKey of wsConnections.keys()) {
      const wsConnection = wsConnections.get(wsConnectionKey);
      if (wsConnection) {
        // Get the WS
        const wsWrapper = wsConnection.getWS();
        // Check WS
        const result = await this.pingWebSocket(wsWrapper);
        if (result.ok) {
          validConnections.push(wsWrapper.url);
        } else {
          invalidConnections.push(wsWrapper.url);
        }
      }
    }
    // Log
    if (validConnections.length || invalidConnections.length) {
      const message = `${validConnections.length} ${type} valid WS Connection pinged (${invalidConnections.length} invalid)`;
      this.isDebug() && Logging.logConsoleDebug(message);
      if (invalidConnections.length) {
        void Logging.logError({
          tenantID: Constants.DEFAULT_TENANT,
          module: MODULE_NAME, method: 'checkAndCleanupWebSocket',
          action: ServerAction.WS_CONNECTION_PINGED,
          message, detailedMessages: { validConnections, invalidConnections }
        });
      } else {
        void Logging.logInfo({
          tenantID: Constants.DEFAULT_TENANT,
          module: MODULE_NAME, method: 'checkAndCleanupWebSocket',
          action: ServerAction.WS_CONNECTION_PINGED,
          message, detailedMessages: { validConnections, invalidConnections }
        });
      }
    }
>>>>>>> 78f089dd
  }
}<|MERGE_RESOLUTION|>--- conflicted
+++ resolved
@@ -1,10 +1,4 @@
 import * as uWS from 'uWebSockets.js';
-<<<<<<< HEAD
-
-import { App, HttpRequest, HttpResponse, WebSocket, us_socket_context_t } from 'uWebSockets.js';
-import { ServerAction, ServerType, WSServerProtocol } from '../../../types/Server';
-=======
->>>>>>> 78f089dd
 
 import { App, HttpRequest, HttpResponse, WebSocket, us_socket_context_t } from 'uWebSockets.js';
 import { ServerAction, ServerType, WSServerProtocol } from '../../../types/Server';
@@ -20,87 +14,17 @@
 import JsonRestWSConnection from './JsonRestWSConnection';
 import JsonWSConnection from './JsonWSConnection';
 import Logging from '../../../utils/Logging';
-<<<<<<< HEAD
-import Utils from '../../../utils/Utils';
-import WSConnection from './WSConnection';
-import { WebSocketCloseEventStatusCode } from '../../../types/WebSocket';
-=======
 import LoggingHelper from '../../../utils/LoggingHelper';
 import { OCPPMessageType } from '../../../types/ocpp/OCPPCommon';
 import Tenant from '../../../types/Tenant';
 import Utils from '../../../utils/Utils';
 import WSConnection from './WSConnection';
 import WSWrapper from './WSWrapper';
->>>>>>> 78f089dd
 import global from '../../../types/GlobalType';
 
 const MODULE_NAME = 'JsonCentralSystemServer';
 
 export default class JsonCentralSystemServer extends CentralSystemServer {
-<<<<<<< HEAD
-  private ongoingWSInitializations: Map<string, null> = new Map;
-  private jsonWSConnections: Map<string, JsonWSConnection> = new Map();
-  private jsonRestWSConnections: Map<string, JsonRestWSConnection> = new Map();
-  private processingWSRequestsOnHold = 0;
-
-  public constructor(centralSystemConfig: CentralSystemConfiguration, chargingStationConfig: ChargingStationConfiguration) {
-    super(centralSystemConfig, chargingStationConfig);
-    // Check WS connection
-    setInterval(() => {
-      (this.centralSystemConfig.debug || Utils.isDevelopmentEnv()) && Logging.logConsoleDebug('===========================================');
-      (this.centralSystemConfig.debug || Utils.isDevelopmentEnv()) && Logging.logConsoleDebug('Checking WS connection...');
-      let validConnections = 0, invalidConnections = 0;
-      for (const key of this.jsonWSConnections.keys()) {
-        const jsonWSConnection = this.jsonWSConnections.get(key);
-        if (jsonWSConnection) {
-          try {
-            jsonWSConnection.getWSConnection().ping();
-            validConnections++;
-          } catch (error) {
-            // Remove the invalid connection
-            this.jsonWSConnections.delete(key);
-            invalidConnections++;
-            const message = `Invalid Web Socket connection '${error?.message as string}', removed from cache!`;
-            void Logging.logError({
-              tenantID: jsonWSConnection.getTenantID(),
-              siteID: jsonWSConnection.getSiteID(),
-              siteAreaID: jsonWSConnection.getSiteAreaID(),
-              companyID: jsonWSConnection.getCompanyID(),
-              chargingStationID: jsonWSConnection.getChargingStationID(),
-              module: MODULE_NAME, method: 'constructor',
-              action: ServerAction.WS_JSON_CONNECTION_ERROR,
-              message, detailedMessages: { error: error.stack }
-            });
-            (this.centralSystemConfig.debug || Utils.isDevelopmentEnv()) && Logging.logConsoleError(message);
-          }
-        }
-      }
-      (this.centralSystemConfig.debug || Utils.isDevelopmentEnv()) && Logging.logConsoleDebug(`WS connection checked: ${validConnections} valid, ${invalidConnections} invalid`);
-      (this.centralSystemConfig.debug || Utils.isDevelopmentEnv()) && Logging.logConsoleDebug('===========================================');
-    }, 10000);
-    if ((this.centralSystemConfig.debug || Utils.isDevelopmentEnv())) {
-      setInterval(() => {
-        Logging.logConsoleDebug('=====================================');
-        if (this.jsonWSConnections.size > 0) {
-          Logging.logConsoleDebug(`** ${this.jsonWSConnections.size} CS connection(s)`);
-        } else {
-          Logging.logConsoleDebug('** No CS connection');
-        }
-        if (this.jsonRestWSConnections.size > 0) {
-          Logging.logConsoleDebug(`** ${this.jsonRestWSConnections.size} CS connection(s)`);
-        } else {
-          Logging.logConsoleDebug('** No REST connection');
-        }
-        if (this.ongoingWSInitializations.size > 0) {
-          Logging.logConsoleDebug(`** ${this.ongoingWSInitializations.size} ongoing WS initialization(s)`);
-        } else {
-          Logging.logConsoleDebug('** No ongoing WS initialization(s)');
-        }
-        Logging.logConsoleDebug(`** ${this.processingWSRequestsOnHold} WS Requests on hold`);
-        Logging.logConsoleDebug('=====================================');
-      }, 5000);
-    }
-=======
   private waitingWSMessages = 0;
   private runningWSMessages = 0;
   private runningWSRequestsMessages: Record<string, boolean> = {};
@@ -113,7 +37,6 @@
     this.startCleanupWSConnectionsJob();
     // Monitor WS activity
     this.monitorWSConnectionsJob();
->>>>>>> 78f089dd
   }
 
   public start(): void {
@@ -174,19 +97,6 @@
     });
   }
 
-<<<<<<< HEAD
-  public getChargingStationClient(tenantID: string, chargingStationID: string,
-      chargingStationLocation?: { siteID: string, siteAreaID: string, companyID: string }): ChargingStationClient {
-    // Get the Json Web Socket
-    const jsonWebSocket = this.jsonWSConnections.get(`${tenantID}~${chargingStationID}`);
-    if (!jsonWebSocket) {
-      void Logging.logWarning({
-        tenantID: tenantID,
-        siteID: chargingStationLocation?.siteID,
-        siteAreaID: chargingStationLocation?.siteAreaID,
-        companyID: chargingStationLocation?.companyID,
-        chargingStationID: chargingStationID,
-=======
   public getChargingStationClient(tenant: Tenant, chargingStation: ChargingStation): ChargingStationClient {
     // Get the Json Web Socket
     const jsonWebSocket = this.jsonWSConnections.get(`${tenant.id}~${chargingStation.id}`);
@@ -194,7 +104,6 @@
       void Logging.logWarning({
         tenantID: tenant.id,
         ...LoggingHelper.getChargingStationProperties(chargingStation),
->>>>>>> 78f089dd
         module: MODULE_NAME, method: 'getChargingStationClient',
         action: ServerAction.WS_CONNECTION,
         message: 'No opened Web Socket connection found'
@@ -205,217 +114,6 @@
     return jsonWebSocket.getChargingStationClient();
   }
 
-<<<<<<< HEAD
-  private startWSServer() {
-    Logging.logConsoleDebug(`Starting ${ServerType.JSON_SERVER} Server...`);
-    App({}).ws('/*', {
-      // compression: uWS.SHARED_COMPRESSOR,
-      maxPayloadLength: 64 * 1024, // 64 KB per request
-      idleTimeout: 1 * 3600, // 1 hour of inactivity => Close
-      upgrade: async (res: HttpResponse, req: HttpRequest, context: us_socket_context_t) => {
-        // Check for WS connection over HTTP
-        const upgrade = req.getHeader('upgrade');
-        if (upgrade !== 'websocket') {
-          await Logging.logError({
-            tenantID: Constants.DEFAULT_TENANT,
-            module: MODULE_NAME, method: 'startWSServer',
-            action: ServerAction.WS_CONNECTION,
-            message: `Invalid Web Socket connection for URL '${req.getUrl()}'`
-          });
-          res.close();
-        }
-        // Check URI (/OCPP16/<TENANT_ID>/<TOKEN_ID>/<CHARGING_STATION_ID>)
-        const url = req.getUrl();
-        if (!url.startsWith('/OCPP16') && !url.startsWith('/REST')) {
-          await Logging.logError({
-            tenantID: Constants.DEFAULT_TENANT,
-            module: MODULE_NAME, method: 'startWSServer',
-            action: ServerAction.WS_CONNECTION,
-            message: `Invalid Web Socket connection for URL '${url}'`
-          });
-          res.close();
-          return;
-        }
-        // Check Protocol (ocpp1.6)
-        const protocol = req.getHeader('sec-websocket-protocol');
-        if (protocol !== WSServerProtocol.OCPP16) {
-          await Logging.logError({
-            tenantID: Constants.DEFAULT_TENANT,
-            module: MODULE_NAME, method: 'startWSServer',
-            action: ServerAction.WS_CONNECTION,
-            message: `Invalid Web Socket protocol '${protocol}' for URL '${url}'`
-          });
-          res.close();
-        }
-        // Okay
-        res.upgrade(
-          { url: req.getUrl() },
-          req.getHeader('sec-websocket-key'),
-          req.getHeader('sec-websocket-protocol'),
-          req.getHeader('sec-websocket-extensions'),
-          context
-        );
-      },
-      open: async (ws: WebSocket) => {
-        let wsConnection: WSConnection;
-        // Init in progress
-        this.ongoingWSInitializations.set(ws.url, null);
-        try {
-          // Check Rest calls
-          if (ws.url.startsWith('/REST')) {
-            // Create a Rest WebSocket connection object
-            wsConnection = new JsonRestWSConnection(ws, ws.url);
-            // Init
-            await wsConnection.initialize();
-            // Add
-            this.setJsonRestWSConnection(wsConnection as JsonRestWSConnection);
-            // Keep WS
-            ws.jsonRestWSConnection = wsConnection;
-          } else if (ws.url.startsWith('/OCPP16')) {
-            // Set the protocol
-            ws.protocol = WSServerProtocol.OCPP16;
-            // Create a Json WebSocket connection object
-            wsConnection = new JsonWSConnection(ws, ws.url);
-            // Init
-            await wsConnection.initialize();
-            // Add
-            this.setJsonWSConnection(wsConnection as JsonWSConnection);
-            // Keep WS
-            ws.jsonWSConnection = wsConnection;
-          } else {
-            throw Error('Wrong WebSocket client connection URI path');
-          }
-          // Keep data
-          ws.chargingStationID = wsConnection.getChargingStationID();
-          ws.tenantID = wsConnection.getTenantID();
-          ws.tokenID = wsConnection.getTokenID();
-          ws.siteID = wsConnection.getSiteID();
-          ws.siteAreaID = wsConnection.getSiteAreaID();
-          ws.companyID = wsConnection.getCompanyID();
-        } catch (error) {
-          await Logging.logException(error, ServerAction.WS_CONNECTION, MODULE_NAME, 'connection',
-            wsConnection?.getTenantID() ? wsConnection.getTenantID() : Constants.DEFAULT_TENANT);
-          try {
-            ws.end(WebSocketCloseEventStatusCode.CLOSE_ABNORMAL, error.message);
-          } catch (wsError) {
-            // Ignore
-            Utils.isDevelopmentEnv() && Logging.logConsoleError(`Error when closing Web Socket '${wsError?.message as string}'`);
-          }
-        } finally {
-          // Clear init
-          this.ongoingWSInitializations.delete(ws.url);
-        }
-      },
-      message: async (ws: WebSocket, message: ArrayBuffer, isBinary: boolean) => {
-        // Convert right away
-        const ocppMessage = Utils.convertBufferArrayToString(message);
-        // Get the WS
-        const wsConnection = await this.getWSConnectionFromWebSocket(ws);
-        if (wsConnection) {
-          await wsConnection.onMessage(ocppMessage, isBinary);
-        }
-      },
-      close: async (ws: WebSocket, code: number, message: ArrayBuffer) => {
-        // Convert right away
-        const ocppMessage = Utils.convertBufferArrayToString(message).toString();
-        // Check Json connection
-        const jsonWSConnection = ws.jsonWSConnection as JsonWSConnection;
-        if (jsonWSConnection) {
-          this.removeJsonWSConnection(jsonWSConnection);
-          await this.logWSConnectionClosed(jsonWSConnection, ServerAction.WS_CONNECTION_CLOSED, code, ocppMessage);
-        }
-        // Check REST connection
-        const jsonRestWSConnection = ws.jsonRestWSConnection as JsonRestWSConnection;
-        if (jsonRestWSConnection) {
-          this.removeJsonRestWSConnection(jsonRestWSConnection);
-          await this.logWSConnectionClosed(jsonRestWSConnection, ServerAction.WS_REST_CONNECTION_CLOSED, code, ocppMessage);
-        }
-      },
-      ping: async (ws: WebSocket, message: ArrayBuffer) => {
-        // Convert
-        const ocppMessage = Utils.convertBufferArrayToString(message);
-        // Get the WS
-        const wsConnection = await this.getWSConnectionFromWebSocket(ws);
-        if (wsConnection) {
-          await wsConnection.onPing(ocppMessage);
-        }
-      },
-      pong: async (ws: WebSocket, message: ArrayBuffer) => {
-        // Convert
-        const ocppMessage = Utils.convertBufferArrayToString(message);
-        // Get the WS
-        const wsConnection = await this.getWSConnectionFromWebSocket(ws);
-        if (wsConnection) {
-          await wsConnection.onPong(ocppMessage);
-        }
-      }
-    }).any('/*', (res, req) => {
-      res.end('Nothing to see here!');
-    }).listen(this.centralSystemConfig.port, (token) => {
-      if (token) {
-        Utils.isDevelopmentEnv() && Logging.logConsoleDebug(`${ServerType.JSON_SERVER} Server listening on 'http://${this.centralSystemConfig.host}:${this.centralSystemConfig.port}'`);
-      }
-    });
-  }
-
-  private async getWSConnectionFromWebSocket(ws: uWS.WebSocket): Promise<WSConnection> {
-    // Check if init has been finished
-    await this.waitForEndOfInitialization(ws);
-    // Return the WS connection
-    if (ws.jsonWSConnection) {
-      return ws.jsonWSConnection;
-    }
-    if (ws.jsonRestWSConnection) {
-      return ws.jsonRestWSConnection;
-    }
-    // Close the WS
-    try {
-      ws.end(WebSocketCloseEventStatusCode.CLOSE_ABNORMAL, 'Web Socket not registered in the backend');
-    } catch (wsError) {
-      // Ignore if WS is not valid (Error: Invalid access of closed uWS.WebSocket/SSLWebSocket)
-      Utils.isDevelopmentEnv() && Logging.logConsoleError(`Error when closing Web Socket '${wsError?.message as string}'`);
-    }
-  }
-
-  private async logWSConnectionClosed(wsConnection: WSConnection, action: ServerAction, code: number, message: string): Promise<void> {
-    await Logging.logInfo({
-      tenantID: wsConnection.getTenantID(),
-      siteID: wsConnection.getSiteID(),
-      siteAreaID: wsConnection.getSiteAreaID(),
-      companyID: wsConnection.getCompanyID(),
-      chargingStationID: wsConnection.getChargingStationID(),
-      action, module: MODULE_NAME, method: 'onClose',
-      message: `Connection has been closed, Reason: '${message ?? 'Unknown'}', Message: '${Utils.getWebSocketCloseEventStatusString(Utils.convertToInt(code))}', Code: '${code}'`,
-      detailedMessages: { code, message }
-    });
-  }
-
-  private async waitForEndOfInitialization(ws: WebSocket) {
-    // Wait for init
-    if (this.ongoingWSInitializations.has(ws.url)) {
-      this.processingWSRequestsOnHold++;
-      // eslint-disable-next-line no-constant-condition
-      while (true) {
-        // Wait
-        await Utils.sleep(1000 + Math.trunc(Math.random() * 1000));
-        // Check
-        if (!this.ongoingWSInitializations.has(ws.url)) {
-          this.processingWSRequestsOnHold--;
-          break;
-        }
-      }
-    }
-  }
-
-  private removeJsonWSConnection(wsConnection: JsonWSConnection): boolean {
-    return this.jsonWSConnections.delete(wsConnection.getID());
-  }
-
-  private removeJsonRestWSConnection(wsConnection: JsonRestWSConnection): boolean {
-    return this.jsonRestWSConnections.delete(wsConnection.getID());
-  }
-
-=======
   private async onUpgrade(res: uWS.HttpResponse, req: uWS.HttpRequest, context: uWS.us_socket_context_t) {
     // Check for WS connection over HTTP
     try {
@@ -745,15 +443,12 @@
     return this.jsonRestWSConnections.delete(wsConnection.getID());
   }
 
->>>>>>> 78f089dd
   private setJsonWSConnection(wsConnection: JsonWSConnection) {
     this.jsonWSConnections.set(wsConnection.getID(), wsConnection);
   }
 
   private setJsonRestWSConnection(wsConnection: JsonRestWSConnection) {
     this.jsonRestWSConnections.set(wsConnection.getID(), wsConnection);
-<<<<<<< HEAD
-=======
   }
 
   private getJsonWSConnection(id: string): JsonWSConnection {
@@ -831,6 +526,5 @@
         });
       }
     }
->>>>>>> 78f089dd
   }
 }