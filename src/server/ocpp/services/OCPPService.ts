import { ChargePointErrorCode, ChargePointStatus, OCPPAttribute, OCPPAuthorizationStatus, OCPPAuthorizeRequestExtended, OCPPAuthorizeResponse, OCPPBootNotificationRequestExtended, OCPPBootNotificationResponse, OCPPDataTransferRequestExtended, OCPPDataTransferResponse, OCPPDataTransferStatus, OCPPDiagnosticsStatusNotificationRequestExtended, OCPPDiagnosticsStatusNotificationResponse, OCPPFirmwareStatusNotificationRequestExtended, OCPPFirmwareStatusNotificationResponse, OCPPHeartbeatRequestExtended, OCPPHeartbeatResponse, OCPPLocation, OCPPMeasurand, OCPPMeterValuesRequestExtended, OCPPMeterValuesResponse, OCPPNormalizedMeterValue, OCPPNormalizedMeterValues, OCPPPhase, OCPPProtocol, OCPPReadingContext, OCPPSampledValue, OCPPStartTransactionRequestExtended, OCPPStartTransactionResponse, OCPPStatusNotificationRequestExtended, OCPPStatusNotificationResponse, OCPPStopTransactionRequestExtended, OCPPStopTransactionResponse, OCPPUnitOfMeasure, OCPPValueFormat, OCPPVersion, RegistrationStatus } from '../../../types/ocpp/OCPPServer';
import { ChargingProfilePurposeType, ChargingRateUnitType } from '../../../types/ChargingProfile';
import ChargingStation, { ChargerVendor, Connector, ConnectorCurrentLimitSource, ConnectorType, CurrentType, StaticLimitAmps } from '../../../types/ChargingStation';
import { OCPPChangeConfigurationCommandResult, OCPPConfigurationStatus } from '../../../types/ocpp/OCPPClient';
import Transaction, { InactivityStatus, TransactionAction } from '../../../types/Transaction';

import { Action } from '../../../types/Authorization';
import Authorizations from '../../../authorization/Authorizations';
import BackendError from '../../../exception/BackendError';
import CarStorage from '../../../storage/mongodb/CarStorage';
import ChargingStationConfiguration from '../../../types/configuration/ChargingStationConfiguration';
import ChargingStationStorage from '../../../storage/mongodb/ChargingStationStorage';
import Configuration from '../../../utils/Configuration';
import Constants from '../../../utils/Constants';
import ConsumptionStorage from '../../../storage/mongodb/ConsumptionStorage';
import CpoOCPIClient from '../../../client/ocpi/CpoOCPIClient';
import CpoOICPClient from '../../../client/oicp/CpoOICPClient';
import I18nManager from '../../../utils/I18nManager';
import LockingHelper from '../../../locking/LockingHelper';
import LockingManager from '../../../locking/LockingManager';
import Logging from '../../../utils/Logging';
import NotificationHandler from '../../../notification/NotificationHandler';
import OCPIClientFactory from '../../../client/ocpi/OCPIClientFactory';
import { OCPIRole } from '../../../types/ocpi/OCPIRole';
import { OCPPHeader } from '../../../types/ocpp/OCPPHeader';
import OCPPStorage from '../../../storage/mongodb/OCPPStorage';
import OCPPUtils from '../utils/OCPPUtils';
import OCPPValidation from '../validation/OCPPValidation';
import { OICPAuthorizationStatus } from '../../../types/oicp/OICPAuthentication';
import OICPClientFactory from '../../../client/oicp/OICPClientFactory';
import { OICPRole } from '../../../types/oicp/OICPRole';
import { OICPSession } from '../../../types/oicp/OICPSession';
import OICPUtils from '../../oicp/OICPUtils';
import RegistrationToken from '../../../types/RegistrationToken';
import RegistrationTokenStorage from '../../../storage/mongodb/RegistrationTokenStorage';
import { ServerAction } from '../../../types/Server';
import SiteAreaStorage from '../../../storage/mongodb/SiteAreaStorage';
import SmartChargingFactory from '../../../integration/smart-charging/SmartChargingFactory';
import TagStorage from '../../../storage/mongodb/TagStorage';
import Tenant from '../../../types/Tenant';
import TenantComponents from '../../../types/TenantComponents';
import TenantStorage from '../../../storage/mongodb/TenantStorage';
import TransactionStorage from '../../../storage/mongodb/TransactionStorage';
import User from '../../../types/User';
import UserStorage from '../../../storage/mongodb/UserStorage';
import Utils from '../../../utils/Utils';
import moment from 'moment';
import momentDurationFormatSetup from 'moment-duration-format';

momentDurationFormatSetup(moment as any);

const MODULE_NAME = 'OCPPService';

export default class OCPPService {
  private chargingStationConfig: ChargingStationConfiguration;

  public constructor(chargingStationConfig: ChargingStationConfiguration) {
    this.chargingStationConfig = chargingStationConfig;
  }

  public async handleBootNotification(headers: OCPPHeader, bootNotification: OCPPBootNotificationRequestExtended): Promise<OCPPBootNotificationResponse> {
    let heartbeatIntervalSecs: number;
    switch (headers.ocppProtocol) {
      case OCPPProtocol.SOAP:
        heartbeatIntervalSecs = this.chargingStationConfig.heartbeatIntervalOCPPSSecs;
        break;
      case OCPPProtocol.JSON:
        heartbeatIntervalSecs = this.chargingStationConfig.heartbeatIntervalOCPPJSecs;
        break;
    }
    try {
      // Check props
      OCPPValidation.getInstance().validateBootNotification(bootNotification);
      // Set the endpoint
      if (headers.From) {
        bootNotification.endpoint = headers.From.Address;
      }
      // Set the ChargeBox ID
      if (!headers.chargeBoxIdentity) {
        throw new BackendError({
          source: Constants.CENTRAL_SERVER,
          action: ServerAction.BOOT_NOTIFICATION,
          module: MODULE_NAME, method: 'handleBootNotification',
          message: 'Should have the required property \'chargeBoxIdentity\'!'
        });
      }
      bootNotification.id = headers.chargeBoxIdentity;
      bootNotification.chargeBoxID = headers.chargeBoxIdentity;
      bootNotification.currentIPAddress = headers.currentIPAddress;
      bootNotification.ocppProtocol = headers.ocppProtocol;
      bootNotification.ocppVersion = headers.ocppVersion;
      // Set the default
      bootNotification.lastReboot = new Date();
      bootNotification.lastSeen = bootNotification.lastReboot;
      bootNotification.timestamp = bootNotification.lastReboot;
      // Get the charging station
      let chargingStation = await ChargingStationStorage.getChargingStation(headers.tenantID, headers.chargeBoxIdentity);
      if (!chargingStation) {
        if (!headers.token) {
          throw new BackendError({
            source: headers.chargeBoxIdentity,
            action: ServerAction.BOOT_NOTIFICATION,
            module: MODULE_NAME, method: 'handleBootNotification',
            message: `Registration rejected: Token is required for: '${headers.chargeBoxIdentity}' on ip '${headers.currentIPAddress.toString()}'`,
          });
        }
        const token: RegistrationToken = await RegistrationTokenStorage.getRegistrationToken(headers.tenantID, headers.token);
        if (!token || !token.expirationDate || moment().isAfter(token.expirationDate)) {
          throw new BackendError({
            source: headers.chargeBoxIdentity,
            action: ServerAction.BOOT_NOTIFICATION,
            module: MODULE_NAME, method: 'handleBootNotification',
            message: `Registration rejected: Token '${headers.token}' is invalid or expired for: '${headers.chargeBoxIdentity}' on ip '${headers.currentIPAddress.toString()}'`,
          });
        }
        if (token.revocationDate || moment().isAfter(token.revocationDate)) {
          throw new BackendError({
            source: headers.chargeBoxIdentity,
            action: ServerAction.BOOT_NOTIFICATION,
            module: MODULE_NAME, method: 'handleBootNotification',
            message: `Registration rejected: Token '${headers.token}' is revoked for: '${headers.chargeBoxIdentity}' on ip '${headers.currentIPAddress.toString()}'`,
          });
        }
        // New Charging Station: Create
        chargingStation = {} as ChargingStation;
        for (const key in bootNotification) {
          chargingStation[key] = bootNotification[key];
        }
        // Update props
        chargingStation.createdOn = new Date();
        chargingStation.issuer = true;
        chargingStation.powerLimitUnit = ChargingRateUnitType.AMPERE;
        // Assign to Site Area
        if (token.siteAreaID) {
          const siteArea = await SiteAreaStorage.getSiteArea(headers.tenantID, token.siteAreaID);
          if (siteArea) {
            chargingStation.siteAreaID = token.siteAreaID;
            // Set the same coordinates
            if (siteArea?.address?.coordinates?.length === 2) {
              chargingStation.coordinates = siteArea.address.coordinates;
            }
          }
        }
      } else {
        // Existing Charging Station: Update
        // Check if same vendor and model
        if ((chargingStation.chargePointVendor !== bootNotification.chargePointVendor ||
          chargingStation.chargePointModel !== bootNotification.chargePointModel) ||
          (chargingStation.chargePointSerialNumber && bootNotification.chargePointSerialNumber &&
            chargingStation.chargePointSerialNumber !== bootNotification.chargePointSerialNumber)) {
          // Not the same Charging Station!
          throw new BackendError({
            source: chargingStation.id,
            action: ServerAction.BOOT_NOTIFICATION,
            module: MODULE_NAME, method: 'handleBootNotification',
            message: 'Boot Notification Rejected: Attribute mismatch: ' +
              (bootNotification.chargePointVendor !== chargingStation.chargePointVendor ?
                `Got chargePointVendor='${bootNotification.chargePointVendor}' but expected '${chargingStation.chargePointVendor}'! ` : '') +
              (bootNotification.chargePointModel !== chargingStation.chargePointModel ?
                `Got chargePointModel='${bootNotification.chargePointModel}' but expected '${chargingStation.chargePointModel}'! ` : '') +
              (bootNotification.chargePointSerialNumber !== chargingStation.chargePointSerialNumber ?
                `Got chargePointSerialNumber='${bootNotification.chargePointSerialNumber ? bootNotification.chargePointSerialNumber : ''}' but expected '${chargingStation.chargePointSerialNumber ? chargingStation.chargePointSerialNumber : ''}'!` : ''),
          });
        }
        chargingStation.chargePointSerialNumber = bootNotification.chargePointSerialNumber;
        chargingStation.chargeBoxSerialNumber = bootNotification.chargeBoxSerialNumber;
        chargingStation.firmwareVersion = bootNotification.firmwareVersion;
        chargingStation.lastReboot = bootNotification.lastReboot;
        // Back again
        chargingStation.deleted = false;
      }
      chargingStation.ocppVersion = headers.ocppVersion;
      chargingStation.ocppProtocol = headers.ocppProtocol;
      chargingStation.lastSeen = bootNotification.lastSeen;
      chargingStation.currentIPAddress = bootNotification.currentIPAddress;
      // Set the Charging Station URL?
      if (headers.chargingStationURL) {
        chargingStation.chargingStationURL = headers.chargingStationURL;
      }
      // Update CF Instance
      if (Configuration.isCloudFoundry()) {
        chargingStation.cfApplicationIDAndInstanceIndex = Configuration.getCFApplicationIDAndInstanceIndex();
      }
      const currentTenant = await TenantStorage.getTenant(headers.tenantID);
      // Enrich Charging Station from templates
      const chargingStationTemplateUpdateResult = await OCPPUtils.enrichChargingStationWithTemplate(headers.tenantID, chargingStation);
      // Save Charging Station
      await ChargingStationStorage.saveChargingStation(headers.tenantID, chargingStation);
      // Save Boot Notification
      await OCPPStorage.saveBootNotification(headers.tenantID, bootNotification);
      // Send Notification (Async)
      NotificationHandler.sendChargingStationRegistered(
        headers.tenantID,
        Utils.generateUUID(),
        chargingStation,
        {
          chargeBoxID: chargingStation.id,
          evseDashboardURL: Utils.buildEvseURL(currentTenant.subdomain),
          evseDashboardChargingStationURL: Utils.buildEvseChargingStationURL(currentTenant.subdomain, chargingStation, '#all')
        }
      ).catch(
        () => { }
      );
      // Log
      Logging.logInfo({
        tenantID: headers.tenantID,
        source: chargingStation.id,
        action: ServerAction.BOOT_NOTIFICATION,
        module: MODULE_NAME, method: 'handleBootNotification',
        message: 'Boot notification saved'
      });
      // eslint-disable-next-line @typescript-eslint/no-misused-promises
      setTimeout(async () => {
        let result: OCPPChangeConfigurationCommandResult;
        // Synchronize heartbeat interval OCPP parameter for charging stations that do not take into account its value in the boot notification response
        let HeartBeatIntervalSettingFailure = false;
        result = await OCPPUtils.requestChangeChargingStationOcppParameter(headers.tenantID, chargingStation, {
          key: 'HeartBeatInterval',
          value: heartbeatIntervalSecs.toString()
        }, false);
        if (result.status !== OCPPConfigurationStatus.ACCEPTED) {
          HeartBeatIntervalSettingFailure = true;
        }
        result = await OCPPUtils.requestChangeChargingStationOcppParameter(headers.tenantID, chargingStation, {
          key: 'HeartbeatInterval',
          value: heartbeatIntervalSecs.toString()
        }, false);
        let HeartbeatIntervalSettingFailure = false;
        if (result.status !== OCPPConfigurationStatus.ACCEPTED) {
          HeartbeatIntervalSettingFailure = true;
        }
        if (HeartBeatIntervalSettingFailure && HeartbeatIntervalSettingFailure) {
          Logging.logError({
            tenantID: headers.tenantID,
            action: ServerAction.BOOT_NOTIFICATION,
            source: chargingStation.id,
            module: MODULE_NAME, method: 'handleBootNotification',
            message: `Cannot set heartbeat interval OCPP Parameters on '${chargingStation.id}' in Tenant '${currentTenant.name}' ('${currentTenant.subdomain}')`,
          });
        }
        // Get config and save it
        result = await OCPPUtils.requestAndSaveChargingStationOcppParameters(headers.tenantID, chargingStation,
          chargingStationTemplateUpdateResult.ocppStandardUpdated || chargingStationTemplateUpdateResult.ocppVendorUpdated);
        if (result.status !== OCPPConfigurationStatus.ACCEPTED) {
          Logging.logError({
            tenantID: headers.tenantID,
            action: ServerAction.BOOT_NOTIFICATION,
            source: chargingStation.id,
            module: MODULE_NAME, method: 'handleBootNotification',
            message: `Cannot request and save OCPP Parameters from '${chargingStation.id}' in Tenant '${currentTenant.name}' ('${currentTenant.subdomain}')`,
          });
        }
      }, Constants.DELAY_REQUEST_CONFIGURATION_EXECUTION_MILLIS);
      // Return the result
      return {
        currentTime: bootNotification.timestamp.toISOString(),
        status: RegistrationStatus.ACCEPTED,
        interval: heartbeatIntervalSecs
      };
    } catch (error) {
      if (error.params) {
        error.params.source = headers.chargeBoxIdentity;
      }
      Logging.logActionExceptionMessage(headers.tenantID, ServerAction.BOOT_NOTIFICATION, error);
      // Reject
      return {
        status: RegistrationStatus.REJECTED,
        currentTime: bootNotification.timestamp ? bootNotification.timestamp.toISOString() : new Date().toISOString(),
        interval: Constants.BOOT_NOTIFICATION_WAIT_TIME
      };
    }
  }

  public async handleHeartbeat(headers: OCPPHeader, heartbeat: OCPPHeartbeatRequestExtended): Promise<OCPPHeartbeatResponse> {
    try {
      // Get Charging Station
      const chargingStation = await OCPPUtils.checkAndGetChargingStation(headers.chargeBoxIdentity, headers.tenantID);
      // Replace IPs
      chargingStation.currentIPAddress = headers.currentIPAddress;
      // Check props
      OCPPValidation.getInstance().validateHeartbeat(heartbeat);
      // Set lastSeen
      chargingStation.lastSeen = new Date();
      // Set Heart Beat Object
      heartbeat = {
        chargeBoxID: chargingStation.id,
        timestamp: new Date(),
        timezone: Utils.getTimezone(chargingStation.coordinates)
      };
      // Save Charging Station lastSeen date
      await ChargingStationStorage.saveChargingStationLastSeen(headers.tenantID, chargingStation.id, {
        lastSeen: chargingStation.lastSeen,
        currentIPAddress: chargingStation.currentIPAddress,
      });
      // Save Heart Beat
      await OCPPStorage.saveHeartbeat(headers.tenantID, heartbeat);
      // Log
      Logging.logInfo({
        tenantID: headers.tenantID,
        source: chargingStation.id,
        module: MODULE_NAME, method: 'handleHeartbeat',
        action: ServerAction.HEARTBEAT,
        message: `Heartbeat saved with IP '${chargingStation.currentIPAddress.toString()}'`
      });
      // Return
      return {
        currentTime: chargingStation.lastSeen.toISOString()
      };
    } catch (error) {
      if (error.params) {
        error.params.source = headers.chargeBoxIdentity;
      }
      // Log error
      Logging.logActionExceptionMessage(headers.tenantID, ServerAction.HEARTBEAT, error);
      // Send the response
      return {
        currentTime: new Date().toISOString()
      };
    }
  }

  public async handleStatusNotification(headers: OCPPHeader, statusNotification: OCPPStatusNotificationRequestExtended): Promise<OCPPStatusNotificationResponse> {
    try {
      // Get charging station
      const chargingStation = await OCPPUtils.checkAndGetChargingStation(headers.chargeBoxIdentity, headers.tenantID);
      // Check props
      OCPPValidation.getInstance().validateStatusNotification(statusNotification);
      // Set Header
      statusNotification.chargeBoxID = chargingStation.id;
      statusNotification.timezone = Utils.getTimezone(chargingStation.coordinates);
      // Skip connectorId = 0 case
      if (statusNotification.connectorId > 0) {
        // Update only the given Connector ID
        await this.updateConnectorStatus(headers.tenantID, chargingStation, statusNotification);
      } else {
        // Log
        Logging.logInfo({
          tenantID: headers.tenantID,
          source: chargingStation.id,
          action: ServerAction.STATUS_NOTIFICATION,
          module: MODULE_NAME, method: 'handleStatusNotification',
          message: `Connector ID '0' > Received Status: '${statusNotification.status}' - '${statusNotification.errorCode}' - '${statusNotification.info}'`
        });
      }
      // Respond
      return {};
    } catch (error) {
      if (error.params) {
        error.params.source = headers.chargeBoxIdentity;
      }
      // Log error
      Logging.logActionExceptionMessage(headers.tenantID, ServerAction.STATUS_NOTIFICATION, error);
      // Return
      return {};
    }
  }

  public async handleMeterValues(headers: OCPPHeader, meterValues: OCPPMeterValuesRequestExtended): Promise<OCPPMeterValuesResponse> {
    try {
      // Get the charging station
      const chargingStation = await OCPPUtils.checkAndGetChargingStation(headers.chargeBoxIdentity, headers.tenantID);
      // Check props
      OCPPValidation.getInstance().validateMeterValues(headers.tenantID, chargingStation, meterValues);
      // Normalize Meter Values
      const normalizedMeterValues = this.normalizeMeterValues(chargingStation, meterValues);
      // Handle Charging Station's specificities
      this.filterMeterValuesOnSpecificChargingStations(headers.tenantID, chargingStation, normalizedMeterValues);
      // No Values?
      if (normalizedMeterValues.values.length === 0) {
        Logging.logDebug({
          tenantID: headers.tenantID,
          source: chargingStation.id,
          module: MODULE_NAME, method: 'handleMeterValues',
          action: ServerAction.METER_VALUES,
          message: 'No relevant Meter Values to save',
          detailedMessages: { meterValues }
        });
      // Process values
      } else {
        // Handle Meter Value only for transaction
        // eslint-disable-next-line no-lonely-if
        if (meterValues.transactionId) {
          // Get the transaction
          const transaction = await TransactionStorage.getTransaction(headers.tenantID, meterValues.transactionId);
          if (!transaction) {
            throw new BackendError({
              source: chargingStation.id,
              module: MODULE_NAME, method: 'handleMeterValues',
              message: `Transaction with ID '${meterValues.transactionId}' doesn't exist`,
              action: ServerAction.METER_VALUES,
            });
          }
          // Save Meter Values
          await OCPPStorage.saveMeterValues(headers.tenantID, normalizedMeterValues);
          // Update Transaction
          this.updateTransactionWithMeterValues(chargingStation, transaction, normalizedMeterValues.values);
          // Create Consumptions
          const consumptions = await OCPPUtils.createConsumptionsFromMeterValues(
            headers.tenantID, chargingStation, transaction, normalizedMeterValues.values);
          // Price/Bill Transaction and Save the Consumptions
          for (const consumption of consumptions) {
            // Update Transaction with Consumption
            OCPPUtils.updateTransactionWithConsumption(chargingStation, transaction, consumption);
            // Price & Bill
            if (consumption.toPrice) {
              await OCPPUtils.priceTransaction(headers.tenantID, transaction, consumption, TransactionAction.UPDATE);
              await OCPPUtils.billTransaction(headers.tenantID, transaction, TransactionAction.UPDATE);
            }
            // Save all
            await ConsumptionStorage.saveConsumption(headers.tenantID, consumption);
          }
          // Get the phases really used from Meter Values (for AC single phase charger/car)
          if (!transaction.phasesUsed &&
            Utils.checkIfPhasesProvidedInTransactionInProgress(transaction) &&
            transaction.numberOfMeterValues >= 1) {
            transaction.phasesUsed = Utils.getUsedPhasesInTransactionInProgress(chargingStation, transaction);
          }
          // Indicator needed to decide if transaction is handled with either Gireve or Hubject.
          if (transaction.ocpiData?.session) {
            // Handle OCPI
            await OCPPUtils.processOCPITransaction(headers.tenantID, transaction, chargingStation, TransactionAction.UPDATE);
          } else if (transaction.oicpData?.session) {
            // Handle OICP
            await OCPPUtils.processOICPTransaction(headers.tenantID, transaction, chargingStation, TransactionAction.UPDATE);
          }
          // Save Transaction
          await TransactionStorage.saveTransaction(headers.tenantID, transaction);
          // Update Charging Station
          await this.updateChargingStationWithTransaction(headers.tenantID, chargingStation, transaction);
          // Handle End Of charge
          await this.checkNotificationEndOfCharge(headers.tenantID, chargingStation, transaction);
          // Save Charging Station
          await ChargingStationStorage.saveChargingStation(headers.tenantID, chargingStation);
          // First Meter Value -> Trigger Smart Charging to adjust the single phase Car
          if (transaction.numberOfMeterValues === 1 && transaction.phasesUsed &&
            !Utils.isTransactionInProgressOnThreePhases(chargingStation, transaction)) {
            // Yes: Trigger Smart Charging
            await this.triggerSmartCharging(headers.tenantID, chargingStation);
          }
          // Log
          Logging.logInfo({
            tenantID: headers.tenantID,
            source: chargingStation.id,
            action: ServerAction.METER_VALUES,
            user: transaction.userID,
            module: MODULE_NAME, method: 'handleMeterValues',
            message: `Connector ID '${meterValues.connectorId}' > Transaction ID '${meterValues.transactionId}' > MeterValue have been saved`,
            detailedMessages: { normalizedMeterValues }
          });
        } else {
          // Log
          Logging.logWarning({
            tenantID: headers.tenantID,
            source: chargingStation.id,
            action: ServerAction.METER_VALUES,
            module: MODULE_NAME, method: 'handleMeterValues',
            message: `Connector ID '${meterValues.connectorId}' > Meter Values are ignored as it is not linked to a transaction`,
            detailedMessages: { normalizedMeterValues }
          });
        }
      }
    } catch (error) {
      if (error.params) {
        error.params.source = headers.chargeBoxIdentity;
      }
      // Log error
      Logging.logActionExceptionMessage(headers.tenantID, ServerAction.METER_VALUES, error);
    }
    return {};
  }

  public async handleAuthorize(headers: OCPPHeader, authorize: OCPPAuthorizeRequestExtended): Promise<OCPPAuthorizeResponse> {
    try {
      // Get the charging station
      const chargingStation = await OCPPUtils.checkAndGetChargingStation(headers.chargeBoxIdentity, headers.tenantID);
      // Check props
      OCPPValidation.getInstance().validateAuthorize(authorize);
      // Set header
      authorize.chargeBoxID = chargingStation.id;
      authorize.timestamp = new Date();
      authorize.timezone = Utils.getTimezone(chargingStation.coordinates);
      // Check
      const user = await Authorizations.isAuthorizedOnChargingStation(headers.tenantID, chargingStation,
        authorize.idTag, ServerAction.AUTHORIZE, Action.AUTHORIZE);
      // Roaming User?
      if (user && !user.issuer) {
        const tenant: Tenant = await TenantStorage.getTenant(headers.tenantID);
        if (Utils.isTenantComponentActive(tenant, TenantComponents.OCPI)) {
          // OCPI user
          // Get tag
          const tag = await UserStorage.getTag(headers.tenantID, authorize.idTag);
          if (!tag) {
            throw new BackendError({
              user: user,
              action: ServerAction.AUTHORIZE,
              module: MODULE_NAME, method: 'handleAuthorize',
              message: `Tag ID '${authorize.idTag}' does not exists`
            });
          }
          if (!tag.ocpiToken) {
            throw new BackendError({
              user: user,
              action: ServerAction.AUTHORIZE,
              module: MODULE_NAME, method: 'handleAuthorize',
              message: `Tag ID '${authorize.idTag}' cannot be authorized thought OCPI protocol due to missing OCPI Token`
            });
          }
          const ocpiClient = await OCPIClientFactory.getAvailableOcpiClient(tenant, OCPIRole.CPO) as CpoOCPIClient;
          if (!ocpiClient) {
            throw new BackendError({
              user: user,
              action: ServerAction.AUTHORIZE,
              module: MODULE_NAME, method: 'handleAuthorize',
              message: 'OCPI component requires at least one CPO endpoint to authorize users'
            });
          }
          authorize.authorizationId = await ocpiClient.authorizeToken(tag.ocpiToken, chargingStation);
        } else if (Utils.isTenantComponentActive(tenant, TenantComponents.OICP)) {
          // OICP user
          const oicpClient = await OICPClientFactory.getAvailableOicpClient(tenant, OICPRole.CPO) as CpoOICPClient;
          if (!oicpClient) {
            throw new BackendError({
              user: user,
              action: ServerAction.AUTHORIZE,
              module: MODULE_NAME,
              method: 'handleAuthorize',
              message: 'OICP component requires at least one CPO endpoint to start a Session'
            });
          }
          // Call Hubject
          const oicpSession = {} as OICPSession;
          oicpSession.identification = OICPUtils.convertTagID2OICPIdentification(authorize.idTag);
          const response = await oicpClient.authorizeStart(oicpSession, user);
          authorize.authorizationId = response.SessionID;
        } else {
          throw new BackendError({
            user: user,
            action: ServerAction.AUTHORIZE,
            module: MODULE_NAME, method: 'handleAuthorize',
            message: `Unable to authorize user '${user.id}' not issued locally`
          });
        }
<<<<<<< HEAD
=======
        // Get tag
        const tag = await TagStorage.getTag(headers.tenantID, authorize.idTag);
        if (!tag) {
          throw new BackendError({
            user: user,
            action: ServerAction.AUTHORIZE,
            module: MODULE_NAME, method: 'handleAuthorize',
            message: `Tag ID '${authorize.idTag}' does not exists`
          });
        }
        if (!tag.ocpiToken) {
          throw new BackendError({
            user: user,
            action: ServerAction.AUTHORIZE,
            module: MODULE_NAME, method: 'handleAuthorize',
            message: `Tag ID '${authorize.idTag}' cannot be authorized thought OCPI protocol due to missing OCPI Token`
          });
        }
        const ocpiClient = await OCPIClientFactory.getAvailableOcpiClient(tenant, OCPIRole.CPO) as CpoOCPIClient;
        if (!ocpiClient) {
          throw new BackendError({
            user: user,
            action: ServerAction.AUTHORIZE,
            module: MODULE_NAME, method: 'handleAuthorize',
            message: 'OCPI component requires at least one CPO endpoint to authorize users'
          });
        }
        authorize.authorizationId = await ocpiClient.authorizeToken(tag.ocpiToken, chargingStation);
>>>>>>> 2f77545a
      }
      // Set
      authorize.user = user;
      // Save
      await OCPPStorage.saveAuthorize(headers.tenantID, authorize);
      // Log
      Logging.logInfo({
        tenantID: headers.tenantID,
        source: chargingStation.id,
        module: MODULE_NAME, method: 'handleAuthorize',
        action: ServerAction.AUTHORIZE, user: (authorize.user ? authorize.user : null),
        message: `User has been authorized with Badge ID '${authorize.idTag}'`
      });
      // Return
      return {
        idTagInfo: {
          status: OCPPAuthorizationStatus.ACCEPTED
        }
      };
    } catch (error) {
      if (error.params) {
        error.params.source = headers.chargeBoxIdentity;
      }
      // Log error
      Logging.logActionExceptionMessage(headers.tenantID, ServerAction.AUTHORIZE, error);
      return {
        idTagInfo: {
          status: OCPPAuthorizationStatus.INVALID
        }
      };
    }
  }

  public async handleDiagnosticsStatusNotification(headers: OCPPHeader, diagnosticsStatusNotification: OCPPDiagnosticsStatusNotificationRequestExtended): Promise<OCPPDiagnosticsStatusNotificationResponse> {
    try {
      // Get the charging station
      const chargingStation = await OCPPUtils.checkAndGetChargingStation(headers.chargeBoxIdentity, headers.tenantID);
      // Check props
      OCPPValidation.getInstance().validateDiagnosticsStatusNotification(chargingStation, diagnosticsStatusNotification);
      // Set the Charging Station ID
      diagnosticsStatusNotification.chargeBoxID = chargingStation.id;
      diagnosticsStatusNotification.timestamp = new Date();
      diagnosticsStatusNotification.timezone = Utils.getTimezone(chargingStation.coordinates);
      // Save it
      await OCPPStorage.saveDiagnosticsStatusNotification(headers.tenantID, diagnosticsStatusNotification);
      // Log
      Logging.logInfo({
        tenantID: headers.tenantID,
        source: chargingStation.id,
        action: ServerAction.DIAGNOSTICS_STATUS_NOTIFICATION,
        module: MODULE_NAME, method: 'handleDiagnosticsStatusNotification',
        message: 'Diagnostics Status Notification has been saved'
      });
      // Return
      return {};
    } catch (error) {
      if (error.params) {
        error.params.source = headers.chargeBoxIdentity;
      }
      // Log error
      Logging.logActionExceptionMessage(headers.tenantID, ServerAction.DIAGNOSTICS_STATUS_NOTIFICATION, error);
      return {};
    }
  }

  public async handleFirmwareStatusNotification(headers: OCPPHeader, firmwareStatusNotification: OCPPFirmwareStatusNotificationRequestExtended): Promise<OCPPFirmwareStatusNotificationResponse> {
    try {
      // Get the charging station
      const chargingStation = await OCPPUtils.checkAndGetChargingStation(headers.chargeBoxIdentity, headers.tenantID);
      // Check props
      OCPPValidation.getInstance().validateFirmwareStatusNotification(chargingStation, firmwareStatusNotification);
      // Save the status to Charging Station
      await ChargingStationStorage.saveChargingStationFirmwareStatus(headers.tenantID, chargingStation.id, firmwareStatusNotification.status);
      // Set the Charging Station ID
      firmwareStatusNotification.chargeBoxID = chargingStation.id;
      firmwareStatusNotification.timestamp = new Date();
      firmwareStatusNotification.timezone = Utils.getTimezone(chargingStation.coordinates);
      // Save it
      await OCPPStorage.saveFirmwareStatusNotification(headers.tenantID, firmwareStatusNotification);
      // Log
      Logging.logInfo({
        tenantID: headers.tenantID,
        source: chargingStation.id,
        module: MODULE_NAME, method: 'handleFirmwareStatusNotification',
        action: ServerAction.FIRMWARE_STATUS_NOTIFICATION,
        message: `Firmware Status Notification '${firmwareStatusNotification.status}' has been saved`
      });
      // Return
      return {};
    } catch (error) {
      if (error.params) {
        error.params.source = headers.chargeBoxIdentity;
      }
      // Log error
      Logging.logActionExceptionMessage(headers.tenantID, ServerAction.FIRMWARE_STATUS_NOTIFICATION, error);
      return {};
    }
  }

  public async handleStartTransaction(headers: OCPPHeader, startTransaction: OCPPStartTransactionRequestExtended): Promise<OCPPStartTransactionResponse> {
    try {
      // Get the charging station
      const chargingStation: ChargingStation = await OCPPUtils.checkAndGetChargingStation(
        headers.chargeBoxIdentity, headers.tenantID);
      // Check props
      OCPPValidation.getInstance().validateStartTransaction(chargingStation, startTransaction);
      // Set the header
      startTransaction.chargeBoxID = chargingStation.id;
      startTransaction.tagID = startTransaction.idTag;
      startTransaction.timezone = Utils.getTimezone(chargingStation.coordinates);
      // Check Authorization with Tag ID and get user or virtual OICP user
      const user = await Authorizations.isAuthorizedToStartTransaction(
        headers.tenantID, chargingStation, startTransaction.tagID, ServerAction.START_TRANSACTION, Action.START_TRANSACTION);
      if (user) {
        startTransaction.userID = user.id;
      }
      // Check Org
      const tenant = await TenantStorage.getTenant(headers.tenantID);
      if (Utils.isTenantComponentActive(tenant, TenantComponents.ORGANIZATION)) {
        // Set the Site Area ID
        startTransaction.siteAreaID = chargingStation.siteAreaID;
        // Set the Site ID. ChargingStation$siteArea$site checked by TagIDAuthorized.
        const site = chargingStation.siteArea ? chargingStation.siteArea.site : null;
        if (site) {
          startTransaction.siteID = site.id;
        }
      }
      // Cleanup ongoing transactions
      await this.stopOrDeleteActiveTransactions(
        headers.tenantID, chargingStation.id, startTransaction.connectorId);
      // Create
      const transaction: Transaction = {
        issuer: true,
        chargeBoxID: startTransaction.chargeBoxID,
        tagID: startTransaction.idTag,
        timezone: startTransaction.timezone,
        userID: startTransaction.userID,
        siteAreaID: startTransaction.siteAreaID,
        siteID: startTransaction.siteID,
        connectorId: startTransaction.connectorId,
        meterStart: startTransaction.meterStart,
        timestamp: Utils.convertToDate(startTransaction.timestamp),
        numberOfMeterValues: 0,
        lastConsumption: {
          value: startTransaction.meterStart,
          timestamp: Utils.convertToDate(startTransaction.timestamp)
        },
        currentInstantWatts: 0,
        currentStateOfCharge: 0,
        currentConsumptionWh: 0,
        currentTotalConsumptionWh: 0,
        currentTotalInactivitySecs: 0,
        currentInactivityStatus: InactivityStatus.INFO,
        signedData: '',
        stateOfCharge: 0,
        user
      };
      // Car handling
      if (Utils.isTenantComponentActive(tenant, TenantComponents.CAR)) {
        // Check default car
        if (user.lastSelectedCarID) {
          transaction.carID = user.lastSelectedCarID;
        } else {
          // Get default car if any
          const defaultCar = await CarStorage.getDefaultUserCar(tenant.id, user.id, {}, ['id']);
          if (defaultCar) {
            transaction.carID = defaultCar.id;
          }
        }
        // Set Car Catalog ID
        if (transaction.carID) {
          const car = await CarStorage.getCar(headers.tenantID, transaction.carID, {}, ['id', 'carCatalogID']);
          transaction.carCatalogID = car?.carCatalogID;
        }
      }
      // Build first Dummy consumption for pricing the Start Transaction
      const consumption = await OCPPUtils.createConsumptionFromMeterValue(
        headers.tenantID, chargingStation, transaction,
        { timestamp: transaction.timestamp, value: transaction.meterStart },
        {
          id: '666',
          chargeBoxID: transaction.chargeBoxID,
          connectorId: transaction.connectorId,
          transactionId: transaction.id,
          timestamp: transaction.timestamp,
          value: transaction.meterStart,
          attribute: Constants.OCPP_ENERGY_ACTIVE_IMPORT_REGISTER_ATTRIBUTE
        }
      );
      // Price it
      await OCPPUtils.priceTransaction(headers.tenantID, transaction, consumption, TransactionAction.START);
      // Billing
      await OCPPUtils.billTransaction(headers.tenantID, transaction, TransactionAction.START);
      // Roaming ?
      if (transaction.user || !transaction.user.issuer) {
        // Assumption: Either Gireve or Hubject is enabled for eRoaming
        // OCPI or OICP
        if (Utils.isTenantComponentActive(tenant, TenantComponents.OCPI)) {
        // OCPI
          await OCPPUtils.processOCPITransaction(headers.tenantID, transaction, chargingStation, TransactionAction.START);
        } else if (Utils.isTenantComponentActive(tenant, TenantComponents.OICP)) {
        // OICP
          await OCPPUtils.processOICPTransaction(headers.tenantID, transaction, chargingStation, TransactionAction.START);
        }
      }
      // Save it
      transaction.id = await TransactionStorage.saveTransaction(headers.tenantID, transaction);
      // Clean up Charging Station's connector transaction info
      const foundConnector = Utils.getConnectorFromID(chargingStation, transaction.connectorId);
      if (foundConnector) {
        foundConnector.currentInstantWatts = 0;
        foundConnector.currentTotalConsumptionWh = 0;
        foundConnector.currentTotalInactivitySecs = 0;
        foundConnector.currentInactivityStatus = InactivityStatus.INFO;
        foundConnector.currentStateOfCharge = 0;
        foundConnector.currentTransactionID = transaction.id;
        foundConnector.currentTransactionDate = transaction.timestamp;
        foundConnector.currentTagID = transaction.tagID;
        foundConnector.userID = transaction.userID;
      } else {
        Logging.logWarning({
          tenantID: headers.tenantID,
          source: chargingStation.id,
          module: MODULE_NAME, method: 'handleStartTransaction',
          action: ServerAction.START_TRANSACTION, user: user,
          message: `Missing connector '${transaction.connectorId}' > Transaction ID '${transaction.id}'`
        });
      }
      // Set the active transaction on the connector
      // Update lastSeen
      chargingStation.lastSeen = new Date();
      // Save
      await ChargingStationStorage.saveChargingStation(headers.tenantID, chargingStation);
      // Notify
      await this.notifyStartTransaction(headers.tenantID, transaction, chargingStation, user);
      // Log
      if (user) {
        // Log
        Logging.logInfo({
          tenantID: headers.tenantID,
          source: chargingStation.id,
          module: MODULE_NAME, method: 'handleStartTransaction',
          action: ServerAction.START_TRANSACTION, user: user,
          message: `Connector ID '${transaction.connectorId}' > Transaction ID '${transaction.id}' has been started`
        });
      } else {
        // Log
        Logging.logInfo({
          tenantID: headers.tenantID,
          source: chargingStation.id,
          module: MODULE_NAME, method: 'handleStartTransaction',
          action: ServerAction.START_TRANSACTION,
          message: `Connector ID '${transaction.connectorId}' > Transaction ID '${transaction.id}' has been started`
        });
      }
      // Clear last user's car selection
      if (Utils.isTenantComponentActive(tenant, TenantComponents.CAR) && user.lastSelectedCarID) {
        await UserStorage.saveUserLastSelectedCarID(tenant.id, user.id, null);
      }
      // Return
      return {
        transactionId: transaction.id,
        idTagInfo: {
          status: OCPPAuthorizationStatus.ACCEPTED
        }
      };
    } catch (error) {
      if (error.params) {
        error.params.source = headers.chargeBoxIdentity;
      }
      // Log error
      Logging.logActionExceptionMessage(headers.tenantID, ServerAction.START_TRANSACTION, error);
      return {
        transactionId: 0,
        idTagInfo: {
          status: OCPPAuthorizationStatus.INVALID
        }
      };
    }
  }

  public async handleDataTransfer(headers: OCPPHeader, dataTransfer: OCPPDataTransferRequestExtended): Promise<OCPPDataTransferResponse> {
    try {
      // Get the charging station
      const chargingStation = await OCPPUtils.checkAndGetChargingStation(headers.chargeBoxIdentity, headers.tenantID);
      // Check props
      OCPPValidation.getInstance().validateDataTransfer(chargingStation, dataTransfer);
      // Set the Charging Station ID
      dataTransfer.chargeBoxID = chargingStation.id;
      dataTransfer.timestamp = new Date();
      dataTransfer.timezone = Utils.getTimezone(chargingStation.coordinates);
      // Save it
      await OCPPStorage.saveDataTransfer(headers.tenantID, dataTransfer);
      // Log
      Logging.logInfo({
        tenantID: headers.tenantID,
        source: chargingStation.id,
        module: MODULE_NAME, method: 'handleDataTransfer',
        action: ServerAction.CHARGING_STATION_DATA_TRANSFER, message: 'Data Transfer has been saved'
      });
      // Return
      return {
        status: OCPPDataTransferStatus.ACCEPTED
      };
    } catch (error) {
      if (error.params) {
        error.params.source = headers.chargeBoxIdentity;
      }
      // Log error
      Logging.logActionExceptionMessage(headers.tenantID, ServerAction.CHARGING_STATION_DATA_TRANSFER, error);
      return {
        status: OCPPDataTransferStatus.REJECTED
      };
    }
  }

  public async handleStopTransaction(headers: OCPPHeader, stopTransaction: OCPPStopTransactionRequestExtended, isSoftStop = false, stoppedByCentralSystem = false): Promise<OCPPStopTransactionResponse> {
    try {
      // Get the charging station
      const chargingStation = await OCPPUtils.checkAndGetChargingStation(headers.chargeBoxIdentity, headers.tenantID);
      // Check props
      OCPPValidation.getInstance().validateStopTransaction(chargingStation, stopTransaction);
      // Check Transaction ID = 0
      if (stopTransaction.transactionId === 0) {
        Logging.logWarning({
          tenantID: headers.tenantID,
          source: chargingStation.id,
          module: MODULE_NAME, method: 'handleStopTransaction',
          action: ServerAction.STOP_TRANSACTION,
          message: 'Ignored Transaction ID = 0',
          detailedMessages: { headers, stopTransaction }
        });
        // Ignore it! (DELTA bug)
        return {
          idTagInfo: {
            status: OCPPAuthorizationStatus.ACCEPTED
          }
        };
      }
      // Set header
      stopTransaction.chargeBoxID = chargingStation.id;
      // Get the transaction
      const transaction = await TransactionStorage.getTransaction(headers.tenantID, stopTransaction.transactionId);
      if (!transaction) {
        throw new BackendError({
          source: chargingStation.id,
          module: MODULE_NAME, method: 'handleStopTransaction',
          message: `Transaction with ID '${stopTransaction.transactionId}' doesn't exist`,
          action: ServerAction.STOP_TRANSACTION,
        });
      }
      // Get the TagID that stopped the transaction
      const tagId = this.getStopTransactionTagId(stopTransaction, transaction);
      let user: User, alternateUser: User;
      // Transaction is stopped by central system?
      if (!stoppedByCentralSystem) {
        // Check if there is a OICP Authorization
        // Check and get users or virtual OICP user
        const users = await Authorizations.isAuthorizedToStopTransaction(
          headers.tenantID, chargingStation, transaction, tagId, ServerAction.STOP_TRANSACTION, Action.STOP_TRANSACTION);
        user = users.user;
        alternateUser = users.alternateUser;
      } else {
        // Get the user
        user = await UserStorage.getUserByTagId(headers.tenantID, tagId);
      }
      // Check if the transaction has already been stopped
      if (transaction.stop) {
        throw new BackendError({
          source: chargingStation.id,
          module: MODULE_NAME, method: 'handleStopTransaction',
          message: `Transaction ID '${stopTransaction.transactionId}' has already been stopped`,
          action: ServerAction.STOP_TRANSACTION,
          user: (alternateUser ? alternateUser : user),
          actionOnUser: (alternateUser ? (user ? user : null) : null)
        });
      }
      // Free the connector
      OCPPUtils.checkAndFreeChargingStationConnector(chargingStation, transaction.connectorId);
      chargingStation.lastSeen = new Date();
      // Save Charging Station
      await ChargingStationStorage.saveChargingStation(headers.tenantID, chargingStation);
      // Soft Stop?
      if (isSoftStop) {
        // Yes: Add the latest Meter Value
        if (transaction.lastConsumption) {
          stopTransaction.meterStop = transaction.lastConsumption.value;
        } else {
          stopTransaction.meterStop = 0;
        }
      }
      // Create last meter values
      const stopMeterValues = OCPPUtils.createTransactionStopMeterValues(transaction, stopTransaction);
      // Build final Consumptions
      const consumptions = await OCPPUtils.createConsumptionsFromMeterValues(
        headers.tenantID, chargingStation, transaction, stopMeterValues);
      // Update
      for (const consumption of consumptions) {
        // Update Transaction with Consumption
        OCPPUtils.updateTransactionWithConsumption(chargingStation, transaction, consumption);
        // Update Transaction with Stop Transaction
        OCPPUtils.updateTransactionWithStopTransaction(transaction, stopTransaction, user, alternateUser, tagId);
        // Price & Bill
        if (consumption.toPrice) {
          await OCPPUtils.priceTransaction(headers.tenantID, transaction, consumption, TransactionAction.STOP);
          await OCPPUtils.billTransaction(headers.tenantID, transaction, TransactionAction.STOP);
        }
        // Save Consumption
        await ConsumptionStorage.saveConsumption(headers.tenantID, consumption);
      }
      // Indicator needed to decide if transaction is handled with either Gireve or Hubject.
      if (transaction.ocpiData?.session) {
        // Handle OCPI
        await OCPPUtils.processOCPITransaction(headers.tenantID, transaction, chargingStation, TransactionAction.STOP);
      } else if (transaction.oicpData?.session) {
        // Handle OICP
        await OCPPUtils.processOICPTransaction(headers.tenantID, transaction, chargingStation, TransactionAction.STOP);
      }
      // Save the transaction
      transaction.id = await TransactionStorage.saveTransaction(headers.tenantID, transaction);
      // Notify User
      await this.notifyStopTransaction(headers.tenantID, chargingStation, transaction, user, alternateUser);
      // Handle Smart Charging
      const tenant = await TenantStorage.getTenant(headers.tenantID);
      // Recompute the Smart Charging Plan
      if (Utils.isTenantComponentActive(tenant, TenantComponents.SMART_CHARGING)) {
        // Delete TxProfile if any
        await this.deleteAllTransactionTxProfile(headers.tenantID, transaction);
        // Call async because the Transaction ID on the connector should be cleared
        // eslint-disable-next-line @typescript-eslint/no-misused-promises, no-undef
        setTimeout(async () => {
          try {
            // Trigger Smart Charging
            await this.triggerSmartCharging(tenant.id, chargingStation);
          } catch (error) {
            Logging.logError({
              tenantID: tenant.id,
              source: chargingStation.id,
              module: MODULE_NAME, method: 'handleStopTransaction',
              action: ServerAction.STOP_TRANSACTION,
              message: 'An error occurred while trying to call smart charging',
              detailedMessages: { error: error.message, stack: error.stack }
            });
          }
        }, Constants.DELAY_SMART_CHARGING_EXECUTION_MILLIS);
      }
      // Log
      Logging.logInfo({
        tenantID: headers.tenantID,
        source: chargingStation.id,
        module: MODULE_NAME, method: 'handleStopTransaction',
        action: ServerAction.STOP_TRANSACTION,
        user: (alternateUser ? alternateUser : (user ? user : null)),
        actionOnUser: (alternateUser ? (user ? user : null) : null),
        message: `Connector ID '${transaction.connectorId}' > Transaction ID '${transaction.id}' has been stopped successfully`,
        detailedMessages: { stopTransaction }
      });
      // Success
      return {
        idTagInfo: {
          status: OCPPAuthorizationStatus.ACCEPTED
        }
      };
    } catch (error) {
      if (error.params) {
        error.params.source = headers.chargeBoxIdentity;
      }
      // Log error
      Logging.logActionExceptionMessage(headers.tenantID, ServerAction.STOP_TRANSACTION, error);
      // Error
      return { idTagInfo: { status: OCPPAuthorizationStatus.INVALID } };
    }
  }

  private async deleteAllTransactionTxProfile(tenantID: string, transaction: Transaction) {
    const chargingProfiles = await ChargingStationStorage.getChargingProfiles(tenantID, {
      chargingStationIDs: [transaction.chargeBoxID],
      connectorID: transaction.connectorId,
      profilePurposeType: ChargingProfilePurposeType.TX_PROFILE,
      transactionId: transaction.id
    }, Constants.DB_PARAMS_MAX_LIMIT);
    // Delete all TxProfiles
    for (const chargingProfile of chargingProfiles.result) {
      try {
        await OCPPUtils.clearAndDeleteChargingProfile(tenantID, chargingProfile);
        Logging.logDebug({
          tenantID: tenantID,
          source: transaction.chargeBoxID,
          action: ServerAction.CHARGING_PROFILE_DELETE,
          message: `Connector ID '${transaction.connectorId}' > Transaction ID '${transaction.id}' > TX Charging Profile with ID '${chargingProfile.id}'`,
          module: MODULE_NAME, method: 'handleStopTransaction',
          detailedMessages: { chargingProfile }
        });
      } catch (error) {
        Logging.logError({
          tenantID: tenantID,
          source: transaction.chargeBoxID,
          action: ServerAction.CHARGING_PROFILE_DELETE,
          message: `Connector ID '${transaction.connectorId}' > Transaction ID '${transaction.id}' > Cannot delete TX Charging Profile with ID '${chargingProfile.id}'`,
          module: MODULE_NAME, method: 'handleStopTransaction',
          detailedMessages: { error: error.message, stack: error.stack, chargingProfile }
        });
      }
    }
  }

  private async updateConnectorStatus(tenantID: string, chargingStation: ChargingStation, statusNotification: OCPPStatusNotificationRequestExtended) {
    // Get it
    let foundConnector: Connector = Utils.getConnectorFromID(chargingStation, statusNotification.connectorId);
    if (!foundConnector) {
      // Does not exist: Create
      foundConnector = {
        currentTransactionID: 0,
        currentTransactionDate: null,
        currentTagID: null,
        userID: null,
        connectorId: statusNotification.connectorId,
        currentInstantWatts: 0,
        status: ChargePointStatus.UNAVAILABLE,
        power: 0,
        type: ConnectorType.UNKNOWN
      };
      chargingStation.connectors.push(foundConnector);
      // Enrich Charging Station's Connector
      const chargingStationTemplate = await OCPPUtils.getChargingStationTemplate(chargingStation);
      if (chargingStationTemplate) {
        await OCPPUtils.enrichChargingStationConnectorWithTemplate(
          tenantID, chargingStation, statusNotification.connectorId, chargingStationTemplate);
      }
    }
    // Check if status has changed
    if (foundConnector.status === statusNotification.status &&
        foundConnector.errorCode === statusNotification.errorCode &&
        foundConnector.info === statusNotification.info) {
      // No Change: Do not save it
      Logging.logWarning({
        tenantID: tenantID,
        source: chargingStation.id,
        module: MODULE_NAME, method: 'updateConnectorStatus',
        action: ServerAction.STATUS_NOTIFICATION,
        message: `Connector ID '${statusNotification.connectorId}' > Transaction ID '${foundConnector.currentTransactionID}' > Status has not changed then not saved: '${statusNotification.status}' - '${statusNotification.errorCode}' - '${(statusNotification.info ? statusNotification.info : 'N/A')}''`,
        detailedMessages: { connector: foundConnector }
      });
      return;
    }
    // Check for inactivity
    await this.checkStatusNotificationExtraInactivity(tenantID, chargingStation, statusNotification, foundConnector);
    // Set connector data
    foundConnector.connectorId = statusNotification.connectorId;
    foundConnector.status = statusNotification.status;
    foundConnector.errorCode = statusNotification.errorCode;
    foundConnector.info = (statusNotification.info ? statusNotification.info : '');
    foundConnector.vendorErrorCode = (statusNotification.vendorErrorCode ? statusNotification.vendorErrorCode : '');
    foundConnector.statusLastChangedOn = new Date(statusNotification.timestamp);
    // Save Status Notification
    await OCPPStorage.saveStatusNotification(tenantID, statusNotification);
    // Update lastSeen
    chargingStation.lastSeen = new Date();
    // Log
    Logging.logInfo({
      tenantID: tenantID,
      source: chargingStation.id,
      module: MODULE_NAME, method: 'updateConnectorStatus',
      action: ServerAction.STATUS_NOTIFICATION,
      message: `Connector ID '${statusNotification.connectorId}' > Transaction ID '${foundConnector.currentTransactionID}' > Status: '${statusNotification.status}' - '${statusNotification.errorCode}' - '${(statusNotification.info ? statusNotification.info : 'N/A')}' has been saved`,
      detailedMessages: [statusNotification, foundConnector]
    });
    // Check if transaction is ongoing (ABB bug)!!!
    await this.checkStatusNotificationOngoingTransaction(tenantID, chargingStation, statusNotification, foundConnector);
    // Notify admins
    await this.notifyStatusNotification(tenantID, chargingStation, statusNotification);
    // Send connector status to eRoaming platforms if charging station is public and component is activated
    if (chargingStation.issuer && chargingStation.public) {
      const tenant: Tenant = await TenantStorage.getTenant(tenantID);
      if (Utils.isTenantComponentActive(tenant, TenantComponents.OICP)) {
        // Send new status to Hubject
        await this.updateOICPConnectorStatus(tenant, chargingStation, foundConnector);
      }
      if (Utils.isTenantComponentActive(tenant, TenantComponents.OCPI)) {
        // Send new status to IOP
        await this.updateOCPIConnectorStatus(tenant, chargingStation, foundConnector);
      }
    }

    // Save
    await ChargingStationStorage.saveChargingStation(tenantID, chargingStation);
    // Trigger Smart Charging
    if (statusNotification.status === ChargePointStatus.CHARGING ||
      statusNotification.status === ChargePointStatus.SUSPENDED_EV) {
      try {
        // Trigger Smart Charging
        await this.triggerSmartCharging(tenantID, chargingStation);
      } catch (error) {
        Logging.logError({
          tenantID: tenantID,
          source: chargingStation.id,
          module: MODULE_NAME, method: 'updateConnectorStatus',
          action: ServerAction.STATUS_NOTIFICATION,
          message: 'An error occurred while trying to call the smart charging',
          detailedMessages: { error: error.message, stack: error.stack }
        });
      }
    }
  }

  private async checkStatusNotificationExtraInactivity(tenantID: string, chargingStation: ChargingStation,
    statusNotification: OCPPStatusNotificationRequestExtended, connector: Connector) {
    // Check Inactivity
    if (statusNotification.status === ChargePointStatus.AVAILABLE &&
        Utils.objectHasProperty(statusNotification, 'timestamp')) {
      // Get the last transaction
      const lastTransaction = await TransactionStorage.getLastTransaction(
        tenantID, chargingStation.id, connector.connectorId, { withChargingStation: true, withUser: true });
      // Session is finished
      if (lastTransaction && lastTransaction.stop && !lastTransaction.stop.extraInactivityComputed) {
        const transactionStopTimestamp = Utils.convertToDate(lastTransaction.stop.timestamp);
        const currentStatusNotifTimestamp = Utils.convertToDate(statusNotification.timestamp);
        // Diff
        lastTransaction.stop.extraInactivitySecs =
          Math.floor((currentStatusNotifTimestamp.getTime() - transactionStopTimestamp.getTime()) / 1000);
        // Flag
        lastTransaction.stop.extraInactivityComputed = true;
        // Fix the Inactivity severity
        lastTransaction.stop.inactivityStatus = Utils.getInactivityStatusLevel(lastTransaction.chargeBox, lastTransaction.connectorId,
          lastTransaction.stop.totalInactivitySecs + lastTransaction.stop.extraInactivitySecs);
        // Build extra inactivity consumption
        await OCPPUtils.buildExtraConsumptionInactivity(tenantID, lastTransaction);
<<<<<<< HEAD
        // Indicator needed to decide if transaction is handled with either Gireve or Hubject.
        if (lastTransaction.ocpiData?.session) {
          // OCPI: Post the CDR
          await OCPPUtils.processOCPITransaction(tenantID, lastTransaction, chargingStation, TransactionAction.END);
        } else if (lastTransaction.oicpData?.session) {
          // OICP: Post the CDR
          const user = await UserStorage.getUser(tenantID, lastTransaction.userID);
          lastTransaction.user = user;
          await OCPPUtils.processOICPTransaction(tenantID, lastTransaction, chargingStation, TransactionAction.END);
        }
=======
        // OCPI: Post the CDR
        await this.checkAndSendOCPITransactionCdr(tenantID, lastTransaction, chargingStation);
>>>>>>> 2f77545a
        // Save
        await TransactionStorage.saveTransaction(tenantID, lastTransaction);
        // Log
        Logging.logInfo({
          tenantID: tenantID,
          source: chargingStation.id,
          user: lastTransaction.userID,
          module: MODULE_NAME, method: 'checkStatusNotificationExtraInactivity',
          action: ServerAction.EXTRA_INACTIVITY,
          message: `Connector ID '${lastTransaction.connectorId}' > Transaction ID '${lastTransaction.id}' > Extra Inactivity of ${lastTransaction.stop.extraInactivitySecs} secs has been added`,
          detailedMessages: [statusNotification, connector, lastTransaction]
        });
      }
    }
  }

  private async checkAndSendOCPITransactionCdr(tenantID: string, transaction: Transaction, chargingStation: ChargingStation) {
    // Get the lock
    const ocpiLock = await LockingHelper.createOCPIPushCpoCdrLock(tenantID, transaction.id);
    if (ocpiLock) {
      try {
        // Process
        await OCPPUtils.processOCPITransaction(tenantID, transaction, chargingStation, TransactionAction.END);
      } finally {
        // Release the lock
        await LockingManager.release(ocpiLock);
      }
    }
  }

  private async checkStatusNotificationOngoingTransaction(tenantID: string, chargingStation: ChargingStation, statusNotification: OCPPStatusNotificationRequestExtended, connector: Connector) {
    // Check the status
    if (statusNotification.connectorId > 0 &&
      connector.currentTransactionID > 0 &&
      statusNotification.status === ChargePointStatus.AVAILABLE) {
      // Cleanup ongoing transactions on the connector
      await this.stopOrDeleteActiveTransactions(
        tenantID, chargingStation.id, statusNotification.connectorId);
      // Clean up connector
      OCPPUtils.checkAndFreeChargingStationConnector(chargingStation, statusNotification.connectorId);
    }
  }

  private async updateOCPIConnectorStatus(tenant: Tenant, chargingStation: ChargingStation, connector: Connector) {
    try {
      const ocpiClient = await OCPIClientFactory.getAvailableOcpiClient(tenant, OCPIRole.CPO) as CpoOCPIClient;
      if (ocpiClient) {
        await ocpiClient.patchChargingStationStatus(chargingStation, connector);
      }
    } catch (error) {
      Logging.logError({
        tenantID: tenant.id,
        source: chargingStation.id,
        module: MODULE_NAME, method: 'updateOCPIConnectorStatus',
        action: ServerAction.OCPI_PATCH_STATUS,
        message: `An error occurred while patching the charging station status of ${chargingStation.id}`,
        detailedMessages: { error: error.message, stack: error.stack }
      });
    }
  }

  private async updateOICPConnectorStatus(tenant: Tenant, chargingStation: ChargingStation, connector: Connector) {
    try {
      const oicpClient = await OICPClientFactory.getAvailableOicpClient(tenant, OICPRole.CPO) as CpoOICPClient;
      if (oicpClient) {
        await oicpClient.updateEVSEStatus(chargingStation, connector);
      }
    } catch (error) {
      Logging.logError({
        tenantID: tenant.id,
        source: chargingStation.id,
        module: MODULE_NAME, method: 'updateOICPStatus',
        action: ServerAction.OICP_UPDATE_EVSE_STATUS,
        message: `An error occurred while updating the charging station status of ${chargingStation.id}`,
        detailedMessages: { error: error.message, stack: error.stack }
      });
    }
  }

  private async notifyStatusNotification(tenantID: string, chargingStation: ChargingStation, statusNotification: OCPPStatusNotificationRequestExtended) {
    // Faulted?
    if (statusNotification.errorCode !== ChargePointErrorCode.NO_ERROR) {
      // Log
      Logging.logError({
        tenantID: tenantID,
        source: chargingStation.id,
        action: ServerAction.STATUS_NOTIFICATION,
        module: MODULE_NAME, method: 'notifyStatusNotification',
        message: `Connector ID '${statusNotification.connectorId}' > Error occurred : '${statusNotification.status}' - '${statusNotification.errorCode}' - '${(statusNotification.info ? statusNotification.info : 'N/A')}'`
      });
      // Send Notification (Async)
      const tenant = await TenantStorage.getTenant(tenantID);
      NotificationHandler.sendChargingStationStatusError(
        tenantID,
        Utils.generateUUID(),
        chargingStation,
        {
          'chargeBoxID': chargingStation.id,
          'connectorId': Utils.getConnectorLetterFromConnectorID(statusNotification.connectorId),
          'error': `${statusNotification.status} - ${statusNotification.errorCode} - ${(statusNotification.info ? statusNotification.info : 'N/A')}`,
          'evseDashboardURL': Utils.buildEvseURL(tenant.subdomain),
          'evseDashboardChargingStationURL': Utils.buildEvseChargingStationURL(tenant.subdomain, chargingStation, '#inerror')
        }
      ).catch(() => { });
    }
  }

  private updateTransactionWithMeterValues(chargingStation: ChargingStation, transaction: Transaction, meterValues: OCPPNormalizedMeterValue[]) {
    // Build consumptions
    for (const meterValue of meterValues) {
      // To keep backward compatibility with OCPP 1.5 where there is no Transaction.Begin/End,
      // We store the last Transaction.End meter value in transaction to create the last consumption
      // in Stop Transaction
      if (meterValue.attribute.context === OCPPReadingContext.TRANSACTION_END) {
        // Flag it
        if (!transaction.transactionEndReceived) {
          // First time: clear all values
          transaction.currentInstantWatts = 0;
          transaction.currentInstantWattsL1 = 0;
          transaction.currentInstantWattsL2 = 0;
          transaction.currentInstantWattsL3 = 0;
          transaction.currentInstantWattsDC = 0;
          transaction.currentInstantVolts = 0;
          transaction.currentInstantVoltsL1 = 0;
          transaction.currentInstantVoltsL2 = 0;
          transaction.currentInstantVoltsL3 = 0;
          transaction.currentInstantVoltsDC = 0;
          transaction.currentInstantAmps = 0;
          transaction.currentInstantAmpsL1 = 0;
          transaction.currentInstantAmpsL2 = 0;
          transaction.currentInstantAmpsL3 = 0;
          transaction.currentInstantAmpsDC = 0;
          transaction.transactionEndReceived = true;
        }
      }
      // Signed Data
      if (meterValue.attribute.format === OCPPValueFormat.SIGNED_DATA) {
        if (meterValue.attribute.context === OCPPReadingContext.TRANSACTION_BEGIN) {
          // Set the first Signed Data and keep it
          transaction.signedData = meterValue.value as string;
          continue;
        } else if (meterValue.attribute.context === OCPPReadingContext.TRANSACTION_END) {
          // Set the last Signed Data (used in the last consumption)
          transaction.currentSignedData = meterValue.value as string;
          continue;
        }
      }
      // SoC
      if (meterValue.attribute.measurand === OCPPMeasurand.STATE_OF_CHARGE) {
        // Set the first SoC and keep it
        if (meterValue.attribute.context === OCPPReadingContext.TRANSACTION_BEGIN) {
          transaction.stateOfCharge = Utils.convertToFloat(meterValue.value);
          continue;
        // Set only the last SoC (will be used in the last consumption building in StopTransaction due to backward compat with OCPP 1.5)
        } else if (meterValue.attribute.context === OCPPReadingContext.TRANSACTION_END) {
          transaction.currentStateOfCharge = Utils.convertToFloat(meterValue.value);
          continue;
        }
      }
      // Voltage
      if (meterValue.attribute.measurand === OCPPMeasurand.VOLTAGE) {
        // Set only the last Voltage (will be used in the last consumption building in StopTransaction due to backward compat with OCPP 1.5)
        if (meterValue.attribute.context === OCPPReadingContext.TRANSACTION_END) {
          const voltage = Utils.convertToFloat(meterValue.value);
          const currentType = Utils.getChargingStationCurrentType(chargingStation, null, transaction.connectorId);
          // AC Charging Station
          switch (currentType) {
            case CurrentType.DC:
              transaction.currentInstantVoltsDC = voltage;
              break;
            case CurrentType.AC:
              switch (meterValue.attribute.phase) {
                case OCPPPhase.L1_N:
                case OCPPPhase.L1:
                  transaction.currentInstantVoltsL1 = voltage;
                  break;
                case OCPPPhase.L2_N:
                case OCPPPhase.L2:
                  transaction.currentInstantVoltsL2 = voltage;
                  break;
                case OCPPPhase.L3_N:
                case OCPPPhase.L3:
                  transaction.currentInstantVoltsL3 = voltage;
                  break;
                case OCPPPhase.L1_L2:
                case OCPPPhase.L2_L3:
                case OCPPPhase.L3_L1:
                  // Do nothing
                  break;
                default:
                  transaction.currentInstantVolts = voltage;
                  break;
              }
              break;
          }
          continue;
        }
      }
      // Power
      if (meterValue.attribute.measurand === OCPPMeasurand.POWER_ACTIVE_IMPORT) {
        // Set only the last Power (will be used in the last consumption building in StopTransaction due to backward compat with OCPP 1.5)
        if (meterValue.attribute.context === OCPPReadingContext.TRANSACTION_END) {
          const powerInMeterValue = Utils.convertToFloat(meterValue.value);
          const powerInMeterValueWatts = (meterValue.attribute && meterValue.attribute.unit === OCPPUnitOfMeasure.KILO_WATT ?
            powerInMeterValue * 1000 : powerInMeterValue);
          const currentType = Utils.getChargingStationCurrentType(chargingStation, null, transaction.connectorId);
          // AC Charging Station
          switch (currentType) {
            case CurrentType.DC:
              transaction.currentInstantWattsDC = powerInMeterValueWatts;
              break;
            case CurrentType.AC:
              switch (meterValue.attribute.phase) {
                case OCPPPhase.L1_N:
                case OCPPPhase.L1:
                  transaction.currentInstantWattsL1 = powerInMeterValueWatts;
                  break;
                case OCPPPhase.L2_N:
                case OCPPPhase.L2:
                  transaction.currentInstantWattsL2 = powerInMeterValueWatts;
                  break;
                case OCPPPhase.L3_N:
                case OCPPPhase.L3:
                  transaction.currentInstantWattsL3 = powerInMeterValueWatts;
                  break;
                default:
                  transaction.currentInstantWatts = powerInMeterValueWatts;
                  break;
              }
              break;
          }
          continue;
        }
      }
      // Current
      if (meterValue.attribute.measurand === OCPPMeasurand.CURRENT_IMPORT) {
        // Set only the last Current (will be used in the last consumption building in StopTransaction due to backward compat with OCPP 1.5)
        if (meterValue.attribute.context === OCPPReadingContext.TRANSACTION_END) {
          const amperage = Utils.convertToFloat(meterValue.value);
          const currentType = Utils.getChargingStationCurrentType(chargingStation, null, transaction.connectorId);
          // AC Charging Station
          switch (currentType) {
            case CurrentType.DC:
              transaction.currentInstantAmpsDC = amperage;
              break;
            case CurrentType.AC:
              switch (meterValue.attribute.phase) {
                case OCPPPhase.L1:
                  transaction.currentInstantAmpsL1 = amperage;
                  break;
                case OCPPPhase.L2:
                  transaction.currentInstantAmpsL2 = amperage;
                  break;
                case OCPPPhase.L3:
                  transaction.currentInstantAmpsL3 = amperage;
                  break;
                default:
                  transaction.currentInstantAmps = amperage;
                  break;
              }
              break;
          }
          continue;
        }
      }
      // Consumption
      if (OCPPUtils.isEnergyActiveImportMeterValue(meterValue)) {
        transaction.numberOfMeterValues++;
      }
    }
  }

  private async updateChargingStationWithTransaction(tenantID: string, chargingStation: ChargingStation, transaction: Transaction) {
    // Get the connector
    const foundConnector: Connector = Utils.getConnectorFromID(chargingStation, transaction.connectorId);
    // Active transaction?
    if (!transaction.stop && foundConnector) {
      // Set consumption
      foundConnector.currentInstantWatts = transaction.currentInstantWatts;
      foundConnector.currentTotalConsumptionWh = transaction.currentTotalConsumptionWh;
      foundConnector.currentTotalInactivitySecs = transaction.currentTotalInactivitySecs;
      foundConnector.currentInactivityStatus = Utils.getInactivityStatusLevel(
        transaction.chargeBox, transaction.connectorId, transaction.currentTotalInactivitySecs);
      foundConnector.currentStateOfCharge = transaction.currentStateOfCharge;
      foundConnector.currentTagID = transaction.tagID;
      // Set Transaction ID
      foundConnector.currentTransactionID = transaction.id;
      foundConnector.userID = transaction.userID;
      // Update lastSeen
      chargingStation.lastSeen = new Date();
      // Log
      Logging.logInfo({
        tenantID: tenantID,
        source: chargingStation.id,
        module: MODULE_NAME, method: 'updateChargingStationWithTransaction',
        action: ServerAction.CONSUMPTION,
        user: transaction.userID,
        message: `Connector ID '${foundConnector.connectorId}' > Transaction ID '${foundConnector.currentTransactionID}' > Instant: ${Utils.truncTo(foundConnector.currentInstantWatts / 1000, 2)} kW, Total: ${Utils.truncTo(foundConnector.currentTotalConsumptionWh / 1000, 2)} kW.h${foundConnector.currentStateOfCharge ? ', SoC: ' + foundConnector.currentStateOfCharge.toString() + ' %' : ''}`
      });
      // Cleanup connector transaction data
    } else if (foundConnector) {
      OCPPUtils.checkAndFreeChargingStationConnector(chargingStation, foundConnector.connectorId);
    }
  }

  private async notifyEndOfCharge(tenantID: string, chargingStation: ChargingStation, transaction: Transaction) {
    if (transaction.user) {
      // Get the i18n lib
      const i18nManager = new I18nManager(transaction.user.locale);
      const tenant = await TenantStorage.getTenant(tenantID);
      // Notify (Async)
      NotificationHandler.sendEndOfCharge(
        tenantID,
        transaction.user,
        chargingStation,
        {
          'user': transaction.user,
          'transactionId': transaction.id,
          'chargeBoxID': chargingStation.id,
          'connectorId': Utils.getConnectorLetterFromConnectorID(transaction.connectorId),
          'totalConsumption': i18nManager.formatNumber(Math.round(transaction.currentTotalConsumptionWh / 10) / 100),
          'stateOfCharge': transaction.currentStateOfCharge,
          'totalDuration': this.transactionDurationToString(transaction),
          'evseDashboardChargingStationURL': Utils.buildEvseTransactionURL(tenant.subdomain, transaction.id, '#inprogress'),
          'evseDashboardURL': Utils.buildEvseURL(tenant.subdomain)
        }
      ).catch(() => { });
    }
  }

  private async notifyOptimalChargeReached(tenantID: string, chargingStation: ChargingStation, transaction: Transaction) {
    if (transaction.user) {
      // Get the i18n lib
      const i18nManager = new I18nManager(transaction.user.locale);
      const tenant = await TenantStorage.getTenant(tenantID);
      // Notification Before End Of Charge (Async)
      NotificationHandler.sendOptimalChargeReached(
        tenantID,
        transaction.id.toString() + '-OCR',
        transaction.user,
        chargingStation,
        {
          'user': transaction.user,
          'chargeBoxID': chargingStation.id,
          'transactionId': transaction.id,
          'connectorId': Utils.getConnectorLetterFromConnectorID(transaction.connectorId),
          'totalConsumption': i18nManager.formatNumber(Math.round(transaction.currentTotalConsumptionWh / 10) / 100),
          'stateOfCharge': transaction.currentStateOfCharge,
          'evseDashboardChargingStationURL': Utils.buildEvseTransactionURL(tenant.subdomain, transaction.id, '#inprogress'),
          'evseDashboardURL': Utils.buildEvseURL(tenant.subdomain)
        }
      ).catch(() => { });
    }
  }

  private async checkNotificationEndOfCharge(tenantID: string, chargingStation: ChargingStation, transaction: Transaction) {
    // Transaction in progress?
    if (transaction && !transaction.stop) {
      // Has consumption?
      if (transaction.numberOfMeterValues > 1 && transaction.currentTotalConsumptionWh > 0) {
        // End of charge?
        if (this.chargingStationConfig.notifEndOfChargeEnabled && transaction.currentTotalConsumptionWh > 0) {
          // Battery full
          if (transaction.currentStateOfCharge === 100) {
            // Send Notification
            await this.notifyEndOfCharge(tenantID, chargingStation, transaction);
          } else {
            // Check last consumptions
            const consumptions = await ConsumptionStorage.getTransactionConsumptions(
              tenantID, { transactionId: transaction.id }, { limit: 3, skip: 0, sort: { startedAt: -1 } });
            if (consumptions.result.every((consumption) => consumption.consumptionWh === 0 &&
               (consumption.limitSource !== ConnectorCurrentLimitSource.CHARGING_PROFILE ||
                consumption.limitAmps >= StaticLimitAmps.MIN_LIMIT_PER_PHASE * Utils.getNumberOfConnectedPhases(chargingStation, null, transaction.connectorId)))) {
              // Send Notification
              await this.notifyEndOfCharge(tenantID, chargingStation, transaction);
            }
          }
          // Optimal Charge? (SoC)
        } else if (this.chargingStationConfig.notifBeforeEndOfChargeEnabled &&
          transaction.currentStateOfCharge >= this.chargingStationConfig.notifBeforeEndOfChargePercent) {
          // Send Notification
          await this.notifyOptimalChargeReached(tenantID, chargingStation, transaction);
        }
      }
    }
  }

  // Build Inactivity
  private transactionInactivityToString(transaction: Transaction, user: User, i18nHourShort = 'h') {
    const i18nManager = new I18nManager(user ? user.locale : Constants.DEFAULT_LANGUAGE);
    // Get total
    const totalInactivitySecs = transaction.stop.totalInactivitySecs;
    // None?
    if (totalInactivitySecs === 0) {
      return `0${i18nHourShort}00 (${i18nManager.formatPercentage(0)})`;
    }
    // Build the inactivity percentage
    const totalInactivityPercent = i18nManager.formatPercentage(Math.round((totalInactivitySecs / transaction.stop.totalDurationSecs) * 100) / 100);
    return moment.duration(totalInactivitySecs, 's').format(`h[${i18nHourShort}]mm`, { trim: false }) + ` (${totalInactivityPercent})`;
  }

  // Build duration
  private transactionDurationToString(transaction: Transaction): string {
    let totalDuration;
    if (!transaction.stop) {
      totalDuration = moment.duration(moment(transaction.lastConsumption.timestamp).diff(moment(transaction.timestamp))).asSeconds();
    } else {
      totalDuration = moment.duration(moment(transaction.stop.timestamp).diff(moment(transaction.timestamp))).asSeconds();
    }
    return moment.duration(totalDuration, 's').format('h[h]mm', { trim: false });
  }

  // Build duration
  private buildTransactionDuration(transaction: Transaction): string {
    return moment.duration(transaction.stop.totalDurationSecs, 's').format('h[h]mm', { trim: false });
  }

  private filterMeterValuesOnSpecificChargingStations(tenantID: string, chargingStation: ChargingStation, meterValues: OCPPNormalizedMeterValues) {
    // Clean up Sample.Clock meter value
    if (chargingStation.chargePointVendor !== ChargerVendor.ABB ||
      chargingStation.ocppVersion !== OCPPVersion.VERSION_15) {
      // Filter Sample.Clock meter value for all chargers except ABB using OCPP 1.5
      meterValues.values = meterValues.values.filter((meterValue) => {
        // Remove Sample Clock
        if (meterValue.attribute && meterValue.attribute.context === 'Sample.Clock') {
          Logging.logWarning({
            tenantID: tenantID,
            source: chargingStation.id,
            module: MODULE_NAME, method: 'filterMeterValuesOnSpecificChargingStations',
            action: ServerAction.METER_VALUES,
            message: 'Removed Meter Value with attribute context \'Sample.Clock\'',
            detailedMessages: { meterValue }
          });
          return false;
        }
        return true;
      });
    }
  }

  private normalizeMeterValues(chargingStation: ChargingStation, meterValues: OCPPMeterValuesRequestExtended): OCPPNormalizedMeterValues {
    // Create the model
    const normalizedMeterValues: OCPPNormalizedMeterValues = {} as OCPPNormalizedMeterValues;
    normalizedMeterValues.values = [];
    normalizedMeterValues.chargeBoxID = chargingStation.id;
    // OCPP 1.6
    if (chargingStation.ocppVersion === OCPPVersion.VERSION_16) {
      meterValues.values = meterValues.meterValue;
      delete meterValues.meterValue;
    }
    // Only one value?
    if (!Array.isArray(meterValues.values)) {
      // Make it an array
      meterValues.values = [meterValues.values];
    }
    // Process the Meter Values
    for (const value of meterValues.values) {
      const normalizedMeterValue: OCPPNormalizedMeterValue = {} as OCPPNormalizedMeterValue;
      // Set the Meter Value header
      normalizedMeterValue.chargeBoxID = normalizedMeterValues.chargeBoxID;
      normalizedMeterValue.connectorId = meterValues.connectorId;
      normalizedMeterValue.transactionId = meterValues.transactionId;
      normalizedMeterValue.timestamp = Utils.convertToDate(value.timestamp);
      // OCPP 1.6
      if (chargingStation.ocppVersion === OCPPVersion.VERSION_16) {
        // Multiple Values?
        if (Array.isArray(value.sampledValue)) {
          // Create one record per value
          for (const sampledValue of value.sampledValue) {
            // Add Attributes
            const normalizedLocalMeterValue = Utils.cloneObject(normalizedMeterValue);
            normalizedLocalMeterValue.attribute = this.buildMeterValueAttributes(sampledValue);
            // Data is to be interpreted as integer/decimal numeric data
            if (normalizedLocalMeterValue.attribute.format === OCPPValueFormat.RAW) {
              normalizedLocalMeterValue.value = Utils.convertToFloat(sampledValue.value);
              // Data is represented as a signed binary data block, encoded as hex data
            } else if (normalizedLocalMeterValue.attribute.format === OCPPValueFormat.SIGNED_DATA) {
              normalizedLocalMeterValue.value = sampledValue.value;
            }
            // Add
            normalizedMeterValues.values.push(normalizedLocalMeterValue);
          }
        } else {
          // Add Attributes
          const normalizedLocalMeterValue = Utils.cloneObject(normalizedMeterValue);
          normalizedLocalMeterValue.attribute = this.buildMeterValueAttributes(value.sampledValue);
          // Add
          normalizedMeterValues.values.push(normalizedLocalMeterValue);
        }
      // OCPP 1.5
      } else if (value['value']) {
        if (Array.isArray(value['value'])) {
          for (const currentValue of value['value']) {
            normalizedMeterValue.value = Utils.convertToFloat(currentValue['$value']);
            normalizedMeterValue.attribute = currentValue.attributes;
            normalizedMeterValues.values.push(Utils.cloneObject(normalizedMeterValue));
          }
        } else {
          normalizedMeterValue.value = Utils.convertToFloat(value['value']['$value']);
          normalizedMeterValue.attribute = value['value'].attributes;
          normalizedMeterValues.values.push(Utils.cloneObject(normalizedMeterValue));
        }
      }
    }
    return normalizedMeterValues;
  }

  private buildMeterValueAttributes(sampledValue: OCPPSampledValue): OCPPAttribute {
    return {
      context: (sampledValue.context ? sampledValue.context : OCPPReadingContext.SAMPLE_PERIODIC),
      format: (sampledValue.format ? sampledValue.format : OCPPValueFormat.RAW),
      measurand: (sampledValue.measurand ? sampledValue.measurand : OCPPMeasurand.ENERGY_ACTIVE_IMPORT_REGISTER),
      location: (sampledValue.location ? sampledValue.location : OCPPLocation.OUTLET),
      unit: (sampledValue.unit ? sampledValue.unit : OCPPUnitOfMeasure.WATT_HOUR),
      phase: (sampledValue.phase ? sampledValue.phase : null)
    };
  }

  private async stopOrDeleteActiveTransactions(tenantID: string, chargeBoxID: string, connectorId: number) {
    // Check
    let activeTransaction: Transaction, lastCheckedTransactionID;
    do {
      // Check if the charging station has already a transaction
      activeTransaction = await TransactionStorage.getActiveTransaction(tenantID, chargeBoxID, connectorId);
      // Exists already?
      if (activeTransaction) {
        // Avoid infinite Loop
        if (lastCheckedTransactionID === activeTransaction.id) {
          return;
        }
        // Has consumption?
        if (activeTransaction.currentTotalConsumptionWh <= 0) {
          // No consumption: delete
          Logging.logWarning({
            tenantID: tenantID,
            source: chargeBoxID,
            module: MODULE_NAME, method: 'stopOrDeleteActiveTransactions',
            action: ServerAction.CLEANUP_TRANSACTION,
            actionOnUser: activeTransaction.user,
            message: `Connector ID '${activeTransaction.connectorId}' > Pending Transaction ID '${activeTransaction.id}' with no consumption has been deleted`
          });
          // Delete
          await TransactionStorage.deleteTransaction(tenantID, activeTransaction.id);
        } else {
          // Simulate a Stop Transaction
          const result = await this.handleStopTransaction({
            'tenantID': tenantID,
            'chargeBoxIdentity': activeTransaction.chargeBoxID
          }, {
            'chargeBoxID': activeTransaction.chargeBoxID,
            'transactionId': activeTransaction.id,
            'meterStop': (activeTransaction.lastConsumption ? activeTransaction.lastConsumption.value : activeTransaction.meterStart),
            'timestamp': Utils.convertToDate(activeTransaction.lastConsumption ? activeTransaction.lastConsumption.timestamp : activeTransaction.timestamp).toISOString(),
          }, false, true);
          // Check
          if (result.idTagInfo.status === OCPPAuthorizationStatus.INVALID) {
            // No consumption: delete
            Logging.logError({
              tenantID: tenantID,
              source: chargeBoxID,
              module: MODULE_NAME, method: 'stopOrDeleteActiveTransactions',
              action: ServerAction.CLEANUP_TRANSACTION,
              actionOnUser: activeTransaction.userID,
              message: `Connector ID '${activeTransaction.connectorId}' > Cannot delete pending Transaction ID '${activeTransaction.id}' with no consumption`
            });
          } else {
            // Has consumption: close it!
            Logging.logWarning({
              tenantID: tenantID,
              source: chargeBoxID,
              module: MODULE_NAME, method: 'stopOrDeleteActiveTransactions',
              action: ServerAction.CLEANUP_TRANSACTION,
              actionOnUser: activeTransaction.userID,
              message: `Connector ID '${activeTransaction.connectorId}' > Pending Transaction ID '${activeTransaction.id}' has been stopped`
            });
          }
        }
        // Keep last Transaction ID
        lastCheckedTransactionID = activeTransaction.id;
      }
    } while (activeTransaction);
  }

  private async notifyStartTransaction(tenantID: string, transaction: Transaction, chargingStation: ChargingStation, user: User) {
    if (user) {
      // Notify (Async)
      const tenant = await TenantStorage.getTenant(tenantID);
      NotificationHandler.sendSessionStarted(
        tenantID,
        transaction.id.toString(),
        user,
        chargingStation,
        {
          'user': user,
          'transactionId': transaction.id,
          'chargeBoxID': chargingStation.id,
          'connectorId': Utils.getConnectorLetterFromConnectorID(transaction.connectorId),
          'evseDashboardURL': Utils.buildEvseURL(tenant.subdomain),
          'evseDashboardChargingStationURL': Utils.buildEvseTransactionURL(tenant.subdomain, transaction.id, '#inprogress')
        }
      ).catch(() => { });
    }
  }

  private getStopTransactionTagId(stopTransaction: OCPPStopTransactionRequestExtended, transaction: Transaction): string {
    // Stopped Remotely?
    if (transaction.remotestop) {
      // Yes: Get the diff from now
      const secs = moment.duration(moment().diff(
        moment(transaction.remotestop.timestamp))).asSeconds();
      // In a minute
      if (secs < 60) {
        // Return tag that remotely stopped the transaction
        return transaction.remotestop.tagID;
      }
    }
    // Already provided?
    if (stopTransaction.idTag) {
      // Return tag that stopped the transaction
      return stopTransaction.idTag;
    }
    // Default: return tag that started the transaction
    return transaction.tagID;
  }

  private async notifyStopTransaction(tenantID: string, chargingStation: ChargingStation, transaction: Transaction, user: User, alternateUser: User) {
    // User provided?
    if (user) {
      // Get the i18n lib
      const i18nManager = new I18nManager(user.locale);
      const tenant = await TenantStorage.getTenant(tenantID);
      // Send Notification (Async)
      NotificationHandler.sendEndOfSession(
        tenantID,
        transaction.id.toString() + '-EOS',
        user,
        chargingStation,
        {
          'user': user,
          'alternateUser': (alternateUser ? alternateUser : null),
          'transactionId': transaction.id,
          'chargeBoxID': chargingStation.id,
          'connectorId': Utils.getConnectorLetterFromConnectorID(transaction.connectorId),
          'totalConsumption': i18nManager.formatNumber(Math.round(transaction.stop.totalConsumptionWh / 10) / 100),
          'totalDuration': this.buildTransactionDuration(transaction),
          'totalInactivity': this.transactionInactivityToString(transaction, user),
          'stateOfCharge': transaction.stop.stateOfCharge,
          'evseDashboardChargingStationURL': Utils.buildEvseTransactionURL(tenant.subdomain, transaction.id, '#history'),
          'evseDashboardURL': Utils.buildEvseURL(tenant.subdomain)
        }
      ).catch(() => { });
      if (transaction.stop.signedData !== '') {
        // Send Notification (Async)
        NotificationHandler.sendEndOfSignedSession(
          tenantID,
          transaction.id.toString() + '-EOSS',
          user,
          chargingStation,
          {
            'user': user,
            'alternateUser': (alternateUser ? alternateUser : null),
            'transactionId': transaction.id,
            'chargeBoxID': chargingStation.id,
            'connectorId': Utils.getConnectorLetterFromConnectorID(transaction.connectorId),
            'tagId': transaction.tagID,
            'startDate': transaction.timestamp.toLocaleString(user.locale ? user.locale.replace('_', '-') : Constants.DEFAULT_LOCALE.replace('_', '-')),
            'endDate': transaction.stop.timestamp.toLocaleString(user.locale ? user.locale.replace('_', '-') : Constants.DEFAULT_LOCALE.replace('_', '-')),
            'meterStart': (transaction.meterStart / 1000).toLocaleString(
              (user.locale ? user.locale.replace('_', '-') : Constants.DEFAULT_LOCALE.replace('_', '-')),
              { minimumIntegerDigits: 1, minimumFractionDigits: 4, maximumFractionDigits: 4 }),
            'meterStop': (transaction.stop.meterStop / 1000).toLocaleString(
              (user.locale ? user.locale.replace('_', '-') : Constants.DEFAULT_LOCALE.replace('_', '-')),
              { minimumIntegerDigits: 1, minimumFractionDigits: 4, maximumFractionDigits: 4 }),
            'totalConsumption': (transaction.stop.totalConsumptionWh / 1000).toLocaleString(
              (user.locale ? user.locale.replace('_', '-') : Constants.DEFAULT_LOCALE.replace('_', '-')),
              { minimumIntegerDigits: 1, minimumFractionDigits: 4, maximumFractionDigits: 4 }),
            'price': transaction.stop.price,
            'relativeCost': (transaction.stop.price / (transaction.stop.totalConsumptionWh / 1000)),
            'startSignedData': transaction.signedData,
            'endSignedData': transaction.stop.signedData,
            'evseDashboardURL': Utils.buildEvseURL(tenant.subdomain)
          }
        ).catch(() => { });
      }
    }
  }

  private async triggerSmartCharging(tenantID: string, chargingStation: ChargingStation) {
    // Smart Charging must be active
    const tenant: Tenant = await TenantStorage.getTenant(tenantID);
    if (Utils.isTenantComponentActive(tenant, TenantComponents.SMART_CHARGING)) {
      // Get Site Area
      const siteArea = await SiteAreaStorage.getSiteArea(tenantID, chargingStation.siteAreaID);
      if (siteArea && siteArea.smartCharging) {
        const siteAreaLock = await LockingHelper.createSiteAreaSmartChargingLock(tenantID, siteArea);
        if (siteAreaLock) {
          try {
            const smartCharging = await SmartChargingFactory.getSmartChargingImpl(tenantID);
            if (smartCharging) {
              await smartCharging.computeAndApplyChargingProfiles(siteArea);
            }
          } finally {
            // Release lock
            await LockingManager.release(siteAreaLock);
          }
        }
      }
    }
  }
}
<|MERGE_RESOLUTION|>--- conflicted
+++ resolved
@@ -26,7 +26,6 @@
 import OCPPStorage from '../../../storage/mongodb/OCPPStorage';
 import OCPPUtils from '../utils/OCPPUtils';
 import OCPPValidation from '../validation/OCPPValidation';
-import { OICPAuthorizationStatus } from '../../../types/oicp/OICPAuthentication';
 import OICPClientFactory from '../../../client/oicp/OICPClientFactory';
 import { OICPRole } from '../../../types/oicp/OICPRole';
 import { OICPSession } from '../../../types/oicp/OICPSession';
@@ -386,7 +385,7 @@
             throw new BackendError({
               source: chargingStation.id,
               module: MODULE_NAME, method: 'handleMeterValues',
-              message: `Transaction with ID '${meterValues.transactionId}' doesn't exist`,
+              message: `Transaction with ID '${String(meterValues.transactionId)}' doesn't exist`,
               action: ServerAction.METER_VALUES,
             });
           }
@@ -444,7 +443,7 @@
             action: ServerAction.METER_VALUES,
             user: transaction.userID,
             module: MODULE_NAME, method: 'handleMeterValues',
-            message: `Connector ID '${meterValues.connectorId}' > Transaction ID '${meterValues.transactionId}' > MeterValue have been saved`,
+            message: `Connector ID '${String(meterValues.connectorId)}' > Transaction ID '${String(meterValues.transactionId)}' > MeterValue have been saved`,
             detailedMessages: { normalizedMeterValues }
           });
         } else {
@@ -454,7 +453,7 @@
             source: chargingStation.id,
             action: ServerAction.METER_VALUES,
             module: MODULE_NAME, method: 'handleMeterValues',
-            message: `Connector ID '${meterValues.connectorId}' > Meter Values are ignored as it is not linked to a transaction`,
+            message: `Connector ID '${String(meterValues.connectorId)}' > Meter Values are ignored as it is not linked to a transaction`,
             detailedMessages: { normalizedMeterValues }
           });
         }
@@ -488,7 +487,7 @@
         if (Utils.isTenantComponentActive(tenant, TenantComponents.OCPI)) {
           // OCPI user
           // Get tag
-          const tag = await UserStorage.getTag(headers.tenantID, authorize.idTag);
+          const tag = await TagStorage.getTag(headers.tenantID, authorize.idTag);
           if (!tag) {
             throw new BackendError({
               user: user,
@@ -540,37 +539,6 @@
             message: `Unable to authorize user '${user.id}' not issued locally`
           });
         }
-<<<<<<< HEAD
-=======
-        // Get tag
-        const tag = await TagStorage.getTag(headers.tenantID, authorize.idTag);
-        if (!tag) {
-          throw new BackendError({
-            user: user,
-            action: ServerAction.AUTHORIZE,
-            module: MODULE_NAME, method: 'handleAuthorize',
-            message: `Tag ID '${authorize.idTag}' does not exists`
-          });
-        }
-        if (!tag.ocpiToken) {
-          throw new BackendError({
-            user: user,
-            action: ServerAction.AUTHORIZE,
-            module: MODULE_NAME, method: 'handleAuthorize',
-            message: `Tag ID '${authorize.idTag}' cannot be authorized thought OCPI protocol due to missing OCPI Token`
-          });
-        }
-        const ocpiClient = await OCPIClientFactory.getAvailableOcpiClient(tenant, OCPIRole.CPO) as CpoOCPIClient;
-        if (!ocpiClient) {
-          throw new BackendError({
-            user: user,
-            action: ServerAction.AUTHORIZE,
-            module: MODULE_NAME, method: 'handleAuthorize',
-            message: 'OCPI component requires at least one CPO endpoint to authorize users'
-          });
-        }
-        authorize.authorizationId = await ocpiClient.authorizeToken(tag.ocpiToken, chargingStation);
->>>>>>> 2f77545a
       }
       // Set
       authorize.user = user;
@@ -1198,21 +1166,16 @@
           lastTransaction.stop.totalInactivitySecs + lastTransaction.stop.extraInactivitySecs);
         // Build extra inactivity consumption
         await OCPPUtils.buildExtraConsumptionInactivity(tenantID, lastTransaction);
-<<<<<<< HEAD
         // Indicator needed to decide if transaction is handled with either Gireve or Hubject.
         if (lastTransaction.ocpiData?.session) {
           // OCPI: Post the CDR
-          await OCPPUtils.processOCPITransaction(tenantID, lastTransaction, chargingStation, TransactionAction.END);
+          await this.checkAndSendOCPITransactionCdr(tenantID, lastTransaction, chargingStation);
         } else if (lastTransaction.oicpData?.session) {
           // OICP: Post the CDR
           const user = await UserStorage.getUser(tenantID, lastTransaction.userID);
           lastTransaction.user = user;
-          await OCPPUtils.processOICPTransaction(tenantID, lastTransaction, chargingStation, TransactionAction.END);
-        }
-=======
-        // OCPI: Post the CDR
-        await this.checkAndSendOCPITransactionCdr(tenantID, lastTransaction, chargingStation);
->>>>>>> 2f77545a
+          await this.checkAndSendOICPTransactionCdr(tenantID, lastTransaction, chargingStation);
+        }
         // Save
         await TransactionStorage.saveTransaction(tenantID, lastTransaction);
         // Log
@@ -1239,6 +1202,20 @@
       } finally {
         // Release the lock
         await LockingManager.release(ocpiLock);
+      }
+    }
+  }
+
+  private async checkAndSendOICPTransactionCdr(tenantID: string, transaction: Transaction, chargingStation: ChargingStation) {
+    // Get the lock
+    const oicpLock = await LockingHelper.createOICPPushCpoCdrLock(tenantID, transaction.id);
+    if (oicpLock) {
+      try {
+        // Process
+        await OCPPUtils.processOICPTransaction(tenantID, transaction, chargingStation, TransactionAction.END);
+      } finally {
+        // Release the lock
+        await LockingManager.release(oicpLock);
       }
     }
   }
