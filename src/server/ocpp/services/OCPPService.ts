--- conflicted
+++ resolved
@@ -225,13 +225,8 @@
       // Save Boot Notification
       await OCPPStorage.saveBootNotification(tenant, bootNotification);
       // Send Notification (Async)
-<<<<<<< HEAD
       void NotificationHandler.sendChargingStationRegistered(
-        headers.tenantID,
-=======
-      NotificationHandler.sendChargingStationRegistered(
         tenant.id,
->>>>>>> 289cbc3b
         Utils.generateUUID(),
         chargingStation,
         {
@@ -672,11 +667,7 @@
   public async handleStartTransaction(headers: OCPPHeader, startTransaction: OCPPStartTransactionRequestExtended): Promise<OCPPStartTransactionResponse> {
     try {
       // Get the charging station
-<<<<<<< HEAD
-      const chargingStation: ChargingStation = await OCPPUtils.checkAndGetChargingStation(headers.chargeBoxIdentity, headers.tenantID);
-=======
       const { chargingStation, tenant } = await OCPPUtils.checkAndGetTenantAndChargingStation(headers);
->>>>>>> 289cbc3b
       // Check props
       OCPPValidation.getInstance().validateStartTransaction(chargingStation, startTransaction);
       // Set the header
@@ -700,12 +691,7 @@
         }
       }
       // Cleanup ongoing transactions
-<<<<<<< HEAD
-      await this.stopOrDeleteActiveTransactions(headers.tenantID, chargingStation.id, startTransaction.connectorId);
-=======
-      await this.stopOrDeleteActiveTransactions(
-        tenant, chargingStation.id, startTransaction.connectorId);
->>>>>>> 289cbc3b
+      await this.stopOrDeleteActiveTransactions(tenant, chargingStation.id, startTransaction.connectorId);
       // Create
       const transaction: Transaction = {
         id: await TransactionStorage.findAvailableID(tenant.id),
