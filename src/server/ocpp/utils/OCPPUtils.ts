import { BillingDataTransactionStart, BillingDataTransactionStop } from '../../../types/Billing';
import { ChargingProfile, ChargingProfilePurposeType } from '../../../types/ChargingProfile';
import ChargingStation, { ChargingStationCapabilities, ChargingStationOcppParameters, ChargingStationTemplate, Command, Connector, ConnectorCurrentLimitSource, CurrentType, OcppParameter, SiteAreaLimitSource, StaticLimitAmps, TemplateUpdate, TemplateUpdateResult } from '../../../types/ChargingStation';
import { OCPPChangeConfigurationCommandParam, OCPPChangeConfigurationCommandResult, OCPPChargingProfileStatus, OCPPConfigurationStatus, OCPPGetConfigurationCommandParam, OCPPGetConfigurationCommandResult, OCPPResetCommandResult, OCPPResetStatus, OCPPResetType } from '../../../types/ocpp/OCPPClient';
import { OCPPMeasurand, OCPPNormalizedMeterValue, OCPPPhase, OCPPReadingContext, OCPPStopTransactionRequestExtended, OCPPUnitOfMeasure, OCPPValueFormat } from '../../../types/ocpp/OCPPServer';
import { OICPIdentification, OICPSessionID } from '../../../types/oicp/OICPIdentification';
import Tenant, { TenantComponents } from '../../../types/Tenant';
import Transaction, { InactivityStatus, TransactionAction } from '../../../types/Transaction';

import { ActionsResponse } from '../../../types/GlobalType';
import BackendError from '../../../exception/BackendError';
import BillingFactory from '../../../integration/billing/BillingFactory';
import ChargingStationClientFactory from '../../../client/ocpp/ChargingStationClientFactory';
import ChargingStationStorage from '../../../storage/mongodb/ChargingStationStorage';
import ChargingStationVendorFactory from '../../../integration/charging-station-vendor/ChargingStationVendorFactory';
import Constants from '../../../utils/Constants';
import Consumption from '../../../types/Consumption';
import ConsumptionStorage from '../../../storage/mongodb/ConsumptionStorage';
import CpoOCPIClient from '../../../client/ocpi/CpoOCPIClient';
import CpoOICPClient from '../../../client/oicp/CpoOICPClient';
import Lock from '../../../types/Locking';
import LockingHelper from '../../../locking/LockingHelper';
import LockingManager from '../../../locking/LockingManager';
import Logging from '../../../utils/Logging';
import OCPIClientFactory from '../../../client/ocpi/OCPIClientFactory';
import { OCPIRole } from '../../../types/ocpi/OCPIRole';
import { OCPPHeader } from '../../../types/ocpp/OCPPHeader';
import OICPClientFactory from '../../../client/oicp/OICPClientFactory';
import { OICPRole } from '../../../types/oicp/OICPRole';
import OICPUtils from '../../oicp/OICPUtils';
import { PricedConsumption } from '../../../types/Pricing';
import PricingFactory from '../../../integration/pricing/PricingFactory';
import { PricingSettingsType } from '../../../types/Setting';
import RegistrationToken from '../../../types/RegistrationToken';
import RegistrationTokenStorage from '../../../storage/mongodb/RegistrationTokenStorage';
import { ServerAction } from '../../../types/Server';
import SiteArea from '../../../types/SiteArea';
import SiteAreaStorage from '../../../storage/mongodb/SiteAreaStorage';
import Tag from '../../../types/Tag';
import TenantStorage from '../../../storage/mongodb/TenantStorage';
import TransactionStorage from '../../../storage/mongodb/TransactionStorage';
import User from '../../../types/User';
import Utils from '../../../utils/Utils';
import _ from 'lodash';
import moment from 'moment';
import url from 'url';

const MODULE_NAME = 'OCPPUtils';

export default class OCPPUtils {
  public static getServerActionFromOcppCommand(command: Command): ServerAction {
    if (command && typeof command === 'string') {
      return `Ocpp${command}` as ServerAction;
    }
    return ServerAction.UNKNOWN_ACTION;
  }

  public static async checkChargingStationConnectionToken(action: ServerAction, tenant: Tenant, chargingStationID: string,
      tokenID: string, detailedMessages?: any): Promise<RegistrationToken> {
    // Check Token
    if (!tokenID) {
      throw new BackendError({
        source: chargingStationID,
        action: ServerAction.OCPP_BOOT_NOTIFICATION,
        module: MODULE_NAME, method: 'checkChargingStationConnectionToken',
        message: 'Charging Station Token is required, connection refused',
        detailedMessages
      });
    }
    // Get the Token
    const token = await RegistrationTokenStorage.getRegistrationToken(tenant, tokenID);
    if (!token) {
      throw new BackendError({
        source: chargingStationID,
        action,
        module: MODULE_NAME, method: 'checkChargingStationConnectionToken',
        message: `Charging Station Token ID '${tokenID}' has not been found, connection refused`,
        detailedMessages
      });
    }
    if (!token.expirationDate || moment().isAfter(token.expirationDate)) {
      throw new BackendError({
        source: chargingStationID,
        action,
        module: MODULE_NAME, method: 'checkChargingStationConnectionToken',
        message: `Charging Station Token ID '${tokenID}' is expired, connection refused`,
        detailedMessages
      });
    }
    return token;
  }

  public static async processTransactionRoaming(tenant: Tenant, transaction: Transaction,
      chargingStation: ChargingStation, tag: Tag, transactionAction: TransactionAction): Promise<void> {
    try {
      if (transaction.user && !transaction.user.issuer) {
        // OCPI
        if (Utils.isTenantComponentActive(tenant, TenantComponents.OCPI)) {
          await OCPPUtils.processOCPITransaction(tenant, transaction, chargingStation, tag, transactionAction);
        }
        // OICP
        if (Utils.isTenantComponentActive(tenant, TenantComponents.OICP)) {
          await OCPPUtils.processOICPTransaction(tenant, transaction, chargingStation, transactionAction);
        }
      }
    } catch (error) {
      // Cancel Start/Stop Transaction
      if (transactionAction !== TransactionAction.UPDATE) {
        throw error;
      } else {
        await Logging.logWarning({
          tenantID: tenant.id,
          siteID: chargingStation.siteID,
          siteAreaID: chargingStation.siteAreaID,
          companyID: chargingStation.companyID,
          chargingStationID: chargingStation.id,
          source: chargingStation.id,
          action: ServerAction.ROAMING,
          user: transaction.userID,
          module: MODULE_NAME, method: 'processTransactionRoaming',
          message: `${Utils.buildConnectorInfo(transaction.connectorId, transaction.id)} Roaming exception occurred: ${error.message as string}`,
          detailedMessages: { error: error.stack }
        });
      }
    }
  }

  public static async processOICPTransaction(tenant: Tenant, transaction: Transaction,
      chargingStation: ChargingStation, transactionAction: TransactionAction): Promise<void> {
    if (!transaction.user || transaction.user.issuer) {
      return;
    }
    const user = transaction.user;
    let action: ServerAction;
    switch (transactionAction) {
      case TransactionAction.START:
        action = ServerAction.OCPP_START_TRANSACTION;
        break;
      case TransactionAction.UPDATE:
        action = ServerAction.UPDATE_TRANSACTION;
        break;
      case TransactionAction.STOP:
      case TransactionAction.END:
        action = ServerAction.OCPP_STOP_TRANSACTION;
        break;
    }
    // Get the client
    const oicpClient = await OICPClientFactory.getAvailableOicpClient(tenant, OICPRole.CPO) as CpoOICPClient;
    if (!oicpClient) {
      throw new BackendError({
        source: chargingStation.id,
        chargingStationID: chargingStation.id,
        siteID: chargingStation.siteID,
        siteAreaID: chargingStation.siteAreaID,
        companyID: chargingStation.companyID,
        user: user,
        action: action,
        module: MODULE_NAME, method: 'processOICPTransaction',
        message: `OICP component requires at least one CPO endpoint to ${transactionAction} a Session`
      });
    }
    let authorization: {
      sessionId: OICPSessionID;
      identification: OICPIdentification;
    };
    switch (transactionAction) {
      case TransactionAction.START:
        // Get the Session ID and Identification from (remote) authorization stored in Charging Station
        authorization = OICPUtils.getOICPIdentificationFromRemoteAuthorization(
          chargingStation, transaction.connectorId, ServerAction.OCPP_START_TRANSACTION);
        if (!authorization) {
          // Get the Session ID and Identification from OCPP Authorize message
          authorization = await OICPUtils.getOICPIdentificationFromAuthorization(tenant, transaction);
        }
        if (!authorization) {
          throw new BackendError({
            source: chargingStation.id,
            chargingStationID: chargingStation.id,
            siteID: chargingStation.siteID,
            siteAreaID: chargingStation.siteAreaID,
            companyID: chargingStation.companyID,
            action: ServerAction.OICP_PUSH_SESSIONS,
            message: 'No Authorization found, OICP Session not started',
            module: MODULE_NAME, method: 'processOICPTransaction',
          });
        }
        await oicpClient.startSession(chargingStation, transaction, authorization.sessionId, authorization.identification);
        break;
      case TransactionAction.UPDATE:
        await oicpClient.updateSession(transaction);
        break;
      case TransactionAction.STOP:
        await oicpClient.stopSession(transaction);
        break;
      case TransactionAction.END:
        await oicpClient.pushCdr(transaction);
        break;
    }
  }

  public static async buildExtraConsumptionInactivity(tenant: Tenant, transaction: Transaction): Promise<boolean> {
    // Extra inactivity
    if (transaction.stop.extraInactivitySecs > 0) {
      // Get the last Consumption
      const lastConsumption = await ConsumptionStorage.getLastTransactionConsumption(tenant, { transactionId: transaction.id });
      if (lastConsumption) {
        delete lastConsumption.id;
        // Create the extra consumption with inactivity
        lastConsumption.startedAt = transaction.stop.timestamp;
        lastConsumption.endedAt = moment(transaction.stop.timestamp).add(transaction.stop.extraInactivitySecs, 's').toDate();
        // Set inactivity
        lastConsumption.consumptionAmps = 0;
        lastConsumption.consumptionWh = 0;
        lastConsumption.instantAmps = 0;
        lastConsumption.instantAmpsDC = 0;
        lastConsumption.instantAmpsL1 = 0;
        lastConsumption.instantAmpsL2 = 0;
        lastConsumption.instantAmpsL3 = 0;
        lastConsumption.instantWatts = 0;
        lastConsumption.instantWattsDC = 0;
        lastConsumption.instantWattsL1 = 0;
        lastConsumption.instantWattsL2 = 0;
        lastConsumption.instantWattsL3 = 0;
        // Save
        await ConsumptionStorage.saveConsumption(tenant, lastConsumption);
        // Update the Stop transaction data
        transaction.stop.timestamp = lastConsumption.endedAt;
        transaction.stop.totalDurationSecs = Utils.createDecimal(
          Math.floor((transaction.stop.timestamp.getTime() - transaction.timestamp.getTime()))).div(1000).toNumber();
        transaction.stop.extraInactivityComputed = true;
        return true;
      }
    }
    return false;
  }

  public static async processTransactionPricing(tenant: Tenant, transaction: Transaction, chargingStation: ChargingStation,
      consumption: Consumption, action: TransactionAction): Promise<void> {
    let pricedConsumption: PricedConsumption;
    // Get the pricing impl
    const pricingImpl = await PricingFactory.getPricingImpl(tenant);
    if (pricingImpl) {
      switch (action) {
        // Start Transaction
        case TransactionAction.START:
          // Build first Dummy consumption for pricing the Start Transaction
          if (!consumption) {
            consumption = await OCPPUtils.createConsumptionFromMeterValue(
              tenant, chargingStation, transaction,
              { timestamp: transaction.timestamp, value: transaction.meterStart },
              {
                id: Utils.getRandomIntSafe().toString(),
                chargeBoxID: transaction.chargeBoxID,
                siteID: transaction.siteID,
                siteAreaID: transaction.siteAreaID,
                companyID: transaction.companyID,
                connectorId: transaction.connectorId,
                transactionId: transaction.id,
                timestamp: transaction.timestamp,
                value: transaction.meterStart,
                attribute: Constants.OCPP_ENERGY_ACTIVE_IMPORT_REGISTER_ATTRIBUTE
              }
            );
          }
          // Set
          pricedConsumption = await pricingImpl.startSession(transaction, consumption);
          if (pricedConsumption) {
            // Set the initial pricing
            transaction.price = pricedConsumption.amount;
            transaction.roundedPrice = pricedConsumption.roundedAmount;
            transaction.priceUnit = pricedConsumption.currencyCode;
            transaction.pricingSource = pricedConsumption.pricingSource;
            transaction.currentCumulatedPrice = pricedConsumption.amount;
          }
          break;
        // Meter Values
        case TransactionAction.UPDATE:
          // Set
          pricedConsumption = await pricingImpl.updateSession(transaction, consumption);
          if (pricedConsumption) {
            // Update consumption
            consumption.amount = pricedConsumption.amount;
            consumption.roundedAmount = pricedConsumption.roundedAmount;
            consumption.currencyCode = pricedConsumption.currencyCode;
            consumption.pricingSource = pricedConsumption.pricingSource;
            consumption.cumulatedAmount = pricedConsumption.cumulatedAmount;
            transaction.currentCumulatedPrice = consumption.cumulatedAmount;
          }
          break;
        // Stop Transaction
        case TransactionAction.STOP:
          // Set
          pricedConsumption = await pricingImpl.stopSession(transaction, consumption);
          if (pricedConsumption) {
            // Update consumption
            consumption.amount = pricedConsumption.amount;
            consumption.roundedAmount = pricedConsumption.roundedAmount;
            consumption.currencyCode = pricedConsumption.currencyCode;
            consumption.pricingSource = pricedConsumption.pricingSource;
            consumption.cumulatedAmount = pricedConsumption.cumulatedAmount;
            transaction.currentCumulatedPrice = consumption.cumulatedAmount;
          }
          break;
      }
    }
  }

  public static async processTransactionBilling(tenant: Tenant, transaction: Transaction, action: TransactionAction): Promise<void> {
    if (!transaction.user || !transaction.user.issuer) {
      return;
    }
    const billingImpl = await BillingFactory.getBillingImpl(tenant);
    if (billingImpl) {
      // Check
      switch (action) {
        // Start Transaction
        case TransactionAction.START:
          try {
            // Delegate
            const billingDataTransactionStart: BillingDataTransactionStart = await billingImpl.startTransaction(transaction);
            // Update
            transaction.billingData = {
              withBillingActive: billingDataTransactionStart.withBillingActive,
              lastUpdate: new Date()
            };
          } catch (error) {
            const message = `Billing - startTransaction failed - transaction ID '${transaction.id}'`;
            await Logging.logError({
              tenantID: tenant.id,
              siteID: transaction.siteID,
              siteAreaID: transaction.siteAreaID,
              companyID: transaction.companyID,
              chargingStationID: transaction.chargeBoxID,
              source: transaction.chargeBoxID,
              user: transaction.userID,
              action: ServerAction.BILLING_TRANSACTION,
              module: MODULE_NAME, method: 'processTransactionBilling',
              message, detailedMessages: { error: error.stack }
            });
            // Prevent from starting a transaction when Billing prerequisites are not met
            throw new BackendError({
              source: transaction.chargeBoxID,
              chargingStationID: transaction.chargeBoxID,
              siteID: transaction.siteID,
              siteAreaID: transaction.siteAreaID,
              companyID: transaction.companyID,
              user: transaction.user,
              action: ServerAction.BILLING_TRANSACTION,
              module: MODULE_NAME, method: 'processTransactionBilling',
              message, detailedMessages: { error: error.stack }
            });
          }
          break;
        // Meter Values
        case TransactionAction.UPDATE:
          try {
            // Delegate
            await billingImpl.updateTransaction(transaction);
            // Update
            if (transaction.billingData) {
              transaction.billingData.lastUpdate = new Date();
            }
          } catch (error) {
            const message = `Billing - updateTransaction failed - transaction ID '${transaction.id}'`;
            await Logging.logError({
              tenantID: tenant.id,
              siteID: transaction.siteID,
              siteAreaID: transaction.siteAreaID,
              companyID: transaction.companyID,
              chargingStationID: transaction.chargeBoxID,
              source: transaction.chargeBoxID,
              user: transaction.userID,
              action: ServerAction.BILLING_TRANSACTION,
              module: MODULE_NAME, method: 'processTransactionBilling',
              message, detailedMessages: { error: error.stack }
            });
          }
          break;
        // Stop Transaction
        case TransactionAction.STOP:
          try {
            // Delegate
            const billingDataStop: BillingDataTransactionStop = await billingImpl.stopTransaction(transaction);
            // Update
            if (transaction.billingData) {
              transaction.billingData.stop = billingDataStop;
              transaction.billingData.lastUpdate = new Date();
            }
          } catch (error) {
            const message = `Billing - stopTransaction failed - transaction ID '${transaction.id}'`;
            await Logging.logError({
              tenantID: tenant.id,
              siteID: transaction.siteID,
              siteAreaID: transaction.siteAreaID,
              companyID: transaction.companyID,
              chargingStationID: transaction.chargeBoxID,
              source: transaction.chargeBoxID,
              user: transaction.userID,
              action: ServerAction.BILLING_TRANSACTION,
              module: MODULE_NAME, method: 'processTransactionBilling',
              message, detailedMessages: { error: error.stack }
            });
          }
          break;
      }
    }
  }

  public static assertConsistencyInConsumption(chargingStation: ChargingStation, connectorID: number, consumption: Consumption): void {
    // Check Total Power with Meter Value Power L1, L2, L3
    if (consumption.instantWattsL1 > 0 || consumption.instantWattsL2 > 0 || consumption.instantWattsL3 > 0) {
      consumption.instantWattsL1 = Utils.convertToFloat(consumption.instantWattsL1);
      consumption.instantWattsL2 = Utils.convertToFloat(consumption.instantWattsL2);
      consumption.instantWattsL3 = Utils.convertToFloat(consumption.instantWattsL3);
      // Check total Power with L1/l2/L3
      const totalWatts = Utils.createDecimal(consumption.instantWattsL1).plus(consumption.instantWattsL2).plus(consumption.instantWattsL3).toNumber();
      // Tolerance ± 10%
      const minTotalWatts = totalWatts / 1.1;
      const maxTotalWatts = totalWatts * 1.1;
      // Out of bound limits?
      if (consumption.instantWatts < minTotalWatts || consumption.instantWatts > maxTotalWatts) {
        // Total Power is wrong: Override
        consumption.instantWatts = totalWatts;
      }
    }
    // Check Total Current with Meter Value Current L1, L2, L3 (Schneider Bug)
    if (consumption.instantAmpsL1 > 0 || consumption.instantAmpsL2 > 0 || consumption.instantAmpsL3 > 0) {
      consumption.instantAmpsL1 = Utils.convertToFloat(consumption.instantAmpsL1);
      consumption.instantAmpsL2 = Utils.convertToFloat(consumption.instantAmpsL2);
      consumption.instantAmpsL3 = Utils.convertToFloat(consumption.instantAmpsL3);
      // Check total Current with L1/l2/L3
      const totalAmps = Utils.createDecimal(consumption.instantAmpsL1).plus(consumption.instantAmpsL2).plus(consumption.instantAmpsL3).toNumber();
      // Tolerance ± 10%
      const minTotalAmps = totalAmps / 1.1;
      const maxTotalAmps = totalAmps * 1.1;
      // Out of bound limits?
      if (consumption.instantAmps < minTotalAmps || consumption.instantAmps > maxTotalAmps) {
        // Total Current is wrong: Override
        consumption.instantAmps = totalAmps;
      }
    }
    // Power Active Import not provided in Meter Value
    if (!consumption.instantWatts) {
      // Based on provided Amps/Volts
      if (consumption.instantAmps > 0) {
        if (consumption.instantVolts > 0) {
          consumption.instantWatts = Utils.createDecimal(consumption.instantVolts).mul(consumption.instantAmps).toNumber();
        } else {
          consumption.instantWatts = Utils.convertAmpToWatt(chargingStation, null, connectorID, consumption.instantAmps);
        }
        // Based on provided Consumption
      } else {
        // Compute average Instant Power based on consumption over a time period (usually 60s)
        const diffSecs = moment(consumption.endedAt).diff(consumption.startedAt, 'milliseconds') / 1000;
        // Consumption is always provided
        const sampleMultiplierWhToWatt = diffSecs > 0 ? Utils.createDecimal(3600).div(diffSecs).toNumber() : 0;
        consumption.instantWatts = Utils.createDecimal(consumption.consumptionWh).mul(sampleMultiplierWhToWatt).toNumber();
      }
    }
    // Current not provided in Meter Value
    if (!consumption.instantAmps) {
      // Backup on Instant Watts
      if (consumption.instantWatts > 0) {
        if (consumption.instantVolts > 0) {
          consumption.instantAmps = Utils.createDecimal(consumption.instantWatts).div(consumption.instantVolts).toNumber();
        } else {
          consumption.instantAmps = Utils.convertWattToAmp(chargingStation, null, connectorID, consumption.instantWatts);
        }
      }
    }
    // Fill Power per Phase when Current is provided in Meter Values (Power per phase not Provided by Schneider)
    if (!consumption.instantWattsL1 && !consumption.instantWattsL2 && !consumption.instantWattsL3 &&
      (consumption.instantAmpsL1 > 0 || consumption.instantAmpsL2 > 0 || consumption.instantAmpsL3 > 0)) {
      if (consumption.instantVoltsL1 > 0) {
        consumption.instantWattsL1 = Utils.createDecimal(consumption.instantAmpsL1).mul(consumption.instantVoltsL1).toNumber();
      } else {
        consumption.instantWattsL1 = Utils.convertAmpToWatt(chargingStation, null, connectorID, consumption.instantAmpsL1);
      }
      if (consumption.instantVoltsL2 > 0) {
        consumption.instantWattsL2 = Utils.createDecimal(consumption.instantAmpsL2).mul(consumption.instantVoltsL2).toNumber();
      } else {
        consumption.instantWattsL2 = Utils.convertAmpToWatt(chargingStation, null, connectorID, consumption.instantAmpsL2);
      }
      if (consumption.instantVoltsL3 > 0) {
        consumption.instantWattsL3 = Utils.createDecimal(consumption.instantAmpsL3).mul(consumption.instantVoltsL3).toNumber();
      } else {
        consumption.instantWattsL3 = Utils.convertAmpToWatt(chargingStation, null, connectorID, consumption.instantAmpsL3);
      }
    }
    // Fill Power per Phase
    if (!consumption.instantWattsDC && consumption.instantAmpsDC > 0 && consumption.instantVoltsDC > 0) {
      consumption.instantWattsDC = Utils.createDecimal(consumption.instantAmpsDC).mul(consumption.instantVoltsDC).toNumber();
    }
  }

  public static updateTransactionWithConsumption(chargingStation: ChargingStation, transaction: Transaction, consumption: Consumption): void {
    // Set Consumption (currentTotalConsumptionWh, currentTotalInactivitySecs are updated in consumption creation)
    transaction.currentConsumptionWh = Utils.convertToFloat(consumption.consumptionWh);
    transaction.currentTotalConsumptionWh = Utils.convertToFloat(consumption.cumulatedConsumptionWh);
    transaction.currentInstantWatts = Utils.convertToFloat(consumption.instantWatts);
    transaction.currentInstantWattsL1 = Utils.convertToFloat(consumption.instantWattsL1);
    transaction.currentInstantWattsL2 = Utils.convertToFloat(consumption.instantWattsL2);
    transaction.currentInstantWattsL3 = Utils.convertToFloat(consumption.instantWattsL3);
    transaction.currentInstantWattsDC = Utils.convertToFloat(consumption.instantWattsDC);
    transaction.currentInstantVolts = Utils.convertToFloat(consumption.instantVolts);
    transaction.currentInstantVoltsL1 = Utils.convertToFloat(consumption.instantVoltsL1);
    transaction.currentInstantVoltsL2 = Utils.convertToFloat(consumption.instantVoltsL2);
    transaction.currentInstantVoltsL3 = Utils.convertToFloat(consumption.instantVoltsL3);
    transaction.currentInstantVoltsDC = Utils.convertToFloat(consumption.instantVoltsDC);
    transaction.currentInstantAmps = Utils.convertToFloat(consumption.instantAmps);
    transaction.currentInstantAmpsL1 = Utils.convertToFloat(consumption.instantAmpsL1);
    transaction.currentInstantAmpsL2 = Utils.convertToFloat(consumption.instantAmpsL2);
    transaction.currentInstantAmpsL3 = Utils.convertToFloat(consumption.instantAmpsL3);
    transaction.currentInstantAmpsDC = Utils.convertToFloat(consumption.instantAmpsDC);
    transaction.currentTimestamp = Utils.convertToDate(consumption.endedAt);
    transaction.currentStateOfCharge = Utils.convertToInt(consumption.stateOfCharge);
    // If Transaction.Begin not provided (DELTA)
    if (!transaction.stateOfCharge) {
      transaction.stateOfCharge = Utils.convertToInt(transaction.currentStateOfCharge);
    }
    transaction.currentTotalDurationSecs = moment.duration(
      moment(transaction.lastConsumption ? transaction.lastConsumption.timestamp : new Date()).diff(moment(transaction.timestamp))).asSeconds();
    transaction.currentInactivityStatus = Utils.getInactivityStatusLevel(
      chargingStation, transaction.connectorId, transaction.currentTotalInactivitySecs);
  }

  public static async rebuildTransactionSimplePricing(tenant: Tenant, transaction: Transaction, pricePerkWh?: number): Promise<void> {
    // Check
    if (!transaction) {
      throw new BackendError({
        source: transaction.chargeBoxID,
        chargingStationID: transaction.chargeBoxID,
        siteID: transaction.siteID,
        siteAreaID: transaction.siteAreaID,
        companyID: transaction.companyID,
        action: ServerAction.REBUILD_TRANSACTION_CONSUMPTIONS,
        module: MODULE_NAME, method: 'rebuildTransactionSimplePricing',
        message: 'Transaction does not exist',
      });
    }
    if (!transaction.stop) {
      throw new BackendError({
        source: transaction.chargeBoxID,
        chargingStationID: transaction.chargeBoxID,
        siteID: transaction.siteID,
        siteAreaID: transaction.siteAreaID,
        companyID: transaction.companyID,
        action: ServerAction.REBUILD_TRANSACTION_CONSUMPTIONS,
        module: MODULE_NAME, method: 'rebuildTransactionSimplePricing',
        message: `Transaction ID '${transaction.id}' is in progress`,
      });
    }
    if (transaction.stop.pricingSource !== PricingSettingsType.SIMPLE) {
      throw new BackendError({
        source: transaction.chargeBoxID,
        chargingStationID: transaction.chargeBoxID,
        siteID: transaction.siteID,
        siteAreaID: transaction.siteAreaID,
        companyID: transaction.companyID,
        action: ServerAction.REBUILD_TRANSACTION_CONSUMPTIONS,
        module: MODULE_NAME, method: 'rebuildTransactionSimplePricing',
        message: `Transaction ID '${transaction.id}' was not priced with simple pricing`,
      });
    }
    // Retrieve price per kWh
    const transactionSimplePricePerkWh = pricePerkWh > 0 ? pricePerkWh : Utils.roundTo(transaction.stop.price / (transaction.stop.totalConsumptionWh / 1000), 2);
    // Get the consumptions
    const consumptionDataResult = await ConsumptionStorage.getTransactionConsumptions(
      tenant, { transactionId: transaction.id });
    transaction.currentCumulatedPrice = 0;
    const consumptions = consumptionDataResult.result;
    for (const consumption of consumptions) {
      // Update the price
      consumption.amount = Utils.computeSimplePrice(transactionSimplePricePerkWh, consumption.consumptionWh);
      consumption.roundedAmount = Utils.truncTo(consumption.amount, 2);
      transaction.currentCumulatedPrice = Utils.createDecimal(transaction.currentCumulatedPrice).plus(consumption.amount).toNumber();
      consumption.cumulatedAmount = transaction.currentCumulatedPrice;
    }
    // Delete consumptions
    await ConsumptionStorage.deleteConsumptions(tenant, [transaction.id]);
    // Save all
    await ConsumptionStorage.saveConsumptions(tenant, consumptions);
    // Update transaction
    transaction.roundedPrice = Utils.truncTo(transaction.price, 2);
    transaction.stop.price = transaction.currentCumulatedPrice;
    transaction.stop.roundedPrice = Utils.truncTo(transaction.currentCumulatedPrice, 2);
    await TransactionStorage.saveTransaction(tenant, transaction);
  }

<<<<<<< HEAD
  public static async rebuildTransactionConsumptions(tenant: Tenant, transaction: Transaction): Promise<number> {
    let consumptions: Consumption[] = [];
    let transactionSimplePricePerkWh: number;
    if (!transaction) {
      throw new BackendError({
        source: transaction.chargeBoxID,
        chargingStationID: transaction.chargeBoxID,
        siteID: transaction.siteID,
        siteAreaID: transaction.siteAreaID,
        companyID: transaction.companyID,
        action: ServerAction.REBUILD_TRANSACTION_CONSUMPTIONS,
        module: MODULE_NAME, method: 'rebuildTransactionConsumptions',
        message: 'Session does not exist',
      });
    }
    if (!transaction.stop) {
      throw new BackendError({
        source: transaction.chargeBoxID,
        chargingStationID: transaction.chargeBoxID,
        siteID: transaction.siteID,
        siteAreaID: transaction.siteAreaID,
        companyID: transaction.companyID,
        action: ServerAction.REBUILD_TRANSACTION_CONSUMPTIONS,
        module: MODULE_NAME, method: 'rebuildTransactionConsumptions',
        message: `Session ID '${transaction.id}' is in progress`,
      });
    }
    // Check Simple Pricing
    if (transaction.pricingSource === PricingSettingsType.SIMPLE) {
      transactionSimplePricePerkWh = Utils.roundTo(transaction.stop.price / (transaction.stop.totalConsumptionWh / 1000), 2);
    }
    // Get the Charging Station
    const chargingStation = await ChargingStationStorage.getChargingStation(tenant,
      transaction.chargeBoxID, { includeDeleted: true });
    if (!chargingStation) {
      throw new BackendError({
        source: transaction.chargeBoxID,
        chargingStationID: transaction.chargeBoxID,
        siteID: transaction.siteID,
        siteAreaID: transaction.siteAreaID,
        companyID: transaction.companyID,
        action: ServerAction.REBUILD_TRANSACTION_CONSUMPTIONS,
        module: MODULE_NAME, method: 'rebuildTransactionConsumptions',
        message: `Charging Station ID '${transaction.chargeBoxID}' does not exist`,
      });
    }
    // Get the Meter Values
    const meterValues = await OCPPStorage.getMeterValues(tenant, { transactionId: transaction.id }, Constants.DB_PARAMS_MAX_LIMIT);
    if (meterValues.count > 0) {
      // Build all Consumptions
      consumptions = await OCPPUtils.createConsumptionsFromMeterValues(tenant, chargingStation, transaction, meterValues.result);
      // Push last dummy consumption for Stop Transaction
      consumptions.push({} as Consumption);
      for (let i = 0; i < consumptions.length; i++) {
        // Last consumption is a Stop Transaction
        if (i === consumptions.length - 1) {
          // Create OCPP Stop Transaction
          const stopTransaction: OCPPStopTransactionRequestExtended = {
            idTag: transaction.stop.tagID,
            meterStop: transaction.stop.meterStop,
            timestamp: transaction.stop.timestamp.toISOString(),
            transactionId: transaction.id,
            chargeBoxID: transaction.chargeBoxID,
          };
          // Create last meter values based on history of transaction/stopTransaction
          const stopMeterValues = OCPPUtils.createTransactionStopMeterValues(chargingStation, transaction, stopTransaction);
          // Create last consumption
          const lastConsumptions = await OCPPUtils.createConsumptionsFromMeterValues(tenant, chargingStation, transaction, stopMeterValues);
          const lastConsumption = lastConsumptions[0];
          // No consumption or no duration, skip it
          if (!lastConsumption || lastConsumption.startedAt.getTime() === lastConsumption.endedAt.getTime()) {
            // Not a consumption: Remove last record and quit the loop
            consumptions.splice(consumptions.length - 1, 1);
            break;
          }
          consumptions.splice(consumptions.length - 1, 1, lastConsumption);
        }
        const consumption = consumptions[i];
        // Update Transaction with Consumption
        OCPPUtils.updateTransactionWithConsumption(chargingStation, transaction, consumption);
        if (consumption.toPrice) {
          // Pricing
          await OCPPUtils.processTransactionPricing(tenant, transaction, chargingStation, consumption, TransactionAction.UPDATE);
          // Billing
          await OCPPUtils.processTransactionBilling(tenant, transaction, TransactionAction.UPDATE);
        }
        // Override the price if simple pricing only
        if (transactionSimplePricePerkWh > 0) {
          consumption.amount = Utils.computeSimplePrice(transactionSimplePricePerkWh, consumption.consumptionWh);
          consumption.roundedAmount = Utils.truncTo(consumption.amount, 2);
          consumption.pricingSource = PricingSettingsType.SIMPLE;
        }
        // Cumulated props
        const currentDurationSecs = Math.trunc((new Date(consumption.endedAt).getTime() - new Date(consumption.startedAt).getTime()) / 1000);
        if (i === 0) {
          // Initial values
          consumption.cumulatedConsumptionWh = consumption.consumptionWh;
          consumption.cumulatedConsumptionAmps = Utils.convertWattToAmp(
            chargingStation, null, transaction.connectorId, consumption.cumulatedConsumptionWh);
          consumption.cumulatedAmount = consumption.amount;
          if (!consumption.consumptionWh) {
            consumption.totalInactivitySecs = currentDurationSecs;
          }
          consumption.totalDurationSecs = currentDurationSecs;
        } else {
          // Take total from previous consumption
          consumption.cumulatedConsumptionWh = Utils.createDecimal(consumptions[i - 1].cumulatedConsumptionWh).plus(
            Utils.convertToFloat(consumption.consumptionWh)).toNumber();
          consumption.cumulatedConsumptionAmps = Utils.convertWattToAmp(
            chargingStation, null, transaction.connectorId, consumption.cumulatedConsumptionWh);
          consumption.cumulatedAmount = Utils.createDecimal(consumptions[i - 1].cumulatedAmount).plus(consumption.amount).toNumber();
          if (!consumption.consumptionWh) {
            consumption.totalInactivitySecs = Utils.createDecimal(consumptions[i - 1].totalInactivitySecs).plus(currentDurationSecs).toNumber();
          }
          consumption.totalDurationSecs = Utils.createDecimal(consumptions[i - 1].totalDurationSecs).plus(currentDurationSecs).toNumber();
        }
      }
      // Delete first all transaction's consumptions
      await ConsumptionStorage.deleteConsumptions(tenant, [transaction.id]);
      // Save all
      await ConsumptionStorage.saveConsumptions(tenant, consumptions);
      // Update the Transaction
      if (!transaction.refundData) {
        transaction.roundedPrice = Utils.truncTo(transaction.price, 2);
        transaction.stop.price = transaction.currentCumulatedPrice;
        transaction.stop.roundedPrice = Utils.truncTo(transaction.currentCumulatedPrice, 2);
        transaction.stop.stateOfCharge = transaction.currentStateOfCharge;
        transaction.stop.totalConsumptionWh = transaction.currentTotalConsumptionWh;
        transaction.stop.totalInactivitySecs = transaction.currentTotalInactivitySecs;
        transaction.stop.totalDurationSecs = transaction.currentTotalDurationSecs;
        transaction.stop.inactivityStatus = Utils.getInactivityStatusLevel(
          transaction.chargeBox, transaction.connectorId, transaction.currentTotalInactivitySecs);
      }
    }
    // Build extra inactivity consumption
    const consumptionCreated = await OCPPUtils.buildExtraConsumptionInactivity(tenant, transaction);
    // Save
    await TransactionStorage.saveTransaction(tenant, transaction);
    return consumptions.length + (consumptionCreated ? 1 : 0);
  }

=======
>>>>>>> 2a1f57bf
  public static updateTransactionWithStopTransaction(transaction: Transaction, chargingStation: ChargingStation,
      stopTransaction: OCPPStopTransactionRequestExtended, user: User, alternateUser: User, tagId: string): void {
    // Set final data
    transaction.stop = {
      reason: stopTransaction.reason,
      meterStop: stopTransaction.meterStop,
      timestamp: Utils.convertToDate(stopTransaction.timestamp),
      userID: (alternateUser ? alternateUser.id : (user ? user.id : null)),
      tagID: tagId,
      stateOfCharge: transaction.currentStateOfCharge,
      signedData: transaction.currentSignedData ? transaction.currentSignedData : '',
      totalConsumptionWh: transaction.currentTotalConsumptionWh,
      totalInactivitySecs: transaction.currentTotalInactivitySecs,
      totalDurationSecs: transaction.currentTotalDurationSecs,
      inactivityStatus: Utils.getInactivityStatusLevel(chargingStation, transaction.connectorId, transaction.currentTotalInactivitySecs),
      price: transaction.currentCumulatedPrice,
      roundedPrice: Utils.truncTo(transaction.currentCumulatedPrice, 2),
      priceUnit: transaction.priceUnit,
      pricingSource: transaction.pricingSource,
    };
  }

  public static createTransactionStopMeterValues(chargingStation: ChargingStation, transaction: Transaction,
      stopTransaction: OCPPStopTransactionRequestExtended): OCPPNormalizedMeterValue[] {
    const stopMeterValues: OCPPNormalizedMeterValue[] = [];
    const meterValueBasedProps = {
      chargeBoxID: transaction.chargeBoxID,
      siteID: transaction.siteID,
      siteAreaID: transaction.siteAreaID,
      companyID: transaction.companyID,
      connectorId: transaction.connectorId,
      transactionId: transaction.id,
      timestamp: Utils.convertToDate(stopTransaction.timestamp),
    };
    let id = Utils.getRandomIntSafe();
    // Energy
    stopMeterValues.push({
      id: (id++).toString(),
      ...meterValueBasedProps,
      value: stopTransaction.meterStop,
      attribute: Constants.OCPP_ENERGY_ACTIVE_IMPORT_REGISTER_ATTRIBUTE
    });
    // Add SoC
    if (transaction.currentStateOfCharge > 0) {
      stopMeterValues.push({
        id: (id++).toString(),
        ...meterValueBasedProps,
        value: transaction.currentStateOfCharge,
        attribute: Constants.OCPP_SOC_ATTRIBUTE
      });
    }
    // Add Voltage
    if (transaction.currentInstantVolts > 0 || transaction.currentInstantVoltsDC > 0) {
      stopMeterValues.push({
        id: (id++).toString(),
        ...meterValueBasedProps,
        value: (transaction.currentInstantVolts ? transaction.currentInstantVolts : transaction.currentInstantVoltsDC),
        attribute: Constants.OCPP_VOLTAGE_ATTRIBUTE
      });
    }
    // Add Voltage L1
    if (transaction.currentInstantVoltsL1 > 0) {
      stopMeterValues.push({
        id: (id++).toString(),
        ...meterValueBasedProps,
        value: transaction.currentInstantVoltsL1,
        attribute: Constants.OCPP_VOLTAGE_L1_ATTRIBUTE
      });
    }
    // Add Voltage L2
    if (transaction.currentInstantVoltsL2 > 0) {
      stopMeterValues.push({
        id: (id++).toString(),
        ...meterValueBasedProps,
        value: transaction.currentInstantVoltsL2,
        attribute: Constants.OCPP_VOLTAGE_L2_ATTRIBUTE
      });
    }
    // Add Voltage L3
    if (transaction.currentInstantVoltsL3 > 0) {
      stopMeterValues.push({
        id: (id++).toString(),
        ...meterValueBasedProps,
        value: transaction.currentInstantVoltsL3,
        attribute: Constants.OCPP_VOLTAGE_L3_ATTRIBUTE
      });
    }
    // Add Current
    if (transaction.currentInstantAmps > 0 || transaction.currentInstantAmpsDC > 0) {
      stopMeterValues.push({
        id: (id++).toString(),
        ...meterValueBasedProps,
        value: (transaction.currentInstantAmps
          ? transaction.currentInstantAmps / Utils.getNumberOfConnectedPhases(chargingStation, null, transaction.connectorId)
          : transaction.currentInstantAmpsDC),
        attribute: Constants.OCPP_CURRENT_IMPORT_ATTRIBUTE
      });
    }
    // Add Current L1
    if (transaction.currentInstantAmpsL1 > 0) {
      stopMeterValues.push({
        id: (id++).toString(),
        ...meterValueBasedProps,
        value: transaction.currentInstantAmpsL1,
        attribute: Constants.OCPP_CURRENT_IMPORT_L1_ATTRIBUTE
      });
    }
    // Add Current L2
    if (transaction.currentInstantAmpsL2 > 0) {
      stopMeterValues.push({
        id: (id++).toString(),
        ...meterValueBasedProps,
        value: transaction.currentInstantAmpsL2,
        attribute: Constants.OCPP_CURRENT_IMPORT_L2_ATTRIBUTE
      });
    }
    // Add Current L3
    if (transaction.currentInstantAmpsL3 > 0) {
      stopMeterValues.push({
        id: (id++).toString(),
        ...meterValueBasedProps,
        value: transaction.currentInstantAmpsL3,
        attribute: Constants.OCPP_CURRENT_IMPORT_L3_ATTRIBUTE
      });
    }
    // Add Power
    if (transaction.currentInstantWatts > 0 || transaction.currentInstantWattsDC > 0) {
      stopMeterValues.push({
        id: (id++).toString(),
        ...meterValueBasedProps,
        value: (transaction.currentInstantWatts ? transaction.currentInstantWatts : transaction.currentInstantWattsDC),
        attribute: Constants.OCPP_POWER_ACTIVE_IMPORT_ATTRIBUTE
      });
    }
    // Add Power L1
    if (transaction.currentInstantWattsL1 > 0) {
      stopMeterValues.push({
        id: (id++).toString(),
        ...meterValueBasedProps,
        value: transaction.currentInstantWattsL1,
        attribute: Constants.OCPP_POWER_ACTIVE_IMPORT_L1_ATTRIBUTE
      });
    }
    // Add Power L2
    if (transaction.currentInstantWattsL2 > 0) {
      stopMeterValues.push({
        id: (id++).toString(),
        ...meterValueBasedProps,
        value: transaction.currentInstantWattsL2,
        attribute: Constants.OCPP_POWER_ACTIVE_IMPORT_L2_ATTRIBUTE
      });
    }
    // Add Power L3
    if (transaction.currentInstantWattsL3 > 0) {
      stopMeterValues.push({
        id: (id++).toString(),
        ...meterValueBasedProps,
        value: transaction.currentInstantWattsL3,
        attribute: Constants.OCPP_POWER_ACTIVE_IMPORT_L3_ATTRIBUTE
      });
    }
    return stopMeterValues;
  }

  public static async createConsumptionsFromMeterValues(tenant: Tenant, chargingStation: ChargingStation,
      transaction: Transaction, meterValues: OCPPNormalizedMeterValue[]): Promise<Consumption[]> {
    // Build consumptions
    const consumptions: Consumption[] = [];
    for (const meterValue of meterValues) {
      // Meter Value Handling
      if (OCPPUtils.isValidMeterValue(meterValue)) {
        // Meter Value is in the past
        if (transaction.lastConsumption?.timestamp && meterValue.timestamp &&
            moment(meterValue?.timestamp).isBefore(moment(transaction?.lastConsumption?.timestamp))) {
          await Logging.logError({
            tenantID: tenant.id,
            siteID: chargingStation.siteID,
            siteAreaID: chargingStation.siteAreaID,
            companyID: chargingStation.companyID,
            chargingStationID: chargingStation.id,
            source: chargingStation.id,
            module: MODULE_NAME, method: 'createConsumptionsFromMeterValues',
            action: ServerAction.OCPP_METER_VALUES,
            message: 'Meter Value is in the past and will be ignored',
            detailedMessages: { meterValue, transaction }
          });
          continue;
        }
        // Build Consumption and Update Transaction with Meter Values
        const consumption = await this.createConsumptionFromMeterValue(tenant, chargingStation, transaction, transaction.lastConsumption, meterValue);
        if (consumption) {
          // Existing Consumption created?
          const existingConsumption = consumptions.find(
            (c) => c.endedAt.getTime() === consumption.endedAt.getTime());
          if (existingConsumption) {
            // Update properties
            for (const property in consumption) {
              // eslint-disable-next-line @typescript-eslint/no-unsafe-assignment
              existingConsumption[property] = consumption[property];
            }
          } else {
            // Add new
            consumptions.push(consumption);
          }
        }
      }
    }
    // Add missing info
    for (const consumption of consumptions) {
      OCPPUtils.assertConsistencyInConsumption(chargingStation, transaction.connectorId, consumption);
    }
    // Sort consumptions by date
    consumptions.sort((a,b) => a.startedAt.getTime() - b.startedAt.getTime());
    return consumptions;
  }

  public static async createConsumptionFromMeterValue(tenant: Tenant, chargingStation: ChargingStation, transaction: Transaction,
      lastConsumption: { value: number; timestamp: Date }, meterValue: OCPPNormalizedMeterValue): Promise<Consumption> {
    // Only Consumption and SoC (No consumption for Transaction Begin/End: scenario already handled in Start/Stop Transaction)
    if (OCPPUtils.isValidMeterValue(meterValue)) {
      // First meter value: Create one based on the transaction
      if (!lastConsumption) {
        lastConsumption = {
          timestamp: transaction.timestamp,
          value: transaction.meterStart,
        };
      }
      // Init
      const consumption: Consumption = {
        transactionId: transaction.id,
        connectorId: transaction.connectorId,
        chargeBoxID: transaction.chargeBoxID,
        siteAreaID: transaction.siteAreaID,
        siteID: transaction.siteID,
        userID: transaction.userID,
        endedAt: Utils.convertToDate(meterValue.timestamp),
      } as Consumption;
      // Handle SoC (%)
      if (OCPPUtils.isSocMeterValue(meterValue)) {
        consumption.stateOfCharge = Utils.convertToFloat(meterValue.value);
      // Handle Power (W/kW)
      } else if (OCPPUtils.isPowerActiveImportMeterValue(meterValue)) {
        // Compute power
        const powerInMeterValue = Utils.convertToFloat(meterValue.value);
        const powerInMeterValueWatts = meterValue.attribute?.unit === OCPPUnitOfMeasure.KILO_WATT ?
          Utils.createDecimal(powerInMeterValue).mul(1000).toNumber() : powerInMeterValue;
        const currentType = Utils.getChargingStationCurrentType(chargingStation, null, transaction.connectorId);
        switch (currentType) {
          case CurrentType.DC:
            consumption.instantWattsDC = powerInMeterValueWatts;
            break;
          case CurrentType.AC:
            switch (meterValue.attribute?.phase) {
              case OCPPPhase.L1_N:
              case OCPPPhase.L1:
                consumption.instantWattsL1 = powerInMeterValueWatts;
                break;
              case OCPPPhase.L2_N:
              case OCPPPhase.L2:
                consumption.instantWattsL2 = powerInMeterValueWatts;
                break;
              case OCPPPhase.L3_N:
              case OCPPPhase.L3:
                consumption.instantWattsL3 = powerInMeterValueWatts;
                break;
              default:
                consumption.instantWatts = powerInMeterValueWatts;
                break;
            }
            break;
        }
      // Handle Voltage (V)
      } else if (OCPPUtils.isVoltageMeterValue(meterValue)) {
        const voltage = Utils.convertToFloat(meterValue.value);
        const currentType = Utils.getChargingStationCurrentType(chargingStation, null, transaction.connectorId);
        switch (currentType) {
          case CurrentType.DC:
            consumption.instantVoltsDC = voltage;
            break;
          case CurrentType.AC:
            switch (meterValue.attribute.phase) {
              case OCPPPhase.L1_N:
              case OCPPPhase.L1:
                consumption.instantVoltsL1 = voltage;
                break;
              case OCPPPhase.L2_N:
              case OCPPPhase.L2:
                consumption.instantVoltsL2 = voltage;
                break;
              case OCPPPhase.L3_N:
              case OCPPPhase.L3:
                consumption.instantVoltsL3 = voltage;
                break;
              case OCPPPhase.L1_L2:
              case OCPPPhase.L2_L3:
              case OCPPPhase.L3_L1:
                // Do nothing
                break;
              default:
                consumption.instantVolts = voltage;
                break;
            }
            break;
        }
      // Handle Current (A)
      } else if (OCPPUtils.isCurrentImportMeterValue(meterValue)) {
        const amperage = Utils.convertToFloat(meterValue.value);
        const currentType = Utils.getChargingStationCurrentType(chargingStation, null, transaction.connectorId);
        switch (currentType) {
          case CurrentType.DC:
            consumption.instantAmpsDC = amperage;
            break;
          case CurrentType.AC:
            switch (meterValue.attribute.phase) {
              case OCPPPhase.L1:
                consumption.instantAmpsL1 = amperage;
                break;
              case OCPPPhase.L2:
                consumption.instantAmpsL2 = amperage;
                break;
              case OCPPPhase.L3:
                consumption.instantAmpsL3 = amperage;
                break;
              default:
                // MeterValue Current.Import is per phase and consumption currentInstantAmps attribute expect the total amperage
                consumption.instantAmps = amperage * Utils.getNumberOfConnectedPhases(chargingStation, null, transaction.connectorId);
                break;
            }
            break;
        }
      // Handle Consumption (Wh/kWh)
      } else if (OCPPUtils.isEnergyActiveImportMeterValue(meterValue)) {
        // Complete consumption
        consumption.startedAt = Utils.convertToDate(lastConsumption.timestamp);
        const diffSecs = Utils.createDecimal(moment(meterValue.timestamp).diff(lastConsumption.timestamp, 'milliseconds')).div(1000).toNumber();
        // Handle current Connector limitation
        await OCPPUtils.addConnectorLimitationToConsumption(tenant, chargingStation, transaction.connectorId, consumption);
        // Handle current Site Area limitation
        await OCPPUtils.addSiteLimitationToConsumption(tenant, chargingStation.siteArea, consumption);
        // Convert to Wh
        const meterValueWh = meterValue.attribute.unit === OCPPUnitOfMeasure.KILO_WATT_HOUR ?
          Utils.createDecimal(Utils.convertToFloat(meterValue.value)).mul(1000).toNumber() : Utils.convertToFloat(meterValue.value);
        // Check if valid Consumption
        if (meterValueWh > lastConsumption.value) {
          // Compute consumption
          consumption.consumptionWh = Utils.createDecimal(meterValueWh).minus(lastConsumption.value).toNumber();
          consumption.consumptionAmps = Utils.convertWattToAmp(chargingStation, null, transaction.connectorId, consumption.consumptionWh);
          // Cumulated Consumption
          transaction.currentTotalConsumptionWh = Utils.createDecimal(transaction.currentTotalConsumptionWh).plus(consumption.consumptionWh).toNumber();
          // Keep the last consumption
          transaction.lastConsumption = {
            value: meterValueWh,
            timestamp: Utils.convertToDate(meterValue.timestamp)
          };
        // No Consumption
        } else {
          // Keep the last consumption only if not <
          if (meterValueWh === lastConsumption.value) {
            transaction.lastConsumption = {
              value: meterValueWh,
              timestamp: Utils.convertToDate(meterValue.timestamp)
            };
          }
          consumption.consumptionWh = 0;
          consumption.consumptionAmps = 0;
          if (consumption.limitSource !== ConnectorCurrentLimitSource.CHARGING_PROFILE ||
              consumption.limitAmps >= StaticLimitAmps.MIN_LIMIT_PER_PHASE * Utils.getNumberOfConnectedPhases(chargingStation, null, transaction.connectorId)) {
            // Update inactivity
            transaction.currentTotalInactivitySecs = Utils.createDecimal(transaction.currentTotalInactivitySecs).plus(diffSecs).toNumber();
            consumption.totalInactivitySecs = transaction.currentTotalInactivitySecs;
          }
        }
        consumption.cumulatedConsumptionWh = transaction.currentTotalConsumptionWh;
        consumption.cumulatedConsumptionAmps = Utils.convertWattToAmp(
          chargingStation, null, transaction.connectorId, transaction.currentTotalConsumptionWh);
        consumption.totalDurationSecs = !transaction.stop ?
          moment.duration(moment(meterValue.timestamp).diff(moment(transaction.timestamp))).asSeconds() :
          moment.duration(moment(transaction.stop.timestamp).diff(moment(transaction.timestamp))).asSeconds();
        consumption.toPrice = true;
      }
      // Return
      return consumption;
    }
  }

  public static async addSiteLimitationToConsumption(tenant: Tenant, siteArea: SiteArea, consumption: Consumption): Promise<void> {
    if (Utils.isTenantComponentActive(tenant, TenantComponents.ORGANIZATION) && siteArea) {
      // Get limit of the site area
      consumption.limitSiteAreaWatts = 0;
      // Maximum power of the Site Area provided?
      if (siteArea && siteArea.maximumPower) {
        consumption.limitSiteAreaWatts = siteArea.maximumPower;
        consumption.limitSiteAreaAmps = Utils.createDecimal(siteArea.maximumPower).div(siteArea.voltage).toNumber();
        consumption.limitSiteAreaSource = SiteAreaLimitSource.SITE_AREA;
      } else {
        // Compute it for Charging Stations
        const chargingStationsOfSiteArea = await ChargingStationStorage.getChargingStations(tenant,
          { siteAreaIDs: [siteArea.id], withSiteArea: true }, Constants.DB_PARAMS_MAX_LIMIT);
        for (const chargingStationOfSiteArea of chargingStationsOfSiteArea.result) {
          if (Utils.objectHasProperty(chargingStationOfSiteArea, 'connectors')) {
            for (const connector of chargingStationOfSiteArea.connectors) {
              consumption.limitSiteAreaWatts = Utils.createDecimal(consumption.limitSiteAreaWatts).plus(connector.power).toNumber();
            }
          }
        }
        consumption.limitSiteAreaAmps = Math.round(consumption.limitSiteAreaWatts / siteArea.voltage);
        consumption.limitSiteAreaSource = SiteAreaLimitSource.CHARGING_STATIONS;
        // Save Site Area max consumption
        if (siteArea) {
          siteArea.maximumPower = consumption.limitSiteAreaWatts;
          await SiteAreaStorage.saveSiteArea(tenant, siteArea);
        }
      }
      consumption.smartChargingActive = siteArea.smartCharging;
    }
  }

  public static async addConnectorLimitationToConsumption(tenant: Tenant, chargingStation: ChargingStation,
      connectorID: number, consumption: Consumption): Promise<void> {
    const chargingStationVendor = ChargingStationVendorFactory.getChargingStationVendorImpl(chargingStation);
    if (chargingStationVendor) {
      // Get current limitation
      const connector = Utils.getConnectorFromID(chargingStation, connectorID);
      const chargePoint = Utils.getChargePointFromID(chargingStation, connector?.chargePointID);
      const connectorLimit = await chargingStationVendor.getCurrentConnectorLimit(tenant, chargingStation, chargePoint, connectorID);
      consumption.limitAmps = connectorLimit.limitAmps;
      consumption.limitWatts = connectorLimit.limitWatts;
      consumption.limitSource = connectorLimit.limitSource;
    } else {
      // Default
      const connector = Utils.getConnectorFromID(chargingStation, connectorID);
      consumption.limitAmps = connector?.amperageLimit;
      consumption.limitWatts = connector?.power;
      consumption.limitSource = ConnectorCurrentLimitSource.CONNECTOR;
    }
  }

  public static async getChargingStationTemplate(chargingStation: ChargingStation): Promise<ChargingStationTemplate> {
    let foundTemplate: ChargingStationTemplate = null;
    // Get the Templates
    const chargingStationTemplates: ChargingStationTemplate[] = await ChargingStationStorage.getChargingStationTemplates(chargingStation.chargePointVendor);
    // Parse them
    for (const chargingStationTemplate of chargingStationTemplates) {
      // Keep it
      foundTemplate = chargingStationTemplate;
      // Browse filter for extra matching
      for (const filter in chargingStationTemplate.extraFilters) {
        // Check
        if (Utils.objectHasProperty(chargingStation, filter)) {
          const filterValue: string = chargingStationTemplate.extraFilters[filter];
          if (!(new RegExp(filterValue).test(chargingStation[filter]))) {
            foundTemplate = null;
            break;
          }
        }
      }
      // Found?
      if (foundTemplate) {
        break;
      }
    }
    return foundTemplate;
  }

  public static async enrichChargingStationConnectorWithTemplate(
      tenant: Tenant, chargingStation: ChargingStation, connectorID: number,
      chargingStationTemplate: ChargingStationTemplate): Promise<boolean> {
    // Copy from template
    if (chargingStationTemplate && !chargingStation.manualConfiguration) {
      // Handle connector
      if (Utils.objectHasProperty(chargingStationTemplate.technical, 'connectors')) {
        // Find the connector in the template
        const templateConnector = chargingStationTemplate.technical.connectors.find(
          (connector) => connector.connectorId === connectorID);
        if (!templateConnector) {
          await Logging.logWarning({
            tenantID: tenant.id,
            siteID: chargingStation.siteID,
            siteAreaID: chargingStation.siteAreaID,
            companyID: chargingStation.companyID,
            chargingStationID: chargingStation.id,
            source: chargingStation.id,
            action: ServerAction.UPDATE_CHARGING_STATION_WITH_TEMPLATE,
            module: MODULE_NAME, method: 'enrichChargingStationConnectorWithTemplate',
            message: `No connector found in Template for Connector ID '${connectorID}' on '${chargingStation.chargePointVendor}'`
          });
          return false;
        }
        // Force Update
        for (const connector of chargingStation.connectors) {
          // Set
          if (connector.connectorId === connectorID) {
            // Assign props
            connector.type = templateConnector.type;
            if (Utils.objectHasProperty(templateConnector, 'power')) {
              connector.power = templateConnector.power;
            } else {
              delete connector.power;
            }
            if (Utils.objectHasProperty(templateConnector, 'amperage')) {
              connector.amperage = templateConnector.amperage;
            } else {
              delete connector.amperage;
            }
            if (Utils.objectHasProperty(templateConnector, 'chargePointID')) {
              connector.chargePointID = templateConnector.chargePointID;
            } else {
              delete connector.chargePointID;
            }
            if (Utils.objectHasProperty(templateConnector, 'voltage')) {
              connector.voltage = templateConnector.voltage;
            } else {
              delete connector.voltage;
            }
            if (Utils.objectHasProperty(templateConnector, 'currentType')) {
              connector.currentType = templateConnector.currentType;
            } else {
              delete connector.currentType;
            }
            if (Utils.objectHasProperty(templateConnector, 'numberOfConnectedPhase')) {
              connector.numberOfConnectedPhase = templateConnector.numberOfConnectedPhase;
            } else {
              delete connector.numberOfConnectedPhase;
            }
            const numberOfPhases = Utils.getNumberOfConnectedPhases(chargingStation, null, connector.connectorId);
            // Amperage limit
            OCPPUtils.checkAndSetConnectorAmperageLimit(chargingStation, connector, numberOfPhases);
            // Phase Assignment
            if (!Utils.objectHasProperty(connector, 'phaseAssignmentToGrid')) {
              await OCPPUtils.setConnectorPhaseAssignment(tenant, chargingStation, connector, numberOfPhases);
            }
            // Template on connector id = connectorID applied, break the loop to continue the static method execution. Never return here.
            break;
          }
        }
      }
      await Logging.logInfo({
        tenantID: tenant.id,
        siteID: chargingStation.siteID,
        siteAreaID: chargingStation.siteAreaID,
        companyID: chargingStation.companyID,
        chargingStationID: chargingStation.id,
        source: chargingStation.id,
        action: ServerAction.UPDATE_CHARGING_STATION_WITH_TEMPLATE,
        module: MODULE_NAME, method: 'enrichChargingStationConnectorWithTemplate',
        message: `Template for Connector ID '${connectorID}' has been applied successfully on '${chargingStation.chargePointVendor}'`,
        detailedMessages: { chargingStationTemplate }
      });
      return true;
    } else if (chargingStationTemplate && chargingStation.manualConfiguration) {
      await Logging.logWarning({
        tenantID: tenant.id,
        siteID: chargingStation.siteID,
        siteAreaID: chargingStation.siteAreaID,
        companyID: chargingStation.companyID,
        chargingStationID: chargingStation.id,
        source: chargingStation.id,
        action: ServerAction.UPDATE_CHARGING_STATION_WITH_TEMPLATE,
        module: MODULE_NAME, method: 'enrichChargingStationConnectorWithTemplate',
        message: `Template for Connector ID '${connectorID}' has been found but manual configuration is enabled so it will not be applied`,
        detailedMessages: { chargingStation }
      });
      return false;
    }
    await Logging.logWarning({
      tenantID: tenant.id,
      siteID: chargingStation.siteID,
      siteAreaID: chargingStation.siteAreaID,
      companyID: chargingStation.companyID,
      chargingStationID: chargingStation.id,
      source: chargingStation.id,
      action: ServerAction.UPDATE_CHARGING_STATION_WITH_TEMPLATE,
      module: MODULE_NAME, method: 'enrichChargingStationConnectorWithTemplate',
      message: `No Template for Connector ID '${connectorID}' has been found for '${chargingStation.chargePointVendor}'`
    });
    return false;
  }

  public static async setChargingStationPhaseAssignment(tenant: Tenant, chargingStation: ChargingStation): Promise<void> {
    if (Utils.objectHasProperty(chargingStation, 'connectors')) {
      for (const connector of chargingStation.connectors) {
        if (!Utils.objectHasProperty(connector, 'phaseAssignmentToGrid')) {
          await OCPPUtils.setConnectorPhaseAssignment(tenant, chargingStation, connector);
        }
      }
    }
  }

  public static checkAndSetChargingStationAmperageLimit(chargingStation: ChargingStation): void {
    if (Utils.objectHasProperty(chargingStation, 'connectors')) {
      for (const connector of chargingStation.connectors) {
        OCPPUtils.checkAndSetConnectorAmperageLimit(chargingStation, connector);
      }
    }
  }

  public static async applyTemplateToChargingStation(tenant: Tenant, chargingStation: ChargingStation, applyOcppParameters = true): Promise<TemplateUpdateResult> {
    // Enrich
    const chargingStationTemplateUpdateResult = await OCPPUtils.enrichChargingStationWithTemplate(tenant, chargingStation);
    // Save
    if (chargingStationTemplateUpdateResult.chargingStationUpdated ||
      chargingStationTemplateUpdateResult.technicalUpdated ||
      chargingStationTemplateUpdateResult.capabilitiesUpdated ||
      chargingStationTemplateUpdateResult.ocppStandardUpdated ||
      chargingStationTemplateUpdateResult.ocppVendorUpdated) {
      const sectionsUpdated = [];
      if (chargingStationTemplateUpdateResult.technicalUpdated) {
        sectionsUpdated.push('Technical');
      }
      if (chargingStationTemplateUpdateResult.capabilitiesUpdated) {
        sectionsUpdated.push('Capabilities');
      }
      if (chargingStationTemplateUpdateResult.ocppStandardUpdated || chargingStationTemplateUpdateResult.ocppVendorUpdated) {
        sectionsUpdated.push('OCPP');
      }
      // Save
      await ChargingStationStorage.saveChargingStation(tenant, chargingStation);
      await Logging.logInfo({
        tenantID: tenant.id,
        siteID: chargingStation.siteID,
        siteAreaID: chargingStation.siteAreaID,
        companyID: chargingStation.companyID,
        chargingStationID: chargingStation.id,
        source: chargingStation.id,
        action: ServerAction.UPDATE_CHARGING_STATION_WITH_TEMPLATE,
        module: MODULE_NAME, method: 'applyTemplateToChargingStation',
        message: `Charging Station '${chargingStation.id}' updated with the following Template's section(s): ${sectionsUpdated.join(', ')}`,
        detailedMessages: { chargingStationTemplateUpdated: chargingStationTemplateUpdateResult }
      });
      // Request and update OCPP parameters if needed
      if (applyOcppParameters && (chargingStationTemplateUpdateResult.ocppStandardUpdated || chargingStationTemplateUpdateResult.ocppVendorUpdated)) {
        await OCPPUtils.applyTemplateOcppParametersToChargingStation(tenant, chargingStation);
      }
    }
    return chargingStationTemplateUpdateResult;
  }

  public static async applyTemplateOcppParametersToChargingStation(tenant: Tenant, chargingStation: ChargingStation): Promise<OCPPChangeConfigurationCommandResult> {
    await Logging.logDebug({
      tenantID: tenant.id,
      siteID: chargingStation.siteID,
      siteAreaID: chargingStation.siteAreaID,
      companyID: chargingStation.companyID,
      chargingStationID: chargingStation.id,
      source: chargingStation.id,
      action: ServerAction.UPDATE_CHARGING_STATION_WITH_TEMPLATE,
      module: MODULE_NAME, method: 'applyTemplateOcppParametersToChargingStation',
      message: `Apply Template's OCPP Parameters for '${chargingStation.id}' in Tenant ${Utils.buildTenantName(tenant)})`,
    });
    // Request and save the latest OCPP parameters
    let result = await Utils.executePromiseWithTimeout<OCPPChangeConfigurationCommandResult>(
      Constants.DELAY_CHANGE_CONFIGURATION_EXECUTION_MILLIS, OCPPUtils.requestAndSaveChargingStationOcppParameters(tenant, chargingStation),
      `Time out error (${Constants.DELAY_CHANGE_CONFIGURATION_EXECUTION_MILLIS.toString()} ms) in requesting OCPP Parameters`);
    // Update the OCPP Parameters from the template
    result = await Utils.executePromiseWithTimeout<OCPPChangeConfigurationCommandResult>(
      Constants.DELAY_CHANGE_CONFIGURATION_EXECUTION_MILLIS, OCPPUtils.updateChargingStationOcppParametersWithTemplate(tenant, chargingStation),
      `Time out error (${Constants.DELAY_CHANGE_CONFIGURATION_EXECUTION_MILLIS} ms) in updating OCPP Parameters`);
    if (result.status !== OCPPConfigurationStatus.ACCEPTED) {
      await Logging.logError({
        tenantID: tenant.id,
        siteID: chargingStation.siteID,
        siteAreaID: chargingStation.siteAreaID,
        companyID: chargingStation.companyID,
        chargingStationID: chargingStation.id,
        source: chargingStation.id,
        action: ServerAction.UPDATE_CHARGING_STATION_WITH_TEMPLATE,
        module: MODULE_NAME, method: 'applyTemplateOcppParametersToChargingStation',
        message: `Cannot apply template OCPP Parameters to '${chargingStation.id}' in Tenant ${Utils.buildTenantName(tenant)})`,
      });
    }
    return result;
  }

  public static async clearAndDeleteChargingProfilesForSiteArea(
      tenant: Tenant, siteArea: SiteArea,
      params?: { profilePurposeType?: ChargingProfilePurposeType; transactionId?: number }): Promise<ActionsResponse> {
    const actionsResponse: ActionsResponse = {
      inError: 0,
      inSuccess: 0
    };
    for (const chargingStation of siteArea.chargingStations) {
      const chargingProfiles = await ChargingStationStorage.getChargingProfiles(tenant, {
        chargingStationIDs: [chargingStation.id],
        profilePurposeType: params.profilePurposeType,
        transactionId: params.transactionId
      }, Constants.DB_PARAMS_MAX_LIMIT);
      for (const chargingProfile of chargingProfiles.result) {
        try {
          await this.clearAndDeleteChargingProfile(tenant, chargingProfile);
          actionsResponse.inSuccess++;
        } catch (error) {
          await Logging.logError({
            tenantID: tenant.id,
            siteID: chargingProfile.chargingStation?.siteID,
            siteAreaID: chargingProfile.chargingStation?.siteAreaID,
            companyID: chargingProfile.chargingStation?.companyID,
            chargingStationID: chargingProfile.chargingStationID,
            source: chargingProfile.chargingStationID,
            action: ServerAction.CHARGING_PROFILE_DELETE,
            module: MODULE_NAME, method: 'clearAndDeleteChargingProfilesForSiteArea',
            message: `Error while clearing the charging profile for chargingStation ${chargingProfile.chargingStationID}`,
            detailedMessages: { error: error.stack }
          });
          actionsResponse.inError++;
        }
      }
    }
    return actionsResponse;
  }

  public static async clearAndDeleteChargingProfile(tenant: Tenant, chargingProfile: ChargingProfile): Promise<void> {
    // Get charging station
    const chargingStation = await ChargingStationStorage.getChargingStation(tenant, chargingProfile.chargingStationID);
    // Check if Charging Profile is supported
    if (!chargingStation.capabilities?.supportChargingProfiles) {
      throw new BackendError({
        source: chargingProfile.chargingStationID,
        chargingStationID: chargingProfile.chargingStationID,
        siteID: chargingProfile.chargingStation?.siteID,
        siteAreaID: chargingProfile.chargingStation?.siteAreaID,
        companyID: chargingProfile.chargingStation?.companyID,
        action: ServerAction.CHARGING_PROFILE_DELETE,
        module: MODULE_NAME, method: 'clearAndDeleteChargingProfile',
        message: 'Charging Station does not support the Charging Profiles',
      });
    }
    // Get Vendor Instance
    const chargingStationVendor = ChargingStationVendorFactory.getChargingStationVendorImpl(chargingStation);
    if (!chargingStationVendor) {
      throw new BackendError({
        source: chargingProfile.chargingStationID,
        chargingStationID: chargingProfile.chargingStationID,
        siteID: chargingProfile.chargingStation?.siteID,
        siteAreaID: chargingProfile.chargingStation?.siteAreaID,
        companyID: chargingProfile.chargingStation?.companyID,
        action: ServerAction.CHARGING_PROFILE_DELETE,
        module: MODULE_NAME, method: 'clearAndDeleteChargingProfile',
        message: `No vendor implementation is available (${chargingStation.chargePointVendor}) for setting a Charging Profile`,
      });
    }
    // Clear Charging Profile
    // Do not check the result because:
    // 1\ Charging Profile exists and has been deleted: Status = ACCEPTED
    // 2\ Charging Profile does not exist : Status = UNKNOWN
    // As there are only 2 statuses, testing them is not necessary
    try {
      await chargingStationVendor.clearChargingProfile(tenant, chargingStation, chargingProfile);
    } catch (error) {
      await Logging.logError({
        tenantID: tenant.id,
        siteID: chargingStation.siteID,
        siteAreaID: chargingStation.siteAreaID,
        companyID: chargingStation.companyID,
        chargingStationID: chargingStation.id,
        source: chargingStation.id,
        action: ServerAction.CHARGING_PROFILE_DELETE,
        message: 'Error occurred while clearing the Charging Profile',
        module: MODULE_NAME, method: 'clearAndDeleteChargingProfile',
        detailedMessages: { error: error.stack }
      });
      throw error;
    }
    // Delete from database
    await ChargingStationStorage.deleteChargingProfile(tenant, chargingProfile.id);
    await Logging.logInfo({
      tenantID: tenant.id,
      siteID: chargingStation.siteID,
      siteAreaID: chargingStation.siteAreaID,
      companyID: chargingStation.companyID,
      chargingStationID: chargingStation.id,
      source: chargingStation.id,
      action: ServerAction.CHARGING_PROFILE_DELETE,
      module: MODULE_NAME, method: 'clearAndDeleteChargingProfile',
      message: 'Charging Profile has been deleted successfully',
      detailedMessages: { chargingProfile }
    });
  }

  public static async normalizeAndCheckSOAPParams(headers: any, req: any): Promise<void> {
    // Normalize
    OCPPUtils.normalizeOneSOAPParam(headers, 'chargeBoxIdentity');
    OCPPUtils.normalizeOneSOAPParam(headers, 'Action');
    OCPPUtils.normalizeOneSOAPParam(headers, 'To');
    OCPPUtils.normalizeOneSOAPParam(headers, 'From.Address');
    OCPPUtils.normalizeOneSOAPParam(headers, 'ReplyTo.Address');
    // Parse the request (lower case for fucking charging station DBT URL registration)
    const urlParts = url.parse(decodeURIComponent(req.url.toLowerCase()), true);
    const tenantID = urlParts.query.tenantid as string;
    const token = urlParts.query.token;
    // Set the Tenant ID
    headers.tenantID = tenantID;
    if (tenantID) {
      const tenant = await TenantStorage.getTenant(tenantID);
      if (tenant) {
        headers.tenant = tenant;
      }
    }
    headers.token = token;
    if (!Utils.isChargingStationIDValid(headers.chargeBoxIdentity)) {
      throw new BackendError({
        source: headers.chargeBoxIdentity,
        module: MODULE_NAME,
        method: 'normalizeAndCheckSOAPParams',
        message: 'The Charging Station ID is invalid'
      });
    }
    return Promise.resolve();
  }

  public static async setAndSaveChargingProfile(tenant: Tenant, chargingProfile: ChargingProfile): Promise<string> {
    // Get charging station
    const chargingStation = await ChargingStationStorage.getChargingStation(tenant, chargingProfile.chargingStationID);
    if (!chargingStation) {
      throw new BackendError({
        source: chargingProfile.chargingStationID,
        chargingStationID: chargingProfile.chargingStationID,
        siteID: chargingProfile.chargingStation?.siteID,
        siteAreaID: chargingProfile.chargingStation?.siteAreaID,
        companyID: chargingProfile.chargingStation?.companyID,
        action: ServerAction.CHARGING_PROFILE_UPDATE,
        module: MODULE_NAME, method: 'setAndSaveChargingProfile',
        message: 'Charging Station not found',
      });
    }
    // Get charge point
    const chargePoint = Utils.getChargePointFromID(chargingStation, chargingProfile.chargePointID);
    // Get Vendor Instance
    const chargingStationVendor = ChargingStationVendorFactory.getChargingStationVendorImpl(chargingStation);
    if (!chargingStationVendor) {
      throw new BackendError({
        source: chargingStation.id,
        chargingStationID: chargingStation.id,
        siteID: chargingStation.siteID,
        siteAreaID: chargingStation.siteAreaID,
        companyID: chargingStation.companyID,
        action: ServerAction.CHARGING_PROFILE_UPDATE,
        module: MODULE_NAME, method: 'setAndSaveChargingProfile',
        message: `No vendor implementation is available (${chargingStation.chargePointVendor}) for setting a Charging Profile`,
      });
    }
    // Set Charging Profile
    const result = await chargingStationVendor.setChargingProfile(
      tenant, chargingStation, chargePoint, chargingProfile);
    // Check for Array
    let resultStatus = OCPPChargingProfileStatus.ACCEPTED;
    if (Array.isArray(result)) {
      for (const oneResult of result) {
        if (oneResult.status !== OCPPChargingProfileStatus.ACCEPTED) {
          resultStatus = oneResult.status;
          break;
        }
      }
    } else {
      resultStatus = (result).status;
    }
    if (resultStatus !== OCPPChargingProfileStatus.ACCEPTED) {
      throw new BackendError({
        source: chargingStation.id,
        chargingStationID: chargingStation.id,
        siteID: chargingStation.siteID,
        siteAreaID: chargingStation.siteAreaID,
        companyID: chargingStation.companyID,
        action: ServerAction.CHARGING_PROFILE_UPDATE,
        module: MODULE_NAME, method: 'setAndSaveChargingProfile',
        message: 'Cannot set the Charging Profile!',
        detailedMessages: { result, chargingProfile },
      });
    }
    // Save
    const chargingProfileID = await ChargingStationStorage.saveChargingProfile(tenant, chargingProfile);
    await Logging.logInfo({
      tenantID: tenant.id,
      siteID: chargingStation.siteID,
      siteAreaID: chargingStation.siteAreaID,
      companyID: chargingStation.companyID,
      chargingStationID: chargingStation.id,
      source: chargingStation.id,
      action: ServerAction.CHARGING_PROFILE_UPDATE,
      module: MODULE_NAME, method: 'setAndSaveChargingProfile',
      message: `${Utils.buildConnectorInfo(chargingProfile.connectorID, chargingProfile.profile?.transactionId)} Charging Profile has been successfully pushed and saved`,
      detailedMessages: { chargingProfile }
    });
    return chargingProfileID;
  }

  public static isValidMeterValue(meterValue: OCPPNormalizedMeterValue): boolean {
    return OCPPUtils.isSocMeterValue(meterValue) ||
      OCPPUtils.isEnergyActiveImportMeterValue(meterValue) ||
      OCPPUtils.isPowerActiveImportMeterValue(meterValue) ||
      OCPPUtils.isCurrentImportMeterValue(meterValue) ||
      OCPPUtils.isVoltageMeterValue(meterValue);
  }

  public static isSocMeterValue(meterValue: OCPPNormalizedMeterValue): boolean {
    return !meterValue.attribute ||
      (meterValue.attribute.measurand === OCPPMeasurand.STATE_OF_CHARGE &&
       (meterValue.attribute.context === OCPPReadingContext.SAMPLE_PERIODIC ||
        meterValue.attribute.context === OCPPReadingContext.TRANSACTION_END));
  }

  public static isEnergyActiveImportMeterValue(meterValue: OCPPNormalizedMeterValue): boolean {
    return !meterValue.attribute ||
      (meterValue.attribute.measurand === OCPPMeasurand.ENERGY_ACTIVE_IMPORT_REGISTER &&
        (meterValue.attribute.context === OCPPReadingContext.SAMPLE_PERIODIC ||
         meterValue.attribute.context === OCPPReadingContext.TRANSACTION_END ||
         meterValue.attribute.context === OCPPReadingContext.SAMPLE_CLOCK));
  }

  public static isPowerActiveImportMeterValue(meterValue: OCPPNormalizedMeterValue): boolean {
    return !meterValue.attribute ||
      (meterValue.attribute.measurand === OCPPMeasurand.POWER_ACTIVE_IMPORT &&
        meterValue.attribute.context === OCPPReadingContext.SAMPLE_PERIODIC);
  }

  public static isCurrentImportMeterValue(meterValue: OCPPNormalizedMeterValue): boolean {
    return !meterValue.attribute ||
      (meterValue.attribute.measurand === OCPPMeasurand.CURRENT_IMPORT &&
        meterValue.attribute.context === OCPPReadingContext.SAMPLE_PERIODIC);
  }

  public static isVoltageMeterValue(meterValue: OCPPNormalizedMeterValue): boolean {
    return !meterValue.attribute ||
      (meterValue.attribute.measurand === OCPPMeasurand.VOLTAGE &&
        meterValue.attribute.context === OCPPReadingContext.SAMPLE_PERIODIC);
  }

  public static async checkAndGetTenantAndChargingStation(
      ocppHeader: OCPPHeader):Promise<{ chargingStation: ChargingStation, tenant: Tenant, chargingStationLock: Lock}> {
    // Check
    if (!ocppHeader.chargeBoxIdentity) {
      throw new BackendError({
        source: Constants.CENTRAL_SERVER,
        module: MODULE_NAME,
        method: 'checkAndGetTenantAndChargingStation',
        message: 'Should have the required property \'chargeBoxIdentity\'!'
      });
    }
    if (!ocppHeader.tenantID) {
      throw new BackendError({
        source: ocppHeader.chargeBoxIdentity,
        module: MODULE_NAME,
        method: 'checkAndGetTenantAndChargingStation',
        message: 'Should have the required property \'tenantID\'!'
      });
    }
    // Get Tenant
    const tenant = await TenantStorage.getTenant(ocppHeader.tenantID);
    if (!tenant) {
      throw new BackendError({
        source: ocppHeader.chargeBoxIdentity,
        module: MODULE_NAME,
        method: 'checkAndGetTenantAndChargingStation',
        message: `Tenant ID '${ocppHeader.tenantID}' does not exist!`
      });
    }
    // Get first the lock to get the most recent Charging Station from the DB
    const chargingStationLock = await LockingHelper.acquireChargingStationLock(tenant.id, ocppHeader.chargeBoxIdentity);
    if (!chargingStationLock) {
      throw new BackendError({
        source: ocppHeader.chargeBoxIdentity,
        module: MODULE_NAME,
        method: 'checkAndGetTenantAndChargingStation',
        message: 'Cannot acquire a lock on the Charging Station'
      });
    }
    // Get the Charging Station
    let chargingStation: ChargingStation;
    try {
      chargingStation = await ChargingStationStorage.getChargingStation(
        tenant, ocppHeader.chargeBoxIdentity, { withSiteArea: true });
      if (!chargingStation) {
        throw new BackendError({
          source: ocppHeader.chargeBoxIdentity,
          module: MODULE_NAME,
          method: 'checkAndGetTenantAndChargingStation',
          message: 'Charging Station does not exist'
        });
      }
      // Deleted?
      if (chargingStation?.deleted) {
        throw new BackendError({
          source: ocppHeader.chargeBoxIdentity,
          module: MODULE_NAME,
          method: 'checkAndGetTenantAndChargingStation',
          message: 'Charging Station is deleted'
        });
      }
    } catch (error) {
      // Release the lock in case of issues with Charging Station
      await LockingManager.release(chargingStationLock);
      // Rethrow the error
      throw error;
    }
    // Stick it to the headers
    ocppHeader.tenant = tenant;
    ocppHeader.chargingStation = chargingStation;
    return {
      tenant,
      chargingStation,
      chargingStationLock
    };
  }

  public static async requestAndSaveChargingStationOcppParameters(tenant: Tenant, chargingStation: ChargingStation): Promise<OCPPChangeConfigurationCommandResult> {
    try {
      // Get the OCPP Configuration
      const ocppConfiguration = await OCPPUtils.requestChargingStationOcppParameters(tenant, chargingStation, {});
      await Logging.logDebug({
        tenantID: tenant.id,
        siteID: chargingStation.siteID,
        siteAreaID: chargingStation.siteAreaID,
        companyID: chargingStation.companyID,
        chargingStationID: chargingStation.id,
        source: chargingStation.id,
        action: ServerAction.CHARGING_STATION_CHANGE_CONFIGURATION,
        module: MODULE_NAME, method: 'requestAndSaveChargingStationOcppParameters',
        message: 'Get charging station OCPP parameters successfully',
        detailedMessages: { ocppConfiguration }
      });
      // Set OCPP configuration
      const chargingStationOcppParameters: ChargingStationOcppParameters = {
        id: chargingStation.id,
        configuration: ocppConfiguration.configurationKey,
        timestamp: new Date()
      };
      // Get saved OCPP configuration from DB
      const ocppParametersFromDB = await ChargingStationStorage.getOcppParameters(tenant, chargingStation.id);
      // Charging Station configuration not found
      if (!chargingStationOcppParameters.configuration) {
        if (ocppParametersFromDB.count === 0) {
          // No config at all: set default OCPP configuration
          chargingStationOcppParameters.configuration = Constants.DEFAULT_OCPP_16_CONFIGURATION;
        } else {
          // Set from DB
          chargingStationOcppParameters.configuration = ocppParametersFromDB.result;
        }
      }
      // Add the existing custom params
      const customParams = ocppParametersFromDB.result.filter((customParam) => customParam.custom);
      if (!Utils.isEmptyArray(customParams)) {
        for (const customParam of customParams) {
          const foundCustomParam = chargingStationOcppParameters.configuration.find((configuration) => configuration.key === customParam.key);
          if (!foundCustomParam) {
            chargingStationOcppParameters.configuration.push(customParam);
          }
        }
      }
      // Save configuration
      await ChargingStationStorage.saveOcppParameters(tenant, chargingStationOcppParameters);
      // Ok
      await Logging.logInfo({
        tenantID: tenant.id,
        siteID: chargingStation.siteID,
        siteAreaID: chargingStation.siteAreaID,
        companyID: chargingStation.companyID,
        chargingStationID: chargingStation.id,
        source: chargingStation.id,
        action: ServerAction.CHARGING_STATION_CHANGE_CONFIGURATION,
        module: MODULE_NAME, method: 'requestAndSaveChargingStationOcppParameters',
        message: 'Save charging station OCPP parameters successfully'
      });
      return { status: OCPPConfigurationStatus.ACCEPTED };
    } catch (error) {
      await Logging.logActionExceptionMessage(tenant.id, ServerAction.CHARGING_STATION_CHANGE_CONFIGURATION, error);
      return { status: OCPPConfigurationStatus.REJECTED };
    }
  }

  public static async updateChargingStationOcppParametersWithTemplate(tenant: Tenant, chargingStation: ChargingStation): Promise<OCPPChangeConfigurationCommandResult> {
    let result: OCPPChangeConfigurationCommandResult;
    const updatedOcppParameters: ActionsResponse = {
      inError: 0,
      inSuccess: 0
    };
    let rebootRequired = false;
    // Get current OCPP parameters in DB
    let currentOcppParameters: OcppParameter[];
    const ocppParametersFromDB = await ChargingStationStorage.getOcppParameters(tenant, chargingStation.id);
    if (ocppParametersFromDB.count > 0) {
      currentOcppParameters = ocppParametersFromDB.result;
    }
    // Check
    if (Utils.isEmptyArray(chargingStation.ocppStandardParameters) && Utils.isEmptyArray(chargingStation.ocppVendorParameters)) {
      await Logging.logInfo({
        tenantID: tenant.id,
        siteID: chargingStation.siteID,
        siteAreaID: chargingStation.siteAreaID,
        companyID: chargingStation.companyID,
        chargingStationID: chargingStation.id,
        source: chargingStation.id,
        action: ServerAction.CHARGING_STATION_CHANGE_CONFIGURATION,
        module: MODULE_NAME, method: 'updateChargingStationOcppParametersWithTemplate',
        message: 'Charging Station has no OCPP Parameters'
      });
      return result;
    }
    // Merge Template Standard and Vendor parameters
    const ocppParameters = chargingStation.ocppStandardParameters.concat(chargingStation.ocppVendorParameters);
    // Check OCPP parameters
    for (const ocppParameter of ocppParameters) {
      // Find OCPP parameter
      const currentOcppParam: OcppParameter = currentOcppParameters.find(
        (ocppParam) => ocppParam.key === ocppParameter.key);
      try {
        // Check Value
        if (currentOcppParam && currentOcppParam.value === ocppParameter.value) {
          // Ok: Already the good value
          await Logging.logInfo({
            tenantID: tenant.id,
            siteID: chargingStation.siteID,
            siteAreaID: chargingStation.siteAreaID,
            companyID: chargingStation.companyID,
            chargingStationID: chargingStation.id,
            source: chargingStation.id,
            action: ServerAction.CHARGING_STATION_CHANGE_CONFIGURATION,
            module: MODULE_NAME, method: 'updateChargingStationOcppParametersWithTemplate',
            message: `OCPP Parameter '${ocppParameter.key}' has the correct value '${currentOcppParam.value}'`
          });
          continue;
        }
        // Execute OCPP change configuration command
        result = await OCPPUtils.requestChangeChargingStationOcppParameter(tenant, chargingStation, {
          key: ocppParameter.key,
          value: ocppParameter.value
        }, false);
        if (result.status === OCPPConfigurationStatus.ACCEPTED) {
          updatedOcppParameters.inSuccess++;
          await Logging.logInfo({
            tenantID: tenant.id,
            siteID: chargingStation.siteID,
            siteAreaID: chargingStation.siteAreaID,
            companyID: chargingStation.companyID,
            chargingStationID: chargingStation.id,
            source: chargingStation.id,
            action: ServerAction.CHARGING_STATION_CHANGE_CONFIGURATION,
            module: MODULE_NAME, method: 'updateChargingStationOcppParametersWithTemplate',
            message: `${!Utils.isUndefined(currentOcppParam) && 'Non existent '}OCPP Parameter '${ocppParameter.key}' has been successfully set from '${currentOcppParam?.value}' to '${ocppParameter.value}'`
          });
        } else if (result.status === OCPPConfigurationStatus.REBOOT_REQUIRED) {
          updatedOcppParameters.inSuccess++;
          rebootRequired = true;
          await Logging.logInfo({
            tenantID: tenant.id,
            siteID: chargingStation.siteID,
            siteAreaID: chargingStation.siteAreaID,
            companyID: chargingStation.companyID,
            chargingStationID: chargingStation.id,
            source: chargingStation.id,
            action: ServerAction.CHARGING_STATION_CHANGE_CONFIGURATION,
            module: MODULE_NAME, method: 'updateChargingStationOcppParametersWithTemplate',
            message: `${!Utils.isUndefined(currentOcppParam) && 'Non existent '}OCPP Parameter '${ocppParameter.key}' that requires reboot has been successfully set from '${currentOcppParam?.value}' to '${ocppParameter.value}'`
          });
        } else {
          updatedOcppParameters.inError++;
          await Logging.logError({
            tenantID: tenant.id,
            siteID: chargingStation.siteID,
            siteAreaID: chargingStation.siteAreaID,
            companyID: chargingStation.companyID,
            chargingStationID: chargingStation.id,
            source: chargingStation.id,
            action: ServerAction.CHARGING_STATION_CHANGE_CONFIGURATION,
            module: MODULE_NAME, method: 'updateChargingStationOcppParametersWithTemplate',
            message: `Error '${result.status}' in changing ${!Utils.isUndefined(currentOcppParam) && 'non existent '}OCPP Parameter '${ocppParameter.key}' from '${currentOcppParam?.value}' to '${ocppParameter.value}': `
          });
        }
      } catch (error) {
        updatedOcppParameters.inError++;
        await Logging.logError({
          tenantID: tenant.id,
          siteID: chargingStation.siteID,
          siteAreaID: chargingStation.siteAreaID,
          companyID: chargingStation.companyID,
          chargingStationID: chargingStation.id,
          source: chargingStation.id,
          action: ServerAction.CHARGING_STATION_CHANGE_CONFIGURATION,
          module: MODULE_NAME, method: 'updateChargingStationOcppParametersWithTemplate',
          message: `Error in changing ${!Utils.isUndefined(currentOcppParam) && 'non existent '}OCPP Parameter '${ocppParameter.key}' from '${currentOcppParam?.value}' to '${ocppParameter.value}'`,
          detailedMessages: { error: error.stack }
        });
      }
    }
    await Logging.logActionsResponse(
      tenant.id, ServerAction.CHARGING_STATION_CHANGE_CONFIGURATION,
      MODULE_NAME, 'updateChargingStationOcppParametersWithTemplate', updatedOcppParameters,
      `{{inSuccess}} OCPP Parameter(s) were successfully synchronized, check details in the Tenant ${Utils.buildTenantName(tenant)})`,
      `{{inError}} OCPP Parameter(s) failed to be synchronized, check details in the Tenant ${Utils.buildTenantName(tenant)})`,
      `{{inSuccess}} OCPP Parameter(s) were successfully synchronized and {{inError}} failed to be synchronized, check details in the Tenant ${Utils.buildTenantName(tenant)})`,
      'All the OCPP Parameters are up to date'
    );
    // Parameter(s) updated?
    if (updatedOcppParameters.inSuccess) {
      result = await OCPPUtils.requestAndSaveChargingStationOcppParameters(tenant, chargingStation);
    }
    // Reboot required?
    if (rebootRequired) {
      await OCPPUtils.triggerChargingStationReset(tenant, chargingStation, true);
    }
    return result;
  }

  public static async requestChangeChargingStationOcppParameter(tenant: Tenant, chargingStation: ChargingStation, params: OCPPChangeConfigurationCommandParam,
      saveChange = true, triggerConditionalReset = false): Promise<OCPPChangeConfigurationCommandResult> {
    // Get the OCPP Client
    const chargingStationClient = await ChargingStationClientFactory.getChargingStationClient(tenant, chargingStation);
    if (!chargingStationClient) {
      throw new BackendError({
        source: chargingStation.id,
        chargingStationID: chargingStation.id,
        siteID: chargingStation.siteID,
        siteAreaID: chargingStation.siteAreaID,
        companyID: chargingStation.companyID,
        action: ServerAction.CHARGING_STATION_CHANGE_CONFIGURATION,
        module: MODULE_NAME, method: 'requestChangeChargingStationOcppParameter',
        message: 'Charging Station is not connected to the backend',
      });
    }
    // Apply the configuration change
    const result = await chargingStationClient.changeConfiguration(params);
    const isValidResultStatus: boolean = result.status === OCPPConfigurationStatus.ACCEPTED || result.status === OCPPConfigurationStatus.REBOOT_REQUIRED;
    // Request the new Configuration?
    if (saveChange && isValidResultStatus) {
      // Request and save it
      await OCPPUtils.requestAndSaveChargingStationOcppParameters(tenant, chargingStation);
    }
    if (triggerConditionalReset && result.status === OCPPConfigurationStatus.REBOOT_REQUIRED) {
      await Logging.logInfo({
        tenantID: tenant.id,
        siteID: chargingStation.siteID,
        siteAreaID: chargingStation.siteAreaID,
        companyID: chargingStation.companyID,
        chargingStationID: chargingStation.id,
        source: chargingStation.id,
        action: ServerAction.CHARGING_STATION_CHANGE_CONFIGURATION,
        module: MODULE_NAME, method: 'requestChangeChargingStationOcppParameter',
        message: `Reboot triggered due to change of OCPP Parameter '${params.key}' to '${params.value}'`,
        detailedMessages: { result }
      });
      await OCPPUtils.triggerChargingStationReset(tenant, chargingStation, true);
    }
    // Return
    return result;
  }

  public static async requestChargingStationOcppParameters(tenant: Tenant, chargingStation: ChargingStation,
      params: OCPPGetConfigurationCommandParam): Promise<OCPPGetConfigurationCommandResult> {
    // Get the OCPP Client
    const chargingStationClient = await ChargingStationClientFactory.getChargingStationClient(tenant, chargingStation);
    if (!chargingStationClient) {
      throw new BackendError({
        source: chargingStation.id,
        chargingStationID: chargingStation.id,
        siteID: chargingStation.siteID,
        siteAreaID: chargingStation.siteAreaID,
        companyID: chargingStation.companyID,
        action: ServerAction.CHARGING_STATION_REQUEST_OCPP_PARAMETERS,
        module: MODULE_NAME, method: 'requestChargingStationOcppParameters',
        message: 'Charging Station is not connected to the backend',
      });
    }
    // Get the configuration
    const result = await chargingStationClient.getConfiguration(params);
    // Return
    return result;
  }

  public static clearChargingStationConnectorRuntimeData(chargingStation: ChargingStation, connectorID: number): void {
    // Cleanup connector transaction data
    const foundConnector = Utils.getConnectorFromID(chargingStation, connectorID);
    if (foundConnector) {
      foundConnector.currentInstantWatts = 0;
      foundConnector.currentTotalConsumptionWh = 0;
      foundConnector.currentTotalInactivitySecs = 0;
      foundConnector.currentInactivityStatus = InactivityStatus.INFO;
      foundConnector.currentStateOfCharge = 0;
      foundConnector.currentTransactionID = 0;
      foundConnector.currentTransactionDate = null;
      foundConnector.currentTagID = null;
      foundConnector.currentUserID = null;
    }
  }

  public static async triggerChargingStationReset(tenant: Tenant, chargingStation: ChargingStation,
      hardResetFallback = false, resetType: OCPPResetType = OCPPResetType.SOFT): Promise<OCPPResetCommandResult> {
    // Get the Charging Station client
    const chargingStationClient = await ChargingStationClientFactory.getChargingStationClient(tenant, chargingStation);
    if (!chargingStationClient) {
      throw new BackendError({
        source: chargingStation.id,
        chargingStationID: chargingStation.id,
        siteID: chargingStation.siteID,
        siteAreaID: chargingStation.siteAreaID,
        companyID: chargingStation.companyID,
        action: ServerAction.CHARGING_STATION_RESET,
        module: MODULE_NAME, method: 'triggerChargingStationReset',
        message: 'Charging Station is not connected to the backend',
      });
    }

    let resetResult = await chargingStationClient.reset({ type: resetType });
    if (resetResult.status === OCPPResetStatus.REJECTED) {
      await Logging.logError({
        tenantID: tenant.id,
        siteID: chargingStation.siteID,
        siteAreaID: chargingStation.siteAreaID,
        companyID: chargingStation.companyID,
        chargingStationID: chargingStation.id,
        source: chargingStation.id,
        action: ServerAction.CHARGING_STATION_RESET,
        module: MODULE_NAME, method: 'triggerChargingStationReset',
        message: `Error at ${resetType} Rebooting charging station`,
      });
      if (hardResetFallback && resetType !== OCPPResetType.HARD) {
        await Logging.logInfo({
          tenantID: tenant.id,
          siteID: chargingStation.siteID,
          siteAreaID: chargingStation.siteAreaID,
          companyID: chargingStation.companyID,
          chargingStationID: chargingStation.id,
          source: chargingStation.id,
          action: ServerAction.CHARGING_STATION_RESET,
          module: MODULE_NAME, method: 'triggerChargingStationReset',
          message: `Conditional ${OCPPResetType.HARD} Reboot requested`,
        });
        resetResult = await chargingStationClient.reset({ type: OCPPResetType.HARD });
        if (resetResult.status === OCPPResetStatus.REJECTED) {
          await Logging.logError({
            tenantID: tenant.id,
            siteID: chargingStation.siteID,
            siteAreaID: chargingStation.siteAreaID,
            companyID: chargingStation.companyID,
            chargingStationID: chargingStation.id,
            source: chargingStation.id,
            action: ServerAction.CHARGING_STATION_RESET,
            module: MODULE_NAME, method: 'triggerChargingStationReset',
            message: `Error at ${OCPPResetType.HARD} Rebooting charging station`,
          });
        }
      }
    }
    return resetResult;
  }

  public static updateSignedData(transaction: Transaction, meterValue: OCPPNormalizedMeterValue): boolean {
    if (meterValue.attribute.format === OCPPValueFormat.SIGNED_DATA) {
      if (meterValue.attribute.context === OCPPReadingContext.TRANSACTION_BEGIN) {
        // Set the first Signed Data and keep it
        transaction.signedData = meterValue.value as string;
        return true;
      } else if (meterValue.attribute.context === OCPPReadingContext.TRANSACTION_END) {
        // Set the last Signed Data (used in the last consumption)
        transaction.currentSignedData = meterValue.value as string;
        return true;
      }
    }
    return false;
  }

  public static async checkBillingPrerequisites(tenant: Tenant, action: ServerAction, chargingStation: ChargingStation, user: User): Promise<void> {
    if (!user?.issuer) {
      // Roaming - do not check for payment methods
      return;
    }
    const billingImpl = await BillingFactory.getBillingImpl(tenant);
    if (billingImpl) {
      const errorCodes = await billingImpl.precheckStartTransactionPrerequisites(user);
      if (!Utils.isEmptyArray(errorCodes)) {
        throw new BackendError({
          user, action,
          source: chargingStation.id,
          chargingStationID: chargingStation.id,
          siteID: chargingStation.siteID,
          siteAreaID: chargingStation.siteAreaID,
          companyID: chargingStation.companyID,
          message: 'Billing prerequisites are not met',
          module: MODULE_NAME, method: 'checkBillingPrerequisites',
          detailedMessages: { errorCodes }
        });
      }
    }
  }

  private static async enrichChargingStationWithTemplate(tenant: Tenant, chargingStation: ChargingStation): Promise<TemplateUpdateResult> {
    const templateUpdate: TemplateUpdate = {
      chargingStationUpdate: false,
      technicalUpdate: false,
      capabilitiesUpdate: false,
      ocppStandardUpdate: false,
      ocppVendorUpdate: false,
    };
    const templateUpdateResult: TemplateUpdateResult = {
      chargingStationUpdated: false,
      technicalUpdated: false,
      capabilitiesUpdated: false,
      ocppStandardUpdated: false,
      ocppVendorUpdated: false,
    };
    // Get Template
    const chargingStationTemplate = await OCPPUtils.getChargingStationTemplate(chargingStation);
    // Copy from template
    if (chargingStationTemplate && !chargingStation.manualConfiguration) {
      // Already updated?
      if (chargingStation.templateHash !== chargingStationTemplate.hash) {
        templateUpdate.chargingStationUpdate = true;
        // Check Technical Hash
        if (chargingStation.templateHashTechnical !== chargingStationTemplate.hashTechnical) {
          templateUpdate.technicalUpdate = true;
          if (Utils.objectHasProperty(chargingStationTemplate.technical, 'maximumPower')) {
            chargingStation.maximumPower = chargingStationTemplate.technical.maximumPower;
          }
          if (Utils.objectHasProperty(chargingStationTemplate.technical, 'chargePoints')) {
            chargingStation.chargePoints = chargingStationTemplate.technical.chargePoints;
          }
          if (Utils.objectHasProperty(chargingStationTemplate.technical, 'powerLimitUnit')) {
            chargingStation.powerLimitUnit = chargingStationTemplate.technical.powerLimitUnit;
          }
          if (Utils.objectHasProperty(chargingStationTemplate.technical, 'voltage')) {
            chargingStation.voltage = chargingStationTemplate.technical.voltage;
          }
          // Enrich connectors
          if (Utils.objectHasProperty(chargingStation, 'connectors')) {
            for (const connector of chargingStation.connectors) {
              await OCPPUtils.enrichChargingStationConnectorWithTemplate(tenant, chargingStation, connector.connectorId, chargingStationTemplate);
            }
          }
          // Set the hash
          chargingStation.templateHashTechnical = chargingStationTemplate.hashTechnical;
          templateUpdateResult.technicalUpdated = true;
        }
        // Already updated?
        if (chargingStation.templateHashCapabilities !== chargingStationTemplate.hashCapabilities) {
          templateUpdate.capabilitiesUpdate = true;
          // Handle capabilities
          chargingStation.capabilities = {} as ChargingStationCapabilities;
          if (Utils.objectHasProperty(chargingStationTemplate, 'capabilities')) {
            let matchFirmware = false;
            let matchOcpp = false;
            // Search Firmware/Ocpp match
            for (const capabilities of chargingStationTemplate.capabilities) {
              // Check Firmware version
              if (capabilities.supportedFirmwareVersions) {
                for (const supportedFirmwareVersion of capabilities.supportedFirmwareVersions) {
                  const regExp = new RegExp(supportedFirmwareVersion);
                  if (regExp.test(chargingStation.firmwareVersion)) {
                    matchFirmware = true;
                    break;
                  }
                }
              }
              // Check Ocpp version
              if (capabilities.supportedOcppVersions) {
                matchOcpp = capabilities.supportedOcppVersions.includes(chargingStation.ocppVersion);
              }
              // Found?
              if (matchFirmware && matchOcpp) {
                if (Utils.objectHasProperty(capabilities.capabilities, 'supportChargingProfiles') &&
                    !capabilities.capabilities?.supportChargingProfiles) {
                  chargingStation.excludeFromSmartCharging = !capabilities.capabilities.supportChargingProfiles;
                }
                chargingStation.capabilities = capabilities.capabilities;
                chargingStation.templateHashCapabilities = chargingStationTemplate.hashCapabilities;
                templateUpdateResult.capabilitiesUpdated = true;
                break;
              }
            }
          }
        }
        // Already updated?
        if (chargingStation.templateHashOcppStandard !== chargingStationTemplate.hashOcppStandard) {
          templateUpdate.ocppStandardUpdate = true;
          // Handle OCPP Standard Parameters
          chargingStation.ocppStandardParameters = [];
          if (Utils.objectHasProperty(chargingStationTemplate, 'ocppStandardParameters')) {
            let matchFirmware = false;
            let matchOcpp = false;
            // Search Firmware/Ocpp match
            for (const ocppStandardParameters of chargingStationTemplate.ocppStandardParameters) {
              // Check Firmware version
              if (ocppStandardParameters.supportedFirmwareVersions) {
                for (const supportedFirmwareVersion of ocppStandardParameters.supportedFirmwareVersions) {
                  const regExp = new RegExp(supportedFirmwareVersion);
                  if (regExp.test(chargingStation.firmwareVersion)) {
                    matchFirmware = true;
                    break;
                  }
                }
              }
              // Check Ocpp version
              if (ocppStandardParameters.supportedOcppVersions) {
                matchOcpp = ocppStandardParameters.supportedOcppVersions.includes(chargingStation.ocppVersion);
              }
              // Found?
              if (matchFirmware && matchOcpp) {
                for (const parameter in ocppStandardParameters.parameters) {
                  if (OCPPUtils.isOcppParamForPowerLimitationKey(parameter, chargingStation)) {
                    await Logging.logError({
                      tenantID: tenant.id,
                      siteID: chargingStation.siteID,
                      siteAreaID: chargingStation.siteAreaID,
                      companyID: chargingStation.companyID,
                      chargingStationID: chargingStation.id,
                      source: chargingStation.id,
                      action: ServerAction.UPDATE_CHARGING_STATION_WITH_TEMPLATE,
                      module: MODULE_NAME, method: 'enrichChargingStationWithTemplate',
                      message: `Template contains setting for power limitation OCPP Parameter key '${parameter}' in OCPP Standard parameters, skipping. Remove it from template!`,
                      detailedMessages: { chargingStationTemplate }
                    });
                    continue;
                  }
                  if (Constants.OCPP_HEARTBEAT_KEYS.includes(parameter)) {
                    await Logging.logWarning({
                      tenantID: tenant.id,
                      siteID: chargingStation.siteID,
                      siteAreaID: chargingStation.siteAreaID,
                      companyID: chargingStation.companyID,
                      chargingStationID: chargingStation.id,
                      source: chargingStation.id,
                      action: ServerAction.UPDATE_CHARGING_STATION_WITH_TEMPLATE,
                      module: MODULE_NAME, method: 'enrichChargingStationWithTemplate',
                      message: `Template contains heartbeat interval value setting for OCPP Parameter key '${parameter}' in OCPP Standard parameters, skipping. Remove it from template`,
                      detailedMessages: { chargingStationTemplate }
                    });
                    continue;
                  }
                  chargingStation.ocppStandardParameters.push({
                    key: parameter,
                    value: ocppStandardParameters.parameters[parameter]
                  });
                }
                chargingStation.templateHashOcppStandard = chargingStationTemplate.hashOcppStandard;
                templateUpdateResult.ocppStandardUpdated = true;
                break;
              }
            }
          }
        }
        // Already updated?
        if (chargingStation.templateHashOcppVendor !== chargingStationTemplate.hashOcppVendor) {
          templateUpdate.ocppVendorUpdate = true;
          // Handle OCPP Vendor Parameters
          chargingStation.ocppVendorParameters = [];
          if (Utils.objectHasProperty(chargingStationTemplate, 'ocppVendorParameters')) {
            let matchFirmware = false;
            let matchOcpp = false;
            // Search Firmware/Ocpp match
            for (const ocppVendorParameters of chargingStationTemplate.ocppVendorParameters) {
              // Check Firmware version
              if (ocppVendorParameters.supportedFirmwareVersions) {
                for (const supportedFirmwareVersion of ocppVendorParameters.supportedFirmwareVersions) {
                  const regExp = new RegExp(supportedFirmwareVersion);
                  if (regExp.test(chargingStation.firmwareVersion)) {
                    matchFirmware = true;
                    break;
                  }
                }
              }
              // Check Ocpp version
              if (ocppVendorParameters.supportedOcppVersions) {
                matchOcpp = ocppVendorParameters.supportedOcppVersions.includes(chargingStation.ocppVersion);
              }
              // Found?
              if (matchFirmware && matchOcpp) {
                for (const parameter in ocppVendorParameters.parameters) {
                  if (OCPPUtils.isOcppParamForPowerLimitationKey(parameter, chargingStation)) {
                    await Logging.logError({
                      tenantID: tenant.id,
                      siteID: chargingStation.siteID,
                      siteAreaID: chargingStation.siteAreaID,
                      companyID: chargingStation.companyID,
                      chargingStationID: chargingStation.id,
                      source: chargingStation.id,
                      action: ServerAction.UPDATE_CHARGING_STATION_WITH_TEMPLATE,
                      module: MODULE_NAME, method: 'enrichChargingStationWithTemplate',
                      message: `Template contains setting for power limitation OCPP Parameter key '${parameter}' in OCPP Vendor parameters, skipping. Remove it from template!`,
                      detailedMessages: { chargingStationTemplate }
                    });
                    continue;
                  }
                  if (Constants.OCPP_HEARTBEAT_KEYS.includes(parameter)) {
                    await Logging.logWarning({
                      tenantID: tenant.id,
                      siteID: chargingStation.siteID,
                      siteAreaID: chargingStation.siteAreaID,
                      companyID: chargingStation.companyID,
                      chargingStationID: chargingStation.id,
                      source: chargingStation.id,
                      action: ServerAction.UPDATE_CHARGING_STATION_WITH_TEMPLATE,
                      module: MODULE_NAME, method: 'enrichChargingStationWithTemplate',
                      message: `Template contains heartbeat interval value setting for OCPP Parameter key '${parameter}' in OCPP Vendor parameters, skipping. Remove it from template`,
                      detailedMessages: { chargingStationTemplate }
                    });
                    continue;
                  }
                  chargingStation.ocppVendorParameters.push({
                    key: parameter,
                    value: ocppVendorParameters.parameters[parameter]
                  });
                }
                chargingStation.templateHashOcppVendor = chargingStationTemplate.hashOcppVendor;
                templateUpdateResult.ocppVendorUpdated = true;
                break;
              }
            }
          }
        }
        const sectionsUpdated: string[] = [];
        const sectionsNotMatched: string[] = [];
        if (templateUpdateResult.technicalUpdated) {
          sectionsUpdated.push('Technical');
        }
        if (templateUpdateResult.capabilitiesUpdated) {
          sectionsUpdated.push('Capabilities');
        }
        if (templateUpdateResult.ocppStandardUpdated || templateUpdateResult.ocppVendorUpdated) {
          sectionsUpdated.push('OCPP');
        }
        if (templateUpdate.capabilitiesUpdate && !templateUpdateResult.capabilitiesUpdated) {
          sectionsNotMatched.push('Capabilities');
        }
        if (templateUpdate.ocppStandardUpdate && !templateUpdateResult.ocppStandardUpdated) {
          sectionsNotMatched.push('OCPPStandard');
        }
        if (templateUpdate.ocppVendorUpdate && !templateUpdateResult.ocppVendorUpdated) {
          sectionsNotMatched.push('OCPPVendor');
        }
        chargingStation.templateHash = chargingStationTemplate.hash;
        templateUpdateResult.chargingStationUpdated = true;
        await Logging.logInfo({
          tenantID: tenant.id,
          siteID: chargingStation.siteID,
          siteAreaID: chargingStation.siteAreaID,
          companyID: chargingStation.companyID,
          chargingStationID: chargingStation.id,
          source: chargingStation.id,
          action: ServerAction.UPDATE_CHARGING_STATION_WITH_TEMPLATE,
          module: MODULE_NAME, method: 'enrichChargingStationWithTemplate',
          message: `Template applied and updated the following sections: ${sectionsUpdated.join(', ')}`,
          detailedMessages: { templateUpdateResult, chargingStationTemplate, chargingStation }
        });
        if (!Utils.isEmptyArray(sectionsNotMatched)) {
          await Logging.logWarning({
            tenantID: tenant.id,
            siteID: chargingStation.siteID,
            siteAreaID: chargingStation.siteAreaID,
            companyID: chargingStation.companyID,
            chargingStationID: chargingStation.id,
            source: chargingStation.id,
            action: ServerAction.UPDATE_CHARGING_STATION_WITH_TEMPLATE,
            module: MODULE_NAME, method: 'enrichChargingStationWithTemplate',
            message: `Template applied and not matched the following sections: ${sectionsNotMatched.join(', ')}`,
            detailedMessages: { templateUpdateResult, chargingStationTemplate, chargingStation }
          });
        }
        return templateUpdateResult;
      }
      await Logging.logDebug({
        tenantID: tenant.id,
        siteID: chargingStation.siteID,
        siteAreaID: chargingStation.siteAreaID,
        companyID: chargingStation.companyID,
        chargingStationID: chargingStation.id,
        source: chargingStation.id,
        action: ServerAction.UPDATE_CHARGING_STATION_WITH_TEMPLATE,
        module: MODULE_NAME, method: 'enrichChargingStationWithTemplate',
        message: 'Template has already been applied',
        detailedMessages: { chargingStationTemplate, chargingStation }
      });
      return templateUpdateResult;
    } else if (chargingStationTemplate && chargingStation.manualConfiguration) {
      await Logging.logWarning({
        tenantID: tenant.id,
        siteID: chargingStation.siteID,
        siteAreaID: chargingStation.siteAreaID,
        companyID: chargingStation.companyID,
        chargingStationID: chargingStation.id,
        source: chargingStation.id,
        action: ServerAction.UPDATE_CHARGING_STATION_WITH_TEMPLATE,
        module: MODULE_NAME, method: 'enrichChargingStationWithTemplate',
        message: 'Template matching the charging station has been found but manual configuration is enabled so it will not be applied',
        detailedMessages: { chargingStation }
      });
      return templateUpdateResult;
    }
    let noMatchingTemplateLogMsg: string;
    if (chargingStation.templateHash) {
      noMatchingTemplateLogMsg = 'No template matching the charging station has been found but one matched previously. Keeping the previous template configuration';
    } else {
      noMatchingTemplateLogMsg = 'No template matching the charging station has been found';
    }
    await Logging.logWarning({
      tenantID: tenant.id,
      siteID: chargingStation.siteID,
      siteAreaID: chargingStation.siteAreaID,
      companyID: chargingStation.companyID,
      chargingStationID: chargingStation.id,
      source: chargingStation.id,
      action: ServerAction.UPDATE_CHARGING_STATION_WITH_TEMPLATE,
      module: MODULE_NAME, method: 'enrichChargingStationWithTemplate',
      message: noMatchingTemplateLogMsg,
      detailedMessages: { chargingStation }
    });
    return templateUpdateResult;
  }

  private static checkAndSetConnectorAmperageLimit(chargingStation: ChargingStation, connector: Connector, nrOfPhases?: number): void {
    const numberOfPhases = nrOfPhases ?? Utils.getNumberOfConnectedPhases(chargingStation, null, connector.connectorId);
    // Check connector amperage limit
    const connectorAmperageLimit = OCPPUtils.checkAndGetConnectorAmperageLimit(chargingStation, connector, numberOfPhases);
    if (connectorAmperageLimit) {
      // Reset
      connector.amperageLimit = connectorAmperageLimit;
    }
    // Keep
  }

  private static checkAndGetConnectorAmperageLimit(chargingStation: ChargingStation, connector: Connector, nrOfPhases?: number): number {
    const numberOfPhases = nrOfPhases ?? Utils.getNumberOfConnectedPhases(chargingStation, null, connector.connectorId);
    const connectorAmperageLimitMax = Utils.getChargingStationAmperage(chargingStation, null, connector.connectorId);
    const connectorAmperageLimitMin = StaticLimitAmps.MIN_LIMIT_PER_PHASE * numberOfPhases;
    if (!Utils.objectHasProperty(connector, 'amperageLimit') || (Utils.objectHasProperty(connector, 'amperageLimit') && Utils.isNullOrUndefined(connector.amperageLimit))) {
      return connectorAmperageLimitMax;
    } else if (Utils.objectHasProperty(connector, 'amperageLimit') && connector.amperageLimit > connectorAmperageLimitMax) {
      return connectorAmperageLimitMax;
    } else if (Utils.objectHasProperty(connector, 'amperageLimit') && connector.amperageLimit < connectorAmperageLimitMin) {
      return connectorAmperageLimitMin;
    }
  }

  private static async setConnectorPhaseAssignment(tenant: Tenant, chargingStation: ChargingStation, connector: Connector, nrOfPhases?: number): Promise<void> {
    const csNumberOfPhases = nrOfPhases ?? Utils.getNumberOfConnectedPhases(chargingStation, null, connector.connectorId);
    if (chargingStation.siteAreaID) {
      const siteArea = await SiteAreaStorage.getSiteArea(tenant, chargingStation.siteAreaID);
      // Phase Assignment to Grid has to be handled only for Site Area with 3 phases
      if (siteArea.numberOfPhases === 3) {
        switch (csNumberOfPhases) {
          // Tri-phased
          case 3:
            connector.phaseAssignmentToGrid = { csPhaseL1: OCPPPhase.L1, csPhaseL2: OCPPPhase.L2, csPhaseL3: OCPPPhase.L3 };
            break;
          // Single Phased
          case 1:
            connector.phaseAssignmentToGrid = { csPhaseL1: OCPPPhase.L1, csPhaseL2: null, csPhaseL3: null };
            break;
          default:
            delete connector.phaseAssignmentToGrid;
            break;
        }
      } else {
        delete connector.phaseAssignmentToGrid;
      }
    // Organization setting not enabled or charging station not assigned to a site area
    } else {
      switch (csNumberOfPhases) {
        // Tri-phased
        case 3:
          connector.phaseAssignmentToGrid = { csPhaseL1: OCPPPhase.L1, csPhaseL2: OCPPPhase.L2, csPhaseL3: OCPPPhase.L3 };
          break;
        // Single Phased
        case 1:
          connector.phaseAssignmentToGrid = { csPhaseL1: OCPPPhase.L1, csPhaseL2: null, csPhaseL3: null };
          break;
        default:
          delete connector.phaseAssignmentToGrid;
          break;
      }
    }
  }

  private static isOcppParamForPowerLimitationKey(ocppParameterKey: string, chargingStation: ChargingStation): boolean {
    for (const chargePoint of chargingStation.chargePoints) {
      if (chargePoint.ocppParamForPowerLimitation && ocppParameterKey.includes(chargePoint.ocppParamForPowerLimitation)) {
        return true;
      }
    }
    return false;
  }

  private static normalizeOneSOAPParam(headers: any, name: string) {
    const val = _.get(headers, name);
    if (val && val.$value) {
      _.set(headers, name, val.$value);
    }
  }

  private static async processOCPITransaction(tenant: Tenant, transaction: Transaction,
      chargingStation: ChargingStation, tag: Tag, transactionAction: TransactionAction): Promise<void> {
    // Set Action
    let action: ServerAction;
    switch (transactionAction) {
      case TransactionAction.START:
        action = ServerAction.OCPP_START_TRANSACTION;
        break;
      case TransactionAction.UPDATE:
        action = ServerAction.UPDATE_TRANSACTION;
        break;
      case TransactionAction.STOP:
      case TransactionAction.END:
        action = ServerAction.OCPP_STOP_TRANSACTION;
        break;
    }
    // Check User
    if (!transaction.user) {
      throw new BackendError({
        source: transaction.chargeBoxID,
        chargingStationID: transaction.chargeBoxID,
        siteID: transaction.siteID,
        siteAreaID: transaction.siteAreaID,
        companyID: transaction.companyID,
        user: transaction.user,
        action,
        module: MODULE_NAME, method: 'processOCPITransaction',
        message: `${Utils.buildConnectorInfo(transaction.connectorId, transaction.id)} User does not exist`
      });
    }
    if (!Utils.isTenantComponentActive(tenant, TenantComponents.OCPI)) {
      throw new BackendError({
        source: transaction.chargeBoxID,
        chargingStationID: transaction.chargeBoxID,
        siteID: transaction.siteID,
        siteAreaID: transaction.siteAreaID,
        companyID: transaction.companyID,
        user: transaction.user,
        action,
        module: MODULE_NAME, method: 'processOCPITransaction',
        message: `${Utils.buildConnectorInfo(transaction.connectorId, transaction.id)} OCPI Component is not active in this Tenant`
      });
    }
    if (transaction.user.issuer) {
      throw new BackendError({
        source: transaction.chargeBoxID,
        chargingStationID: transaction.chargeBoxID,
        siteID: transaction.siteID,
        siteAreaID: transaction.siteAreaID,
        companyID: transaction.companyID,
        user: transaction.user,
        action,
        module: MODULE_NAME, method: 'processOCPITransaction',
        message: `${Utils.buildConnectorInfo(transaction.connectorId, transaction.id)} User does not belong to the local organization`
      });
    }
    const ocpiClient = await OCPIClientFactory.getAvailableOcpiClient(tenant, OCPIRole.CPO) as CpoOCPIClient;
    if (!ocpiClient) {
      throw new BackendError({
        source: transaction.chargeBoxID,
        chargingStationID: transaction.chargeBoxID,
        siteID: transaction.siteID,
        siteAreaID: transaction.siteAreaID,
        companyID: transaction.companyID,
        user: transaction.user,
        action,
        module: MODULE_NAME, method: 'processOCPITransaction',
        message: `${Utils.buildConnectorInfo(transaction.connectorId, transaction.id)} OCPI component requires at least one CPO endpoint to ${transactionAction} a Transaction`
      });
    }
    switch (transactionAction) {
      case TransactionAction.START:
        // Check Authorization
        if (!transaction.authorizationID) {
          throw new BackendError({
            source: transaction.chargeBoxID,
            chargingStationID: transaction.chargeBoxID,
            siteID: transaction.siteID,
            siteAreaID: transaction.siteAreaID,
            companyID: transaction.companyID,
            user: transaction.user,
            action: action,
            module: MODULE_NAME, method: 'processOCPITransaction',
            message: `${Utils.buildConnectorInfo(transaction.connectorId, transaction.id)} Tag ID '${transaction.tagID}' is not authorized`
          });
        }
        await ocpiClient.startSession(tag.ocpiToken, chargingStation, transaction);
        break;
      case TransactionAction.UPDATE:
        await ocpiClient.updateSession(transaction);
        break;
      case TransactionAction.STOP:
        await ocpiClient.stopSession(transaction);
        break;
      case TransactionAction.END:
        await ocpiClient.postCdr(transaction);
        break;
    }
  }
}<|MERGE_RESOLUTION|>--- conflicted
+++ resolved
@@ -587,150 +587,6 @@
     await TransactionStorage.saveTransaction(tenant, transaction);
   }
 
-<<<<<<< HEAD
-  public static async rebuildTransactionConsumptions(tenant: Tenant, transaction: Transaction): Promise<number> {
-    let consumptions: Consumption[] = [];
-    let transactionSimplePricePerkWh: number;
-    if (!transaction) {
-      throw new BackendError({
-        source: transaction.chargeBoxID,
-        chargingStationID: transaction.chargeBoxID,
-        siteID: transaction.siteID,
-        siteAreaID: transaction.siteAreaID,
-        companyID: transaction.companyID,
-        action: ServerAction.REBUILD_TRANSACTION_CONSUMPTIONS,
-        module: MODULE_NAME, method: 'rebuildTransactionConsumptions',
-        message: 'Session does not exist',
-      });
-    }
-    if (!transaction.stop) {
-      throw new BackendError({
-        source: transaction.chargeBoxID,
-        chargingStationID: transaction.chargeBoxID,
-        siteID: transaction.siteID,
-        siteAreaID: transaction.siteAreaID,
-        companyID: transaction.companyID,
-        action: ServerAction.REBUILD_TRANSACTION_CONSUMPTIONS,
-        module: MODULE_NAME, method: 'rebuildTransactionConsumptions',
-        message: `Session ID '${transaction.id}' is in progress`,
-      });
-    }
-    // Check Simple Pricing
-    if (transaction.pricingSource === PricingSettingsType.SIMPLE) {
-      transactionSimplePricePerkWh = Utils.roundTo(transaction.stop.price / (transaction.stop.totalConsumptionWh / 1000), 2);
-    }
-    // Get the Charging Station
-    const chargingStation = await ChargingStationStorage.getChargingStation(tenant,
-      transaction.chargeBoxID, { includeDeleted: true });
-    if (!chargingStation) {
-      throw new BackendError({
-        source: transaction.chargeBoxID,
-        chargingStationID: transaction.chargeBoxID,
-        siteID: transaction.siteID,
-        siteAreaID: transaction.siteAreaID,
-        companyID: transaction.companyID,
-        action: ServerAction.REBUILD_TRANSACTION_CONSUMPTIONS,
-        module: MODULE_NAME, method: 'rebuildTransactionConsumptions',
-        message: `Charging Station ID '${transaction.chargeBoxID}' does not exist`,
-      });
-    }
-    // Get the Meter Values
-    const meterValues = await OCPPStorage.getMeterValues(tenant, { transactionId: transaction.id }, Constants.DB_PARAMS_MAX_LIMIT);
-    if (meterValues.count > 0) {
-      // Build all Consumptions
-      consumptions = await OCPPUtils.createConsumptionsFromMeterValues(tenant, chargingStation, transaction, meterValues.result);
-      // Push last dummy consumption for Stop Transaction
-      consumptions.push({} as Consumption);
-      for (let i = 0; i < consumptions.length; i++) {
-        // Last consumption is a Stop Transaction
-        if (i === consumptions.length - 1) {
-          // Create OCPP Stop Transaction
-          const stopTransaction: OCPPStopTransactionRequestExtended = {
-            idTag: transaction.stop.tagID,
-            meterStop: transaction.stop.meterStop,
-            timestamp: transaction.stop.timestamp.toISOString(),
-            transactionId: transaction.id,
-            chargeBoxID: transaction.chargeBoxID,
-          };
-          // Create last meter values based on history of transaction/stopTransaction
-          const stopMeterValues = OCPPUtils.createTransactionStopMeterValues(chargingStation, transaction, stopTransaction);
-          // Create last consumption
-          const lastConsumptions = await OCPPUtils.createConsumptionsFromMeterValues(tenant, chargingStation, transaction, stopMeterValues);
-          const lastConsumption = lastConsumptions[0];
-          // No consumption or no duration, skip it
-          if (!lastConsumption || lastConsumption.startedAt.getTime() === lastConsumption.endedAt.getTime()) {
-            // Not a consumption: Remove last record and quit the loop
-            consumptions.splice(consumptions.length - 1, 1);
-            break;
-          }
-          consumptions.splice(consumptions.length - 1, 1, lastConsumption);
-        }
-        const consumption = consumptions[i];
-        // Update Transaction with Consumption
-        OCPPUtils.updateTransactionWithConsumption(chargingStation, transaction, consumption);
-        if (consumption.toPrice) {
-          // Pricing
-          await OCPPUtils.processTransactionPricing(tenant, transaction, chargingStation, consumption, TransactionAction.UPDATE);
-          // Billing
-          await OCPPUtils.processTransactionBilling(tenant, transaction, TransactionAction.UPDATE);
-        }
-        // Override the price if simple pricing only
-        if (transactionSimplePricePerkWh > 0) {
-          consumption.amount = Utils.computeSimplePrice(transactionSimplePricePerkWh, consumption.consumptionWh);
-          consumption.roundedAmount = Utils.truncTo(consumption.amount, 2);
-          consumption.pricingSource = PricingSettingsType.SIMPLE;
-        }
-        // Cumulated props
-        const currentDurationSecs = Math.trunc((new Date(consumption.endedAt).getTime() - new Date(consumption.startedAt).getTime()) / 1000);
-        if (i === 0) {
-          // Initial values
-          consumption.cumulatedConsumptionWh = consumption.consumptionWh;
-          consumption.cumulatedConsumptionAmps = Utils.convertWattToAmp(
-            chargingStation, null, transaction.connectorId, consumption.cumulatedConsumptionWh);
-          consumption.cumulatedAmount = consumption.amount;
-          if (!consumption.consumptionWh) {
-            consumption.totalInactivitySecs = currentDurationSecs;
-          }
-          consumption.totalDurationSecs = currentDurationSecs;
-        } else {
-          // Take total from previous consumption
-          consumption.cumulatedConsumptionWh = Utils.createDecimal(consumptions[i - 1].cumulatedConsumptionWh).plus(
-            Utils.convertToFloat(consumption.consumptionWh)).toNumber();
-          consumption.cumulatedConsumptionAmps = Utils.convertWattToAmp(
-            chargingStation, null, transaction.connectorId, consumption.cumulatedConsumptionWh);
-          consumption.cumulatedAmount = Utils.createDecimal(consumptions[i - 1].cumulatedAmount).plus(consumption.amount).toNumber();
-          if (!consumption.consumptionWh) {
-            consumption.totalInactivitySecs = Utils.createDecimal(consumptions[i - 1].totalInactivitySecs).plus(currentDurationSecs).toNumber();
-          }
-          consumption.totalDurationSecs = Utils.createDecimal(consumptions[i - 1].totalDurationSecs).plus(currentDurationSecs).toNumber();
-        }
-      }
-      // Delete first all transaction's consumptions
-      await ConsumptionStorage.deleteConsumptions(tenant, [transaction.id]);
-      // Save all
-      await ConsumptionStorage.saveConsumptions(tenant, consumptions);
-      // Update the Transaction
-      if (!transaction.refundData) {
-        transaction.roundedPrice = Utils.truncTo(transaction.price, 2);
-        transaction.stop.price = transaction.currentCumulatedPrice;
-        transaction.stop.roundedPrice = Utils.truncTo(transaction.currentCumulatedPrice, 2);
-        transaction.stop.stateOfCharge = transaction.currentStateOfCharge;
-        transaction.stop.totalConsumptionWh = transaction.currentTotalConsumptionWh;
-        transaction.stop.totalInactivitySecs = transaction.currentTotalInactivitySecs;
-        transaction.stop.totalDurationSecs = transaction.currentTotalDurationSecs;
-        transaction.stop.inactivityStatus = Utils.getInactivityStatusLevel(
-          transaction.chargeBox, transaction.connectorId, transaction.currentTotalInactivitySecs);
-      }
-    }
-    // Build extra inactivity consumption
-    const consumptionCreated = await OCPPUtils.buildExtraConsumptionInactivity(tenant, transaction);
-    // Save
-    await TransactionStorage.saveTransaction(tenant, transaction);
-    return consumptions.length + (consumptionCreated ? 1 : 0);
-  }
-
-=======
->>>>>>> 2a1f57bf
   public static updateTransactionWithStopTransaction(transaction: Transaction, chargingStation: ChargingStation,
       stopTransaction: OCPPStopTransactionRequestExtended, user: User, alternateUser: User, tagId: string): void {
     // Set final data
