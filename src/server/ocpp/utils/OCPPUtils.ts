import { BillingDataTransactionStart, BillingDataTransactionStop } from '../../../types/Billing';
import { ChargingProfile, ChargingProfilePurposeType } from '../../../types/ChargingProfile';
import ChargingStation, { ChargingStationCapabilities, ChargingStationOcppParameters, ChargingStationTemplate, Connector, ConnectorCurrentLimitSource, CurrentType, OcppParameter, SiteAreaLimitSource, StaticLimitAmps, TemplateUpdate, TemplateUpdateResult } from '../../../types/ChargingStation';
import { OCPPAttribute, OCPPAuthorizeRequestExtended, OCPPMeasurand, OCPPMeterValue, OCPPNormalizedMeterValue, OCPPPhase, OCPPReadingContext, OCPPStopTransactionRequestExtended, OCPPUnitOfMeasure, OCPPValueFormat, RegistrationStatus } from '../../../types/ocpp/OCPPServer';
import { OCPPChangeConfigurationCommandParam, OCPPChangeConfigurationCommandResult, OCPPChargingProfileStatus, OCPPConfigurationStatus, OCPPGetConfigurationCommandParam, OCPPGetConfigurationCommandResult, OCPPResetCommandResult, OCPPResetStatus, OCPPResetType } from '../../../types/ocpp/OCPPClient';
import Transaction, { InactivityStatus, TransactionAction, TransactionStop } from '../../../types/Transaction';

import { ActionsResponse } from '../../../types/GlobalType';
import BackendError from '../../../exception/BackendError';
import BillingFactory from '../../../integration/billing/BillingFactory';
import ChargingStationClientFactory from '../../../client/ocpp/ChargingStationClientFactory';
import ChargingStationStorage from '../../../storage/mongodb/ChargingStationStorage';
import ChargingStationVendorFactory from '../../../integration/charging-station-vendor/ChargingStationVendorFactory';
import Constants from '../../../utils/Constants';
import Consumption from '../../../types/Consumption';
import ConsumptionStorage from '../../../storage/mongodb/ConsumptionStorage';
import CpoOCPIClient from '../../../client/ocpi/CpoOCPIClient';
import CpoOICPClient from '../../../client/oicp/CpoOICPClient';
import { DataResult } from '../../../types/DataResult';
import DatabaseUtils from '../../../storage/mongodb/DatabaseUtils';
import Logging from '../../../utils/Logging';
import OCPIClientFactory from '../../../client/ocpi/OCPIClientFactory';
import { OCPIRole } from '../../../types/ocpi/OCPIRole';
import { OCPPHeader } from '../../../types/ocpp/OCPPHeader';
import OCPPStorage from '../../../storage/mongodb/OCPPStorage';
import OICPClientFactory from '../../../client/oicp/OICPClientFactory';
import { OICPRole } from '../../../types/oicp/OICPRole';
import OICPUtils from '../../oicp/OICPUtils';
import { PricedConsumption } from '../../../types/Pricing';
import PricingFactory from '../../../integration/pricing/PricingFactory';
import { PricingSettingsType } from '../../../types/Setting';
import { ServerAction } from '../../../types/Server';
import SiteArea from '../../../types/SiteArea';
import SiteAreaStorage from '../../../storage/mongodb/SiteAreaStorage';
import TagStorage from '../../../storage/mongodb/TagStorage';
import Tenant from '../../../types/Tenant';
import TenantComponents from '../../../types/TenantComponents';
import TenantStorage from '../../../storage/mongodb/TenantStorage';
import TransactionStorage from '../../../storage/mongodb/TransactionStorage';
import User from '../../../types/User';
import UserToken from '../../../types/UserToken';
import Utils from '../../../utils/Utils';
import _ from 'lodash';
import moment from 'moment';
import url from 'url';

const MODULE_NAME = 'OCPPUtils';

export default class OCPPUtils {
  public static async processOCPITransaction(tenant: Tenant, transaction: Transaction,
      chargingStation: ChargingStation, transactionAction: TransactionAction): Promise<void> {
    // Set Action
    let action: ServerAction;
    switch (transactionAction) {
      case TransactionAction.START:
        action = ServerAction.START_TRANSACTION;
        break;
      case TransactionAction.UPDATE:
        action = ServerAction.UPDATE_TRANSACTION;
        break;
      case TransactionAction.STOP:
      case TransactionAction.END:
        action = ServerAction.STOP_TRANSACTION;
        break;
    }
    // Check User
    if (!transaction.user || transaction.user.issuer) {
      throw new BackendError({
        user: transaction.user,
        action,
        module: MODULE_NAME,
        method: 'processOCPITransaction',
        message: 'User does not exist or does not belong to the local organization'
      });
    }
    const user = transaction.user;
    if (!Utils.isTenantComponentActive(tenant, TenantComponents.OCPI)) {
      throw new BackendError({
        user: user,
        action: action,
        module: MODULE_NAME,
        method: 'processOCPITransaction',
        message: `Unable to ${transactionAction} a Transaction for User '${user.id}' not issued locally`
      });
    }
    const ocpiClient = await OCPIClientFactory.getAvailableOcpiClient(tenant, OCPIRole.CPO) as CpoOCPIClient;
    if (!ocpiClient) {
      throw new BackendError({
        user: user,
        action: action,
        module: MODULE_NAME,
        method: 'processOCPITransaction',
        message: `OCPI component requires at least one CPO endpoint to ${transactionAction} a Session`
      });
    }
    let authorizationId;
    let authorizations: DataResult<OCPPAuthorizeRequestExtended>;
    switch (transactionAction) {
      case TransactionAction.START:
        // eslint-disable-next-line no-case-declarations
        const tag = await TagStorage.getTag(tenant.id, transaction.tagID);
        if (!tag.ocpiToken) {
          throw new BackendError({
            user: user,
            action: action,
            module: MODULE_NAME,
            method: 'processOCPITransaction',
            message: `User '${Utils.buildUserFullName(user)}' with Tag ID '${transaction.tagID}' cannot ${transactionAction} a Transaction through OCPI protocol due to missing OCPI Token`
          });
        }
        // Retrieve Authorization ID
        authorizations = await OCPPStorage.getAuthorizes(tenant, {
          dateFrom: moment(transaction.timestamp).subtract(10, 'minutes').toDate(),
          chargeBoxID: transaction.chargeBoxID,
          tagID: transaction.tagID
        }, Constants.DB_PARAMS_MAX_LIMIT);
        // Found ID?
        if (!Utils.isEmptyArray(authorizations.result)) {
          // Get the first non used Authorization OCPI ID
          for (const authorization of authorizations.result) {
            if (authorization.authorizationId) {
              // OCPI authorizationId = OCPI sessionID
              const ocpiTransaction = await TransactionStorage.getOCPITransactionByAuthorizationID(tenant.id, authorization.authorizationId);
              // OCPI ID not used yet
              if (!ocpiTransaction) {
                authorizationId = authorization.authorizationId;
                break;
              }
            }
          }
        }
        if (!authorizationId) {
          throw new BackendError({
            user: user,
            action: action,
            module: MODULE_NAME, method: 'processOCPITransaction',
            message: `User '${user.id}' with Tag ID '${transaction.tagID}' cannot ${transactionAction} Transaction through OCPI protocol due to missing Authorization`
          });
        }
        await ocpiClient.startSession(tag.ocpiToken, chargingStation, transaction, authorizationId);
        break;
      case TransactionAction.UPDATE:
        await ocpiClient.updateSession(transaction);
        break;
      case TransactionAction.STOP:
        await ocpiClient.stopSession(transaction);
        break;
      case TransactionAction.END:
        await ocpiClient.postCdr(transaction);
        break;
    }
  }

  public static async processOICPTransaction(tenant: Tenant, transaction: Transaction,
      chargingStation: ChargingStation, transactionAction: TransactionAction): Promise<void> {
    if (!transaction.user || transaction.user.issuer) {
      return;
    }
    const user: User = transaction.user;
    let action: ServerAction;
    switch (transactionAction) {
      case TransactionAction.START:
        action = ServerAction.START_TRANSACTION;
        break;
      case TransactionAction.UPDATE:
        action = ServerAction.UPDATE_TRANSACTION;
        break;
      case TransactionAction.STOP:
      case TransactionAction.END:
        action = ServerAction.STOP_TRANSACTION;
        break;
    }
    if (!Utils.isTenantComponentActive(tenant, TenantComponents.OICP)) {
      throw new BackendError({
        user: user,
        action: action,
        module: MODULE_NAME,
        method: 'processOICPTransaction',
        message: `Unable to ${transactionAction} a Transaction for User '${user.id}' not issued locally`
      });
    }
    const oicpClient = await OICPClientFactory.getAvailableOicpClient(tenant, OICPRole.CPO) as CpoOICPClient;
    if (!oicpClient) {
      throw new BackendError({
        user: user,
        action: action,
        module: MODULE_NAME,
        method: 'processOICPTransaction',
        message: `OICP component requires at least one CPO endpoint to ${transactionAction} a Session`
      });
    }
    let authorization;
    switch (transactionAction) {
      case TransactionAction.START:
        // Retrieve session Id and identification from (remote) authorization
        authorization = OICPUtils.getOICPIdentificationFromRemoteAuthorization(
          tenant.id, chargingStation, transaction.connectorId, ServerAction.START_TRANSACTION);
        if (!authorization) {
          authorization = await OICPUtils.getOICPIdentificationFromAuthorization(tenant, transaction);
        }
        if (!authorization) {
          throw new BackendError({
            source: transaction.chargeBoxID,
            action: ServerAction.OICP_PUSH_SESSIONS,
            message: 'No Authorization. OICP Session not started',
            module: MODULE_NAME, method: 'startSession',
          });
        }
        await oicpClient.startSession(chargingStation, transaction, authorization.sessionId, authorization.identification);
        break;
      case TransactionAction.UPDATE:
        await oicpClient.updateSession(transaction);
        break;
      case TransactionAction.STOP:
        await oicpClient.stopSession(transaction);
        break;
      case TransactionAction.END:
        await oicpClient.pushCdr(transaction);
        break;
    }
  }

  public static async buildExtraConsumptionInactivity(tenantID: string, transaction: Transaction): Promise<boolean> {
    // Extra inactivity
    if (transaction.stop.extraInactivitySecs > 0) {
      // Get the last Consumption
      const lastConsumption = await ConsumptionStorage.getLastTransactionConsumption(
        tenantID, { transactionId: transaction.id });
      if (lastConsumption) {
        delete lastConsumption.id;
        // Create the extra consumption with inactivity
        lastConsumption.startedAt = lastConsumption.endedAt;
        lastConsumption.endedAt = moment(lastConsumption.startedAt).add(transaction.stop.extraInactivitySecs, 's').toDate();
        // Set inactivity
        lastConsumption.consumptionAmps = 0;
        lastConsumption.consumptionWh = 0;
        lastConsumption.instantAmps = 0;
        lastConsumption.instantAmpsDC = 0;
        lastConsumption.instantAmpsL1 = 0;
        lastConsumption.instantAmpsL2 = 0;
        lastConsumption.instantAmpsL3 = 0;
        lastConsumption.instantWatts = 0;
        lastConsumption.instantWattsDC = 0;
        lastConsumption.instantWattsL1 = 0;
        lastConsumption.instantWattsL2 = 0;
        lastConsumption.instantWattsL3 = 0;
        // Save
        await ConsumptionStorage.saveConsumption(tenantID, lastConsumption);
        // Update the Stop transaction data
        transaction.stop.timestamp = lastConsumption.endedAt;
        transaction.stop.totalDurationSecs = Math.floor((transaction.stop.timestamp.getTime() - transaction.timestamp.getTime()) / 1000);
        transaction.stop.extraInactivityComputed = true;
        return true;
      }
    }
    return false;
  }

  public static async priceTransaction(tenantID: string, transaction: Transaction, consumption: Consumption, action: TransactionAction): Promise<void> {
    let pricedConsumption: PricedConsumption;
    // Get the pricing impl
    const pricingImpl = await PricingFactory.getPricingImpl(tenantID);
    if (pricingImpl) {
      switch (action) {
        // Start Transaction
        case TransactionAction.START:
          // Set
          pricedConsumption = await pricingImpl.startSession(transaction, consumption);
          if (pricedConsumption) {
            // Set the initial pricing
            transaction.price = pricedConsumption.amount;
            transaction.roundedPrice = pricedConsumption.roundedAmount;
            transaction.priceUnit = pricedConsumption.currencyCode;
            transaction.pricingSource = pricedConsumption.pricingSource;
            transaction.currentCumulatedPrice = pricedConsumption.amount;
          }
          break;
        // Meter Values
        case TransactionAction.UPDATE:
          // Set
          pricedConsumption = await pricingImpl.updateSession(transaction, consumption);
          if (pricedConsumption) {
            // Update consumption
            consumption.amount = pricedConsumption.amount;
            consumption.roundedAmount = pricedConsumption.roundedAmount;
            consumption.currencyCode = pricedConsumption.currencyCode;
            consumption.pricingSource = pricedConsumption.pricingSource;
            consumption.cumulatedAmount = pricedConsumption.cumulatedAmount;
            transaction.currentCumulatedPrice = consumption.cumulatedAmount;
          }
          break;
        // Stop Transaction
        case TransactionAction.STOP:
          // Set
          pricedConsumption = await pricingImpl.stopSession(transaction, consumption);
          if (pricedConsumption) {
            // Update consumption
            consumption.amount = pricedConsumption.amount;
            consumption.roundedAmount = pricedConsumption.roundedAmount;
            consumption.currencyCode = pricedConsumption.currencyCode;
            consumption.pricingSource = pricedConsumption.pricingSource;
            consumption.cumulatedAmount = pricedConsumption.cumulatedAmount;
            transaction.currentCumulatedPrice = consumption.cumulatedAmount;
            // Update Transaction
            if (!transaction.stop) {
              transaction.stop = {} as TransactionStop;
            }
            transaction.stop.price = transaction.currentCumulatedPrice;
            transaction.stop.roundedPrice = Utils.truncTo(transaction.currentCumulatedPrice, 2);
            transaction.stop.priceUnit = pricedConsumption.currencyCode;
            transaction.stop.pricingSource = pricedConsumption.pricingSource;
          }
          break;
      }
    }
  }

  public static async billTransaction(tenantID: string, transaction: Transaction, action: TransactionAction): Promise<void> {
    const billingImpl = await BillingFactory.getBillingImpl(tenantID);
    if (billingImpl) {
      // Check
      switch (action) {
        // Start Transaction
        case TransactionAction.START:
          try {
            // Delegate
            const billingDataTransactionStart: BillingDataTransactionStart = await billingImpl.startTransaction(transaction);
            // Update
            transaction.billingData = {
              withBillingActive: billingDataTransactionStart.withBillingActive,
              lastUpdate: new Date()
            };
          } catch (error) {
            await Logging.logError({
              tenantID: tenantID,
              user: transaction.userID,
              source: Constants.CENTRAL_SERVER,
              action: ServerAction.BILLING_TRANSACTION,
              module: MODULE_NAME, method: 'billTransaction',
              message: `Failed to bill the Transaction ID '${transaction.id}'`,
              detailedMessages: { error: error.message, stack: error.stack }
            });
          }
          break;
        // Meter Values
        case TransactionAction.UPDATE:
          try {
            // Delegate
            await billingImpl.updateTransaction(transaction);
            // Update
            if (transaction.billingData) {
              transaction.billingData.lastUpdate = new Date();
            }
          } catch (error) {
            await Logging.logError({
              tenantID: tenantID,
              user: transaction.userID,
              source: Constants.CENTRAL_SERVER,
              action: ServerAction.BILLING_TRANSACTION,
              module: MODULE_NAME, method: 'billTransaction',
              message: `Failed to bill the Transaction ID '${transaction.id}'`,
              detailedMessages: { error: error.message, stack: error.stack }
            });
          }
          break;
        // Stop Transaction
        case TransactionAction.STOP:
          try {
            // Delegate
            const billingDataStop: BillingDataTransactionStop = await billingImpl.stopTransaction(transaction);
            // Update
            if (transaction.billingData) {
              transaction.billingData.stop = billingDataStop;
              transaction.billingData.lastUpdate = new Date();
            }
          } catch (error) {
            await Logging.logError({
              tenantID: tenantID,
              user: transaction.userID,
              source: Constants.CENTRAL_SERVER,
              action: ServerAction.BILLING_TRANSACTION,
              module: MODULE_NAME, method: 'billTransaction',
              message: `Failed to bill the Transaction ID '${transaction.id}'`,
              detailedMessages: { error: error.message, stack: error.stack }
            });
          }
          break;
      }
    }
  }

  public static assertConsistencyInConsumption(chargingStation: ChargingStation, connectorID: number, consumption: Consumption): void {
    // Check Total Power with Meter Value Power L1, L2, L3
    if (consumption.instantWattsL1 > 0 || consumption.instantWattsL2 > 0 || consumption.instantWattsL3 > 0) {
      consumption.instantWattsL1 = Utils.convertToFloat(consumption.instantWattsL1);
      consumption.instantWattsL2 = Utils.convertToFloat(consumption.instantWattsL2);
      consumption.instantWattsL3 = Utils.convertToFloat(consumption.instantWattsL3);
      // Check total Power with L1/l2/L3
      const totalWatts = Utils.createDecimal(consumption.instantWattsL1).plus(consumption.instantWattsL2).plus(consumption.instantWattsL3).toNumber();
      // Tolerance ± 10%
      const minTotalWatts = totalWatts / 1.1;
      const maxTotalWatts = totalWatts * 1.1;
      // Out of bound limits?
      if (consumption.instantWatts < minTotalWatts || consumption.instantWatts > maxTotalWatts) {
        // Total Power is wrong: Override
        consumption.instantWatts = totalWatts;
      }
    }
    // Check Total Current with Meter Value Current L1, L2, L3 (Schneider Bug)
    if (consumption.instantAmpsL1 > 0 || consumption.instantAmpsL2 > 0 || consumption.instantAmpsL3 > 0) {
      consumption.instantAmpsL1 = Utils.convertToFloat(consumption.instantAmpsL1);
      consumption.instantAmpsL2 = Utils.convertToFloat(consumption.instantAmpsL2);
      consumption.instantAmpsL3 = Utils.convertToFloat(consumption.instantAmpsL3);
      // Check total Current with L1/l2/L3
      const totalAmps = Utils.createDecimal(consumption.instantAmpsL1).plus(consumption.instantAmpsL2).plus(consumption.instantAmpsL3).toNumber();
      // Tolerance ± 10%
      const minTotalAmps = totalAmps / 1.1;
      const maxTotalAmps = totalAmps * 1.1;
      // Out of bound limits?
      if (consumption.instantAmps < minTotalAmps || consumption.instantAmps > maxTotalAmps) {
        // Total Current is wrong: Override
        consumption.instantAmps = totalAmps;
      }
    }
    // Power Active Import not provided in Meter Value
    if (!consumption.instantWatts) {
      // Based on provided Amps/Volts
      if (consumption.instantAmps > 0) {
        if (consumption.instantVolts > 0) {
          consumption.instantWatts = Utils.createDecimal(consumption.instantVolts).mul(consumption.instantAmps).toNumber();
        } else {
          consumption.instantWatts = Utils.convertAmpToWatt(chargingStation, null, connectorID, consumption.instantAmps);
        }
        // Based on provided Consumption
      } else {
        // Compute average Instant Power based on consumption over a time period (usually 60s)
        const diffSecs = moment(consumption.endedAt).diff(consumption.startedAt, 'milliseconds') / 1000;
        // Consumption is always provided
        const sampleMultiplierWhToWatt = diffSecs > 0 ? Utils.createDecimal(3600).div(diffSecs).toNumber() : 0;
        consumption.instantWatts = Utils.createDecimal(consumption.consumptionWh).mul(sampleMultiplierWhToWatt).toNumber();
      }
    }
    // Current not provided in Meter Value
    if (!consumption.instantAmps) {
      // Backup on Instant Watts
      if (consumption.instantWatts > 0) {
        if (consumption.instantVolts > 0) {
          consumption.instantAmps = Utils.createDecimal(consumption.instantWatts).div(consumption.instantVolts).toNumber();
        } else {
          consumption.instantAmps = Utils.convertWattToAmp(chargingStation, null, connectorID, consumption.instantWatts);
        }
      }
    }
    // Fill Power per Phase when Current is provided in Meter Values (Power per phase not Provided by Schneider)
    if (!consumption.instantWattsL1 && !consumption.instantWattsL2 && !consumption.instantWattsL3 &&
      (consumption.instantAmpsL1 > 0 || consumption.instantAmpsL2 > 0 || consumption.instantAmpsL3 > 0)) {
      if (consumption.instantVoltsL1 > 0) {
        consumption.instantWattsL1 = Utils.createDecimal(consumption.instantAmpsL1).mul(consumption.instantVoltsL1).toNumber();
      } else {
        consumption.instantWattsL1 = Utils.convertAmpToWatt(chargingStation, null, connectorID, consumption.instantAmpsL1);
      }
      if (consumption.instantVoltsL2 > 0) {
        consumption.instantWattsL2 = Utils.createDecimal(consumption.instantAmpsL2).mul(consumption.instantVoltsL2).toNumber();
      } else {
        consumption.instantWattsL2 = Utils.convertAmpToWatt(chargingStation, null, connectorID, consumption.instantAmpsL2);
      }
      if (consumption.instantVoltsL3 > 0) {
        consumption.instantWattsL3 = Utils.createDecimal(consumption.instantAmpsL3).mul(consumption.instantVoltsL3).toNumber();
      } else {
        consumption.instantWattsL3 = Utils.convertAmpToWatt(chargingStation, null, connectorID, consumption.instantAmpsL3);
      }
    }
    // Fill Power per Phase
    if (!consumption.instantWattsDC && consumption.instantAmpsDC > 0 && consumption.instantVoltsDC > 0) {
      consumption.instantWattsDC = Utils.createDecimal(consumption.instantAmpsDC).mul(consumption.instantVoltsDC).toNumber();
    }
  }

  public static updateTransactionWithConsumption(chargingStation: ChargingStation, transaction: Transaction, consumption: Consumption): void {
    // Set Consumption (currentTotalConsumptionWh, currentTotalInactivitySecs are updated in consumption creation)
    transaction.currentConsumptionWh = Utils.convertToFloat(consumption.consumptionWh);
    transaction.currentTotalConsumptionWh = Utils.convertToFloat(consumption.cumulatedConsumptionWh);
    transaction.currentInstantWatts = Utils.convertToFloat(consumption.instantWatts);
    transaction.currentInstantWattsL1 = Utils.convertToFloat(consumption.instantWattsL1);
    transaction.currentInstantWattsL2 = Utils.convertToFloat(consumption.instantWattsL2);
    transaction.currentInstantWattsL3 = Utils.convertToFloat(consumption.instantWattsL3);
    transaction.currentInstantWattsDC = Utils.convertToFloat(consumption.instantWattsDC);
    transaction.currentInstantVolts = Utils.convertToFloat(consumption.instantVolts);
    transaction.currentInstantVoltsL1 = Utils.convertToFloat(consumption.instantVoltsL1);
    transaction.currentInstantVoltsL2 = Utils.convertToFloat(consumption.instantVoltsL2);
    transaction.currentInstantVoltsL3 = Utils.convertToFloat(consumption.instantVoltsL3);
    transaction.currentInstantVoltsDC = Utils.convertToFloat(consumption.instantVoltsDC);
    transaction.currentInstantAmps = Utils.convertToFloat(consumption.instantAmps);
    transaction.currentInstantAmpsL1 = Utils.convertToFloat(consumption.instantAmpsL1);
    transaction.currentInstantAmpsL2 = Utils.convertToFloat(consumption.instantAmpsL2);
    transaction.currentInstantAmpsL3 = Utils.convertToFloat(consumption.instantAmpsL3);
    transaction.currentInstantAmpsDC = Utils.convertToFloat(consumption.instantAmpsDC);
    transaction.currentTimestamp = Utils.convertToDate(consumption.endedAt);
    transaction.currentStateOfCharge = Utils.convertToInt(consumption.stateOfCharge);
    // If Transaction.Begin not provided (DELTA)
    if (!transaction.stateOfCharge) {
      transaction.stateOfCharge = Utils.convertToInt(transaction.currentStateOfCharge);
    }
    transaction.currentTotalDurationSecs = moment.duration(
      moment(transaction.lastConsumption ? transaction.lastConsumption.timestamp : new Date()).diff(
        moment(transaction.timestamp))).asSeconds();
    transaction.currentInactivityStatus = Utils.getInactivityStatusLevel(
      chargingStation, transaction.connectorId, transaction.currentTotalInactivitySecs);
  }

  public static async rebuildTransactionSimplePricing(tenantID: string, transaction: Transaction, pricePerkWh?: number): Promise<void> {
    // Check
    if (!transaction) {
      throw new BackendError({
        source: Constants.CENTRAL_SERVER,
        action: ServerAction.REBUILD_TRANSACTION_CONSUMPTIONS,
        module: MODULE_NAME, method: 'rebuildTransactionPrices',
        message: 'Transaction does not exist',
      });
    }
    if (!transaction.stop) {
      throw new BackendError({
        source: Constants.CENTRAL_SERVER,
        action: ServerAction.REBUILD_TRANSACTION_CONSUMPTIONS,
        module: MODULE_NAME, method: 'rebuildTransactionPrices',
        message: `Transaction ID '${transaction.id}' is in progress`,
      });
    }
    if (transaction.stop.pricingSource !== PricingSettingsType.SIMPLE) {
      throw new BackendError({
        source: Constants.CENTRAL_SERVER,
        action: ServerAction.REBUILD_TRANSACTION_CONSUMPTIONS,
        module: MODULE_NAME, method: 'rebuildTransactionPrices',
        message: `Transaction ID '${transaction.id}' was not priced with simple pricing`,
      });
    }
    // Retrieve price per kWh
    const transactionSimplePricePerkWh = pricePerkWh > 0 ? pricePerkWh : Utils.roundTo(transaction.stop.price / (transaction.stop.totalConsumptionWh / 1000), 2);
    // Get the consumptions
    const consumptionDataResult = await ConsumptionStorage.getTransactionConsumptions(
      tenantID, { transactionId: transaction.id });
    transaction.currentCumulatedPrice = 0;
    const consumptions = consumptionDataResult.result;
    for (const consumption of consumptions) {
      // Update the price
      consumption.amount = Utils.computeSimplePrice(transactionSimplePricePerkWh, consumption.consumptionWh);
      consumption.roundedAmount = Utils.truncTo(consumption.amount, 2);
      transaction.currentCumulatedPrice = Utils.createDecimal(transaction.currentCumulatedPrice).plus(consumption.amount).toNumber();
      consumption.cumulatedAmount = transaction.currentCumulatedPrice;
    }
    // Delete consumptions
    await ConsumptionStorage.deleteConsumptions(tenantID, [transaction.id]);
    // Save all
    await ConsumptionStorage.saveConsumptions(tenantID, consumptions);
    // Update transaction
    transaction.roundedPrice = Utils.truncTo(transaction.price, 2);
    transaction.stop.price = transaction.currentCumulatedPrice;
    transaction.stop.roundedPrice = Utils.truncTo(transaction.currentCumulatedPrice, 2);
    await TransactionStorage.saveTransaction(tenantID, transaction);
  }

  public static async rebuildTransactionConsumptions(tenant: Tenant, transaction: Transaction): Promise<number> {
    let consumptions: Consumption[] = [];
    let transactionSimplePricePerkWh: number;
    if (!transaction) {
      throw new BackendError({
        source: Constants.CENTRAL_SERVER,
        action: ServerAction.REBUILD_TRANSACTION_CONSUMPTIONS,
        module: MODULE_NAME, method: 'rebuildConsumptionsFromMeterValues',
        message: 'Session does not exist',
      });
    }
    if (!transaction.stop) {
      throw new BackendError({
        source: Constants.CENTRAL_SERVER,
        action: ServerAction.REBUILD_TRANSACTION_CONSUMPTIONS,
        module: MODULE_NAME, method: 'rebuildConsumptionsFromMeterValues',
        message: `Session ID '${transaction.id}' is in progress`,
      });
    }
    // Check Simple Pricing
    if (transaction.pricingSource === PricingSettingsType.SIMPLE) {
      transactionSimplePricePerkWh = Utils.roundTo(transaction.stop.price / (transaction.stop.totalConsumptionWh / 1000), 2);
    }
    // Get the Charging Station
    const chargingStation = await ChargingStationStorage.getChargingStation(tenant.id,
      transaction.chargeBoxID, { includeDeleted: true });
    if (!chargingStation) {
      throw new BackendError({
        source: Constants.CENTRAL_SERVER,
        action: ServerAction.REBUILD_TRANSACTION_CONSUMPTIONS,
        module: MODULE_NAME, method: 'rebuildConsumptionsFromMeterValues',
        message: `Charging Station ID '${transaction.chargeBoxID}' does not exist`,
      });
    }
    // Get the Meter Values
    const meterValues = await OCPPStorage.getMeterValues(tenant, { transactionId: transaction.id }, Constants.DB_PARAMS_MAX_LIMIT);
    if (meterValues.count > 0) {
      // Build all Consumptions
      consumptions = await OCPPUtils.createConsumptionsFromMeterValues(tenant.id, chargingStation, transaction, meterValues.result);
      // Push last dummy consumption for Stop Transaction
      consumptions.push({} as Consumption);
      for (let i = 0; i < consumptions.length; i++) {
        // Last consumption is a Stop Transaction
        if (i === consumptions.length - 1) {
          // Create OCPP Stop Transaction
          const stopTransaction: OCPPStopTransactionRequestExtended = {
            idTag: transaction.stop.tagID,
            meterStop: transaction.stop.meterStop,
            timestamp: transaction.stop.timestamp.toISOString(),
            transactionId: transaction.id,
            chargeBoxID: transaction.chargeBoxID,
          };
          // Create last meter values based on history of transaction/stopTransaction
          const stopMeterValues = OCPPUtils.createTransactionStopMeterValues(transaction, stopTransaction);
          // Create last consumption
          const lastConsumptions = await OCPPUtils.createConsumptionsFromMeterValues(
            tenant.id, chargingStation, transaction, stopMeterValues);
          const lastConsumption = lastConsumptions[0];
          // No consumption or no duration, skip it
          if (!lastConsumption || lastConsumption.startedAt.getTime() === lastConsumption.endedAt.getTime()) {
            // Not a consumption: Remove last record and quit the loop
            consumptions.splice(consumptions.length - 1, 1);
            break;
          }
          consumptions.splice(consumptions.length - 1, 1, lastConsumption);
        }
        const consumption = consumptions[i];
        // Update Transaction with Consumption
        OCPPUtils.updateTransactionWithConsumption(chargingStation, transaction, consumption);
        // Price & Bill
        if (consumption.toPrice) {
          await OCPPUtils.priceTransaction(tenant.id, transaction, consumption, TransactionAction.UPDATE);
          await OCPPUtils.billTransaction(tenant.id, transaction, TransactionAction.UPDATE);
        }
        // Override the price if simple pricing only
        if (transactionSimplePricePerkWh > 0) {
          consumption.amount = Utils.computeSimplePrice(transactionSimplePricePerkWh, consumption.consumptionWh);
          consumption.roundedAmount = Utils.truncTo(consumption.amount, 2);
          consumption.pricingSource = PricingSettingsType.SIMPLE;
        }
        // Cumulated props
        const currentDurationSecs = Math.trunc((new Date(consumption.endedAt).getTime() - new Date(consumption.startedAt).getTime()) / 1000);
        if (i === 0) {
          // Initial values
          consumption.cumulatedConsumptionWh = consumption.consumptionWh;
          consumption.cumulatedConsumptionAmps = Utils.convertWattToAmp(
            chargingStation, null, transaction.connectorId, consumption.cumulatedConsumptionWh);
          consumption.cumulatedAmount = consumption.amount;
          if (!consumption.consumptionWh) {
            consumption.totalInactivitySecs = currentDurationSecs;
          }
          consumption.totalDurationSecs = currentDurationSecs;
        } else {
          // Take total from previous consumption
          consumption.cumulatedConsumptionWh = Utils.createDecimal(consumptions[i - 1].cumulatedConsumptionWh).plus(
            Utils.convertToFloat(consumption.consumptionWh)).toNumber();
          consumption.cumulatedConsumptionAmps = Utils.convertWattToAmp(
            chargingStation, null, transaction.connectorId, consumption.cumulatedConsumptionWh);
          consumption.cumulatedAmount = Utils.createDecimal(consumptions[i - 1].cumulatedAmount).plus(consumption.amount).toNumber();
          if (!consumption.consumptionWh) {
            consumption.totalInactivitySecs = Utils.createDecimal(consumptions[i - 1].totalInactivitySecs).plus(currentDurationSecs).toNumber();
          }
          consumption.totalDurationSecs = Utils.createDecimal(consumptions[i - 1].totalDurationSecs).plus(currentDurationSecs).toNumber();
        }
      }
      // Delete first all transaction's consumptions
      await ConsumptionStorage.deleteConsumptions(tenant.id, [transaction.id]);
      // Save all
      await ConsumptionStorage.saveConsumptions(tenant.id, consumptions);
      // Update the Transaction
      if (!transaction.refundData) {
        transaction.roundedPrice = Utils.truncTo(transaction.price, 2);
        transaction.stop.price = transaction.currentCumulatedPrice;
        transaction.stop.roundedPrice = Utils.truncTo(transaction.currentCumulatedPrice, 2);
        transaction.stop.stateOfCharge = transaction.currentStateOfCharge;
        transaction.stop.totalConsumptionWh = transaction.currentTotalConsumptionWh;
        transaction.stop.totalInactivitySecs = transaction.currentTotalInactivitySecs;
        transaction.stop.totalDurationSecs = transaction.currentTotalDurationSecs;
        transaction.stop.inactivityStatus = Utils.getInactivityStatusLevel(
          transaction.chargeBox, transaction.connectorId, transaction.currentTotalInactivitySecs);
      }
    }
    // Build extra inactivity consumption
    const consumptionCreated = await OCPPUtils.buildExtraConsumptionInactivity(tenant.id, transaction);
    // Save
    await TransactionStorage.saveTransaction(tenant.id, transaction);
    return consumptions.length + (consumptionCreated ? 1 : 0);
  }

  public static updateTransactionWithStopTransaction(transaction: Transaction, stopTransaction: OCPPStopTransactionRequestExtended,
      user: User, alternateUser: User, tagId: string): void {
    // Handle Signed Data
    const stopMeterValues = this.createTransactionStopMeterValues(transaction, stopTransaction);
    for (const meterValue of (stopMeterValues)) {
      this.updateSignedData(transaction, meterValue);
    }
    // Set final data
    transaction.stop = {
      meterStop: stopTransaction.meterStop,
      timestamp: Utils.convertToDate(stopTransaction.timestamp),
      userID: (alternateUser ? alternateUser.id : (user ? user.id : null)),
      tagID: tagId,
      stateOfCharge: transaction.currentStateOfCharge,
      signedData: transaction.currentSignedData ? transaction.currentSignedData : '',
      totalConsumptionWh: transaction.currentTotalConsumptionWh,
      totalInactivitySecs: transaction.currentTotalInactivitySecs,
      totalDurationSecs: transaction.currentTotalDurationSecs,
      inactivityStatus: Utils.getInactivityStatusLevel(transaction.chargeBox, transaction.connectorId, transaction.currentTotalInactivitySecs)
    };
  }

  public static createTransactionStopMeterValues(transaction: Transaction,
      stopTransaction: OCPPStopTransactionRequestExtended): OCPPNormalizedMeterValue[] {
    const stopMeterValues: OCPPNormalizedMeterValue[] = [];
    const meterValueBasedProps = {
      chargeBoxID: transaction.chargeBoxID,
      connectorId: transaction.connectorId,
      transactionId: transaction.id,
      timestamp: Utils.convertToDate(stopTransaction.timestamp),
    };
    let id = 696969;
    // Energy
    stopMeterValues.push({
      id: (id++).toString(),
      ...meterValueBasedProps,
      value: stopTransaction.meterStop,
      attribute: Constants.OCPP_ENERGY_ACTIVE_IMPORT_REGISTER_ATTRIBUTE
    });
    // Add SignedData
    if (!Utils.isEmptyArray(stopTransaction.transactionData)) {
      for (const meterValue of stopTransaction.transactionData as OCPPMeterValue[]) {
        for (const sampledValue of meterValue.sampledValue) {
          if (sampledValue.format === OCPPValueFormat.SIGNED_DATA) {
            let attribute: OCPPAttribute;
            if (sampledValue.context === OCPPReadingContext.TRANSACTION_BEGIN) {
              attribute = Constants.OCPP_START_SIGNED_DATA_ATTRIBUTE;
            } else if (sampledValue.context === OCPPReadingContext.TRANSACTION_END) {
              attribute = Constants.OCPP_STOP_SIGNED_DATA_ATTRIBUTE;
            }
            stopMeterValues.push({
              id: (id++).toString(),
              ...meterValueBasedProps,
              value: sampledValue.value,
              attribute: attribute
            });
          }
        }
      }
    } else {
      if (transaction.signedData) {
        stopMeterValues.push({
          id:(id++).toString(),
          ...meterValueBasedProps,
          value: transaction.signedData,
          attribute: Constants.OCPP_START_SIGNED_DATA_ATTRIBUTE
        });
      }
      if (transaction.currentSignedData) {
        stopMeterValues.push({
          id:(id++).toString(),
          ...meterValueBasedProps,
          value: transaction.currentSignedData,
          attribute: Constants.OCPP_STOP_SIGNED_DATA_ATTRIBUTE
        });
      }
    }
    // Add SoC
    if (transaction.currentStateOfCharge > 0) {
      stopMeterValues.push({
        id: (id++).toString(),
        ...meterValueBasedProps,
        value: transaction.currentStateOfCharge,
        attribute: Constants.OCPP_SOC_ATTRIBUTE
      });
    }
    // Add Voltage
    if (transaction.currentInstantVolts > 0 || transaction.currentInstantVoltsDC > 0) {
      stopMeterValues.push({
        id: (id++).toString(),
        ...meterValueBasedProps,
        value: (transaction.currentInstantVolts ? transaction.currentInstantVolts : transaction.currentInstantVoltsDC),
        attribute: Constants.OCPP_VOLTAGE_ATTRIBUTE
      });
    }
    // Add Voltage L1
    if (transaction.currentInstantVoltsL1 > 0) {
      stopMeterValues.push({
        id: (id++).toString(),
        ...meterValueBasedProps,
        value: transaction.currentInstantVoltsL1,
        attribute: Constants.OCPP_VOLTAGE_L1_ATTRIBUTE
      });
    }
    // Add Voltage L2
    if (transaction.currentInstantVoltsL2 > 0) {
      stopMeterValues.push({
        id: (id++).toString(),
        ...meterValueBasedProps,
        value: transaction.currentInstantVoltsL2,
        attribute: Constants.OCPP_VOLTAGE_L2_ATTRIBUTE
      });
    }
    // Add Voltage L3
    if (transaction.currentInstantVoltsL3 > 0) {
      stopMeterValues.push({
        id: (id++).toString(),
        ...meterValueBasedProps,
        value: transaction.currentInstantVoltsL3,
        attribute: Constants.OCPP_VOLTAGE_L3_ATTRIBUTE
      });
    }
    // Add Current
    if (transaction.currentInstantAmps > 0 || transaction.currentInstantAmpsDC > 0) {
      stopMeterValues.push({
        id: (id++).toString(),
        ...meterValueBasedProps,
        value: (transaction.currentInstantAmps ? transaction.currentInstantAmps : transaction.currentInstantAmpsDC),
        attribute: Constants.OCPP_CURRENT_IMPORT_ATTRIBUTE
      });
    }
    // Add Current L1
    if (transaction.currentInstantAmpsL1 > 0) {
      stopMeterValues.push({
        id: (id++).toString(),
        ...meterValueBasedProps,
        value: transaction.currentInstantAmpsL1,
        attribute: Constants.OCPP_CURRENT_IMPORT_L1_ATTRIBUTE
      });
    }
    // Add Current L2
    if (transaction.currentInstantAmpsL2 > 0) {
      stopMeterValues.push({
        id: (id++).toString(),
        ...meterValueBasedProps,
        value: transaction.currentInstantAmpsL2,
        attribute: Constants.OCPP_CURRENT_IMPORT_L2_ATTRIBUTE
      });
    }
    // Add Current L3
    if (transaction.currentInstantAmpsL3 > 0) {
      stopMeterValues.push({
        id: (id++).toString(),
        ...meterValueBasedProps,
        value: transaction.currentInstantAmpsL3,
        attribute: Constants.OCPP_CURRENT_IMPORT_L3_ATTRIBUTE
      });
    }
    // Add Power
    if (transaction.currentInstantWatts > 0 || transaction.currentInstantWattsDC > 0) {
      stopMeterValues.push({
        id: (id++).toString(),
        ...meterValueBasedProps,
        value: (transaction.currentInstantWatts ? transaction.currentInstantWatts : transaction.currentInstantWattsDC),
        attribute: Constants.OCPP_POWER_ACTIVE_IMPORT_ATTRIBUTE
      });
    }
    // Add Power L1
    if (transaction.currentInstantWattsL1 > 0) {
      stopMeterValues.push({
        id: (id++).toString(),
        ...meterValueBasedProps,
        value: transaction.currentInstantWattsL1,
        attribute: Constants.OCPP_POWER_ACTIVE_IMPORT_L1_ATTRIBUTE
      });
    }
    // Add Power L2
    if (transaction.currentInstantWattsL2 > 0) {
      stopMeterValues.push({
        id: (id++).toString(),
        ...meterValueBasedProps,
        value: transaction.currentInstantWattsL2,
        attribute: Constants.OCPP_POWER_ACTIVE_IMPORT_L2_ATTRIBUTE
      });
    }
    // Add Power L3
    if (transaction.currentInstantWattsL3 > 0) {
      stopMeterValues.push({
        id: (id++).toString(),
        ...meterValueBasedProps,
        value: transaction.currentInstantWattsL3,
        attribute: Constants.OCPP_POWER_ACTIVE_IMPORT_L3_ATTRIBUTE
      });
    }
    return stopMeterValues;
  }

  public static async createConsumptionsFromMeterValues(tenantID: string, chargingStation: ChargingStation,
      transaction: Transaction, meterValues: OCPPNormalizedMeterValue[]): Promise<Consumption[]> {
    // Build consumptions
    const consumptions: Consumption[] = [];
    for (const meterValue of meterValues) {
      // Meter Value Handling
      if (OCPPUtils.isValidMeterValue(meterValue)) {
        // Build Consumption and Update Transaction with Meter Values
        const consumption: Consumption = await this.createConsumptionFromMeterValue(
          tenantID, chargingStation, transaction, transaction.lastConsumption, meterValue);
        if (consumption) {
          // Existing Consumption created?
          const existingConsumption = consumptions.find(
            (c) => c.endedAt.getTime() === consumption.endedAt.getTime());
          if (existingConsumption) {
            // Update properties
            for (const property in consumption) {
              // eslint-disable-next-line @typescript-eslint/no-unsafe-assignment
              existingConsumption[property] = consumption[property];
            }
          } else {
            // Add new
            consumptions.push(consumption);
          }
        }
      }
    }
    // Add missing info
    for (const consumption of consumptions) {
      OCPPUtils.assertConsistencyInConsumption(chargingStation, transaction.connectorId, consumption);
    }
    return consumptions;
  }

  public static async createConsumptionFromMeterValue(tenantID: string, chargingStation: ChargingStation, transaction: Transaction,
      lastConsumption: { value: number; timestamp: Date }, meterValue: OCPPNormalizedMeterValue): Promise<Consumption> {
    // Only Consumption and SoC (No consumption for Transaction Begin/End: scenario already handled in Start/Stop Transaction)
    if (OCPPUtils.isValidMeterValue(meterValue)) {
      // First meter value: Create one based on the transaction
      if (!lastConsumption) {
        lastConsumption = {
          timestamp: transaction.timestamp,
          value: transaction.meterStart,
        };
      }
      // Init
      const consumption: Consumption = {
        transactionId: transaction.id,
        connectorId: transaction.connectorId,
        chargeBoxID: transaction.chargeBoxID,
        siteAreaID: transaction.siteAreaID,
        siteID: transaction.siteID,
        userID: transaction.userID,
        endedAt: Utils.convertToDate(meterValue.timestamp),
      } as Consumption;
      // Handle SoC (%)
      if (OCPPUtils.isSocMeterValue(meterValue)) {
        consumption.stateOfCharge = Utils.convertToFloat(meterValue.value);
      // Handle Power (W/kW)
      } else if (OCPPUtils.isPowerActiveImportMeterValue(meterValue)) {
        // Compute power
        const powerInMeterValue = Utils.convertToFloat(meterValue.value);
        const powerInMeterValueWatts = meterValue.attribute?.unit === OCPPUnitOfMeasure.KILO_WATT ?
          Utils.createDecimal(powerInMeterValue).mul(1000).toNumber() : powerInMeterValue;
        const currentType = Utils.getChargingStationCurrentType(chargingStation, null, transaction.connectorId);
        switch (currentType) {
          case CurrentType.DC:
            consumption.instantWattsDC = powerInMeterValueWatts;
            break;
          case CurrentType.AC:
            switch (meterValue.attribute?.phase) {
              case OCPPPhase.L1_N:
              case OCPPPhase.L1:
                consumption.instantWattsL1 = powerInMeterValueWatts;
                break;
              case OCPPPhase.L2_N:
              case OCPPPhase.L2:
                consumption.instantWattsL2 = powerInMeterValueWatts;
                break;
              case OCPPPhase.L3_N:
              case OCPPPhase.L3:
                consumption.instantWattsL3 = powerInMeterValueWatts;
                break;
              default:
                consumption.instantWatts = powerInMeterValueWatts;
                break;
            }
            break;
        }
      // Handle Voltage (V)
      } else if (OCPPUtils.isVoltageMeterValue(meterValue)) {
        const voltage = Utils.convertToFloat(meterValue.value);
        const currentType = Utils.getChargingStationCurrentType(chargingStation, null, transaction.connectorId);
        switch (currentType) {
          case CurrentType.DC:
            consumption.instantVoltsDC = voltage;
            break;
          case CurrentType.AC:
            switch (meterValue.attribute.phase) {
              case OCPPPhase.L1_N:
              case OCPPPhase.L1:
                consumption.instantVoltsL1 = voltage;
                break;
              case OCPPPhase.L2_N:
              case OCPPPhase.L2:
                consumption.instantVoltsL2 = voltage;
                break;
              case OCPPPhase.L3_N:
              case OCPPPhase.L3:
                consumption.instantVoltsL3 = voltage;
                break;
              case OCPPPhase.L1_L2:
              case OCPPPhase.L2_L3:
              case OCPPPhase.L3_L1:
                // Do nothing
                break;
              default:
                consumption.instantVolts = voltage;
                break;
            }
            break;
        }
      // Handle Current (A)
      } else if (OCPPUtils.isCurrentImportMeterValue(meterValue)) {
        const amperage = Utils.convertToFloat(meterValue.value);
        const currentType = Utils.getChargingStationCurrentType(chargingStation, null, transaction.connectorId);
        switch (currentType) {
          case CurrentType.DC:
            consumption.instantAmpsDC = amperage;
            break;
          case CurrentType.AC:
            switch (meterValue.attribute.phase) {
              case OCPPPhase.L1:
                consumption.instantAmpsL1 = amperage;
                break;
              case OCPPPhase.L2:
                consumption.instantAmpsL2 = amperage;
                break;
              case OCPPPhase.L3:
                consumption.instantAmpsL3 = amperage;
                break;
              default:
                consumption.instantAmps = amperage;
                break;
            }
            break;
        }
      // Handle Consumption (Wh/kWh)
      } else if (OCPPUtils.isEnergyActiveImportMeterValue(meterValue)) {
        // Complete consumption
        consumption.startedAt = Utils.convertToDate(lastConsumption.timestamp);
        const diffSecs = Utils.createDecimal(moment(meterValue.timestamp).diff(lastConsumption.timestamp, 'milliseconds')).div(1000).toNumber();
        // Handle current Connector limitation
        await OCPPUtils.addConnectorLimitationToConsumption(tenantID, chargingStation, transaction.connectorId, consumption);
        // Handle current Site Area limitation
        await OCPPUtils.addSiteLimitationToConsumption(tenantID, chargingStation.siteArea, consumption);
        // Convert to Wh
        const meterValueWh = meterValue.attribute.unit === OCPPUnitOfMeasure.KILO_WATT_HOUR ?
          Utils.createDecimal(Utils.convertToFloat(meterValue.value)).mul(1000).toNumber() : Utils.convertToFloat(meterValue.value);
        // Check if valid Consumption
        if (meterValueWh > lastConsumption.value) {
          // Compute consumption
          consumption.consumptionWh = Utils.createDecimal(meterValueWh).minus(lastConsumption.value).toNumber();
          consumption.consumptionAmps = Utils.convertWattToAmp(chargingStation, null, transaction.connectorId, consumption.consumptionWh);
          // Cumulated Consumption
          transaction.currentTotalConsumptionWh = Utils.createDecimal(transaction.currentTotalConsumptionWh).plus(consumption.consumptionWh).toNumber();
          // Keep the last consumption
          transaction.lastConsumption = {
            value: meterValueWh,
            timestamp: Utils.convertToDate(meterValue.timestamp)
          };
        // No Consumption
        } else {
          // Keep the last consumption only if not <
          if (meterValueWh === lastConsumption.value) {
            transaction.lastConsumption = {
              value: meterValueWh,
              timestamp: Utils.convertToDate(meterValue.timestamp)
            };
          }
          consumption.consumptionWh = 0;
          consumption.consumptionAmps = 0;
          if (consumption.limitSource !== ConnectorCurrentLimitSource.CHARGING_PROFILE ||
              consumption.limitAmps >= StaticLimitAmps.MIN_LIMIT_PER_PHASE * Utils.getNumberOfConnectedPhases(chargingStation, null, transaction.connectorId)) {
            // Update inactivity
            transaction.currentTotalInactivitySecs = Utils.createDecimal(transaction.currentTotalInactivitySecs).plus(diffSecs).toNumber();
            consumption.totalInactivitySecs = transaction.currentTotalInactivitySecs;
          }
        }
        consumption.cumulatedConsumptionWh = transaction.currentTotalConsumptionWh;
        consumption.cumulatedConsumptionAmps = Utils.convertWattToAmp(
          chargingStation, null, transaction.connectorId, transaction.currentTotalConsumptionWh);
        consumption.totalDurationSecs = !transaction.stop ?
          moment.duration(moment(meterValue.timestamp).diff(moment(transaction.timestamp))).asSeconds() :
          moment.duration(moment(transaction.stop.timestamp).diff(moment(transaction.timestamp))).asSeconds();
        consumption.toPrice = true;
      }
      // Return
      return consumption;
    }
  }

  public static async addSiteLimitationToConsumption(tenantID: string, siteArea: SiteArea, consumption: Consumption): Promise<void> {
    const tenant: Tenant = await TenantStorage.getTenant(tenantID);
    if (Utils.isTenantComponentActive(tenant, TenantComponents.ORGANIZATION) && siteArea) {
      // Get limit of the site area
      consumption.limitSiteAreaWatts = 0;
      // Maximum power of the Site Area provided?
      if (siteArea && siteArea.maximumPower) {
        consumption.limitSiteAreaWatts = siteArea.maximumPower;
        consumption.limitSiteAreaAmps = Utils.createDecimal(siteArea.maximumPower).div(siteArea.voltage).toNumber();
        consumption.limitSiteAreaSource = SiteAreaLimitSource.SITE_AREA;
      } else {
        // Compute it for Charging Stations
        const chargingStationsOfSiteArea = await ChargingStationStorage.getChargingStations(tenantID,
          { siteAreaIDs: [siteArea.id] }, Constants.DB_PARAMS_MAX_LIMIT);
        for (const chargingStationOfSiteArea of chargingStationsOfSiteArea.result) {
          if (Utils.objectHasProperty(chargingStationOfSiteArea, 'connectors')) {
            for (const connector of chargingStationOfSiteArea.connectors) {
              consumption.limitSiteAreaWatts = Utils.createDecimal(consumption.limitSiteAreaWatts).plus(connector.power).toNumber();
            }
          }
        }
        consumption.limitSiteAreaAmps = Math.round(consumption.limitSiteAreaWatts / siteArea.voltage);
        consumption.limitSiteAreaSource = SiteAreaLimitSource.CHARGING_STATIONS;
        // Save Site Area max consumption
        if (siteArea) {
          siteArea.maximumPower = consumption.limitSiteAreaWatts;
          await SiteAreaStorage.saveSiteArea(tenantID, siteArea);
        }
      }
      consumption.smartChargingActive = siteArea.smartCharging;
    }
  }

  public static async addConnectorLimitationToConsumption(tenantID: string, chargingStation: ChargingStation,
      connectorID: number, consumption: Consumption): Promise<void> {
    const chargingStationVendor = ChargingStationVendorFactory.getChargingStationVendorImpl(chargingStation);
    if (chargingStationVendor) {
      // Get current limitation
      const connector = Utils.getConnectorFromID(chargingStation, connectorID);
      const chargePoint = Utils.getChargePointFromID(chargingStation, connector?.chargePointID);
      const connectorLimit = await chargingStationVendor.getCurrentConnectorLimit(tenantID, chargingStation, chargePoint, connectorID);
      consumption.limitAmps = connectorLimit.limitAmps;
      consumption.limitWatts = connectorLimit.limitWatts;
      consumption.limitSource = connectorLimit.limitSource;
    } else {
      // Default
      const connector = Utils.getConnectorFromID(chargingStation, connectorID);
      consumption.limitAmps = connector?.amperageLimit;
      consumption.limitWatts = connector?.power;
      consumption.limitSource = ConnectorCurrentLimitSource.CONNECTOR;
    }
  }

  public static async getChargingStationTemplate(chargingStation: ChargingStation): Promise<ChargingStationTemplate> {
    let foundTemplate: ChargingStationTemplate = null;
    // Get the Templates
    const chargingStationTemplates: ChargingStationTemplate[] =
      await ChargingStationStorage.getChargingStationTemplates(chargingStation.chargePointVendor);
    // Parse them
    for (const chargingStationTemplate of chargingStationTemplates) {
      // Keep it
      foundTemplate = chargingStationTemplate;
      // Browse filter for extra matching
      for (const filter in chargingStationTemplate.extraFilters) {
        // Check
        if (Utils.objectHasProperty(chargingStation, filter)) {
          const filterValue: string = chargingStationTemplate.extraFilters[filter];
          if (!(new RegExp(filterValue).test(chargingStation[filter]))) {
            foundTemplate = null;
            break;
          }
        }
      }
      // Found?
      if (foundTemplate) {
        break;
      }
    }
    return foundTemplate;
  }

  public static async enrichChargingStationConnectorWithTemplate(
      tenantID: string, chargingStation: ChargingStation, connectorID: number,
      chargingStationTemplate: ChargingStationTemplate): Promise<boolean> {
    // Copy from template
    if (chargingStationTemplate) {
      // Handle connector
      if (Utils.objectHasProperty(chargingStationTemplate.technical, 'connectors')) {
        // Find the connector in the template
        const templateConnector = chargingStationTemplate.technical.connectors.find(
          (connector) => connector.connectorId === connectorID);
        if (!templateConnector) {
          // Log
          await Logging.logWarning({
            tenantID: tenantID,
            source: chargingStation.id,
            action: ServerAction.UPDATE_CHARGING_STATION_WITH_TEMPLATE,
            module: MODULE_NAME, method: 'enrichChargingStationConnectorWithTemplate',
            message: `No connector found in Template for Connector ID '${connectorID}' on '${chargingStation.chargePointVendor}'`
          });
          return false;
        }
        // Force Update
        for (const connector of chargingStation.connectors) {
          // Set
          if (connector.connectorId === connectorID) {
            // Assign props
            connector.type = templateConnector.type;
            if (Utils.objectHasProperty(templateConnector, 'power')) {
              connector.power = templateConnector.power;
            } else {
              delete connector.power;
            }
            if (Utils.objectHasProperty(templateConnector, 'amperage')) {
              connector.amperage = templateConnector.amperage;
            } else {
              delete connector.amperage;
            }
            if (Utils.objectHasProperty(templateConnector, 'chargePointID')) {
              connector.chargePointID = templateConnector.chargePointID;
            } else {
              delete connector.chargePointID;
            }
            if (Utils.objectHasProperty(templateConnector, 'voltage')) {
              connector.voltage = templateConnector.voltage;
            } else {
              delete connector.voltage;
            }
            if (Utils.objectHasProperty(templateConnector, 'currentType')) {
              connector.currentType = templateConnector.currentType;
            } else {
              delete connector.currentType;
            }
            if (Utils.objectHasProperty(templateConnector, 'numberOfConnectedPhase')) {
              connector.numberOfConnectedPhase = templateConnector.numberOfConnectedPhase;
            } else {
              delete connector.numberOfConnectedPhase;
            }
            const numberOfPhases = Utils.getNumberOfConnectedPhases(chargingStation, null, connector.connectorId);
            // Amperage limit
            OCPPUtils.checkAndSetConnectorAmperageLimit(chargingStation, connector, numberOfPhases);
            // Phase Assignment
            if (!Utils.objectHasProperty(connector, 'phaseAssignmentToGrid')) {
              await OCPPUtils.setConnectorPhaseAssignment(tenantID, chargingStation, connector, numberOfPhases);
            }
            // Template on connector id = connectorID applied, break the loop to continue the static method execution. Never return here.
            break;
          }
        }
      }
      // Log
      await Logging.logInfo({
        tenantID: tenantID,
        source: chargingStation.id,
        action: ServerAction.UPDATE_CHARGING_STATION_WITH_TEMPLATE,
        module: MODULE_NAME, method: 'enrichChargingStationConnectorWithTemplate',
        message: `Template for Connector ID '${connectorID}' has been applied successfully on '${chargingStation.chargePointVendor}'`,
        detailedMessages: { chargingStationTemplate }
      });
      return true;
    }
    // Log
    await Logging.logWarning({
      tenantID: tenantID,
      source: chargingStation.id,
      action: ServerAction.UPDATE_CHARGING_STATION_WITH_TEMPLATE,
      module: MODULE_NAME, method: 'enrichChargingStationConnectorWithTemplate',
      message: `No Template for Connector ID '${connectorID}' has been found for '${chargingStation.chargePointVendor}'`
    });
    return false;
  }

  public static async setChargingStationPhaseAssignment(tenantID: string, chargingStation: ChargingStation): Promise<void> {
    if (Utils.objectHasProperty(chargingStation, 'connectors')) {
      for (const connector of chargingStation.connectors) {
        if (!Utils.objectHasProperty(connector, 'phaseAssignmentToGrid')) {
          await OCPPUtils.setConnectorPhaseAssignment(tenantID, chargingStation, connector);
        }
      }
    }
  }

  public static checkAndSetChargingStationAmperageLimit(chargingStation: ChargingStation): void {
    if (Utils.objectHasProperty(chargingStation, 'connectors')) {
      for (const connector of chargingStation.connectors) {
        OCPPUtils.checkAndSetConnectorAmperageLimit(chargingStation, connector);
      }
    }
  }

  public static async applyTemplateToChargingStation(tenantID: string, chargingStation: ChargingStation, applyOcppParameters = true): Promise<TemplateUpdateResult> {
    // Enrich
    const chargingStationTemplateUpdateResult = await OCPPUtils.enrichChargingStationWithTemplate(tenantID, chargingStation);
    // Save
    if (chargingStationTemplateUpdateResult.chargingStationUpdated ||
      chargingStationTemplateUpdateResult.technicalUpdated ||
      chargingStationTemplateUpdateResult.capabilitiesUpdated ||
      chargingStationTemplateUpdateResult.ocppStandardUpdated ||
      chargingStationTemplateUpdateResult.ocppVendorUpdated) {
      const sectionsUpdated = [];
      if (chargingStationTemplateUpdateResult.technicalUpdated) {
        sectionsUpdated.push('Technical');
      }
      if (chargingStationTemplateUpdateResult.capabilitiesUpdated) {
        sectionsUpdated.push('Capabilities');
      }
      if (chargingStationTemplateUpdateResult.ocppStandardUpdated || chargingStationTemplateUpdateResult.ocppVendorUpdated) {
        sectionsUpdated.push('OCPP');
      }
      // Save
      await ChargingStationStorage.saveChargingStation(tenantID, chargingStation);
      // Log
      await Logging.logInfo({
        tenantID: tenantID,
        source: chargingStation.id,
        action: ServerAction.UPDATE_CHARGING_STATION_WITH_TEMPLATE,
        module: MODULE_NAME, method: 'applyTemplateToChargingStation',
        message: `Charging Station '${chargingStation.id}' updated with the following Template's section(s): ${sectionsUpdated.join(', ')}`,
        detailedMessages: { chargingStationTemplateUpdated: chargingStationTemplateUpdateResult }
      });
      // Request and update OCPP parameters if needed
      if (applyOcppParameters && (chargingStationTemplateUpdateResult.ocppStandardUpdated || chargingStationTemplateUpdateResult.ocppVendorUpdated)) {
        await OCPPUtils.applyTemplateOcppParametersToChargingStation(tenantID, chargingStation);
      }
    }
    return chargingStationTemplateUpdateResult;
  }

  public static async applyTemplateOcppParametersToChargingStation(tenantID: string, chargingStation: ChargingStation): Promise<OCPPChangeConfigurationCommandResult> {
    const tenant = await TenantStorage.getTenant(tenantID);
    await Logging.logDebug({
      tenantID: tenantID,
      action: ServerAction.UPDATE_CHARGING_STATION_WITH_TEMPLATE,
      source: chargingStation.id,
      module: MODULE_NAME, method: 'applyTemplateOcppParametersToChargingStation',
      message: `Apply Template's OCPP Parameters for '${chargingStation.id}' in Tenant ${Utils.buildTenantName(tenant)})`,
    });
    // Request and save the latest OCPP parameters
    let result = await Utils.executePromiseWithTimeout<OCPPChangeConfigurationCommandResult>(
      Constants.DELAY_CHANGE_CONFIGURATION_EXECUTION_MILLIS, OCPPUtils.requestAndSaveChargingStationOcppParameters(tenantID, chargingStation),
      `Time out error (${Constants.DELAY_CHANGE_CONFIGURATION_EXECUTION_MILLIS.toString()}ms) in requesting OCPP Parameters`);
    // Update the OCPP Parameters from the template
    result = await Utils.executePromiseWithTimeout<OCPPChangeConfigurationCommandResult>(
      Constants.DELAY_CHANGE_CONFIGURATION_EXECUTION_MILLIS, OCPPUtils.updateChargingStationOcppParametersWithTemplate(tenant.id, chargingStation),
      `Time out error (${Constants.DELAY_CHANGE_CONFIGURATION_EXECUTION_MILLIS}ms) in updating OCPP Parameters`);
    if (result.status !== OCPPConfigurationStatus.ACCEPTED) {
      await Logging.logError({
        tenantID: tenantID,
        action: ServerAction.UPDATE_CHARGING_STATION_WITH_TEMPLATE,
        source: chargingStation.id,
        module: MODULE_NAME, method: 'applyTemplateOcppParametersToChargingStation',
        message: `Cannot apply template OCPP Parameters to '${chargingStation.id}' in Tenant ${Utils.buildTenantName(tenant)})`,
      });
    }
    return result;
  }

  public static async clearAndDeleteChargingProfilesForSiteArea(
      tenantID: string, siteArea: SiteArea,
      params?: { profilePurposeType?: ChargingProfilePurposeType; transactionId?: number }): Promise<ActionsResponse> {
    const actionsResponse: ActionsResponse = {
      inError: 0,
      inSuccess: 0
    };
    for (const chargingStation of siteArea.chargingStations) {
      const chargingProfiles = await ChargingStationStorage.getChargingProfiles(tenantID, {
        chargingStationIDs: [chargingStation.id],
        profilePurposeType: params.profilePurposeType,
        transactionId: params.transactionId
      }, Constants.DB_PARAMS_MAX_LIMIT);
      for (const chargingProfile of chargingProfiles.result) {
        try {
          await this.clearAndDeleteChargingProfile(tenantID, chargingProfile);
          actionsResponse.inSuccess++;
        } catch (error) {
          await Logging.logError({
            tenantID: tenantID,
            source: chargingProfile.chargingStationID,
            action: ServerAction.CHARGING_PROFILE_DELETE,
            module: MODULE_NAME, method: 'clearAndDeleteChargingProfilesForSiteArea',
            message: `Error while clearing the charging profile for chargingStation ${chargingProfile.chargingStationID}`,
            detailedMessages: { error: error.message, stack: error.stack }
          });
          actionsResponse.inError++;
        }
      }
    }
    return actionsResponse;
  }

  public static async clearAndDeleteChargingProfile(tenantID: string, chargingProfile: ChargingProfile): Promise<void> {
    // Get charging station
    const chargingStation = await ChargingStationStorage.getChargingStation(tenantID, chargingProfile.chargingStationID);
    // Check if Charging Profile is supported
    if (!chargingStation.capabilities?.supportChargingProfiles) {
      throw new BackendError({
        source: chargingProfile.chargingStationID,
        action: ServerAction.CHARGING_PROFILE_DELETE,
        module: MODULE_NAME, method: 'clearAndDeleteChargingProfile',
        message: `Charging Station '${chargingStation.id}' does not support the Charging Profiles`,
      });
    }
    // Get Vendor Instance
    const chargingStationVendor = ChargingStationVendorFactory.getChargingStationVendorImpl(chargingStation);
    if (!chargingStationVendor) {
      throw new BackendError({
        source: chargingProfile.chargingStationID,
        action: ServerAction.CHARGING_PROFILE_DELETE,
        module: MODULE_NAME, method: 'clearAndDeleteChargingProfile',
        message: `No vendor implementation is available (${chargingStation.chargePointVendor}) for setting a Charging Profile`,
      });
    }
    // Clear Charging Profile
    // Do not check the result because:
    // 1\ Charging Profile exists and has been deleted: Status = ACCEPTED
    // 2\ Charging Profile does not exist : Status = UNKNOWN
    // As there are only 2 statuses, testing them is not necessary
    try {
      await chargingStationVendor.clearChargingProfile(tenantID, chargingStation, chargingProfile);
    } catch (error) {
      await Logging.logError({
        tenantID: tenantID,
        source: chargingStation.id,
        action: ServerAction.CHARGING_PROFILE_DELETE,
        message: 'Error occurred while clearing the Charging Profile',
        module: MODULE_NAME, method: 'clearAndDeleteChargingProfile',
        detailedMessages: { error: error.message, stack: error.stack }
      });
      throw error;
    }
    // Delete from database
    await ChargingStationStorage.deleteChargingProfile(tenantID, chargingProfile.id);
    // Log
    await Logging.logInfo({
      tenantID: tenantID,
      source: chargingStation.id,
      action: ServerAction.CHARGING_PROFILE_DELETE,
      module: MODULE_NAME, method: 'clearAndDeleteChargingProfile',
      message: 'Charging Profile has been deleted successfully',
      detailedMessages: { chargingProfile }
    });
  }

  public static async normalizeAndCheckSOAPParams(headers: any, req: any): Promise<void> {
    // Normalize
    OCPPUtils.normalizeOneSOAPParam(headers, 'chargeBoxIdentity');
    OCPPUtils.normalizeOneSOAPParam(headers, 'Action');
    OCPPUtils.normalizeOneSOAPParam(headers, 'To');
    OCPPUtils.normalizeOneSOAPParam(headers, 'From.Address');
    OCPPUtils.normalizeOneSOAPParam(headers, 'ReplyTo.Address');
    // Parse the request (lower case for fucking charging station DBT URL registration)
    const urlParts = url.parse(decodeURIComponent(req.url.toLowerCase()), true);
    const tenantID = urlParts.query.tenantid as string;
    const token = urlParts.query.token;
    // Check
    await DatabaseUtils.checkTenant(tenantID);
    // Set the Tenant ID
    headers.tenantID = tenantID;
    headers.token = token;
    if (!Utils.isChargingStationIDValid(headers.chargeBoxIdentity)) {
      throw new BackendError({
        source: headers.chargeBoxIdentity,
        module: MODULE_NAME,
        method: 'normalizeAndCheckSOAPParams',
        message: 'The Charging Station ID is invalid'
      });
    }
  }

  public static async setAndSaveChargingProfile(tenantID: string, chargingProfile: ChargingProfile, user?: UserToken): Promise<string> {
    // Get charging station
    const chargingStation = await ChargingStationStorage.getChargingStation(tenantID, chargingProfile.chargingStationID);
    if (!chargingStation) {
      throw new BackendError({
        source: chargingProfile.chargingStationID,
        action: ServerAction.CHARGING_PROFILE_UPDATE,
        module: MODULE_NAME, method: 'setAndSaveChargingProfile',
        message: 'Charging Station not found',
      });
    }
    // Get charge point
    const chargePoint = Utils.getChargePointFromID(chargingStation, chargingProfile.chargePointID);
    // Get Vendor Instance
    const chargingStationVendor = ChargingStationVendorFactory.getChargingStationVendorImpl(chargingStation);
    if (!chargingStationVendor) {
      throw new BackendError({
        source: chargingStation.id,
        action: ServerAction.CHARGING_PROFILE_UPDATE,
        module: MODULE_NAME, method: 'setAndSaveChargingProfile',
        message: `No vendor implementation is available (${chargingStation.chargePointVendor}) for setting a Charging Profile`,
      });
    }
    // Set Charging Profile
    const result = await chargingStationVendor.setChargingProfile(
      tenantID, chargingStation, chargePoint, chargingProfile);
    // Check for Array
    let resultStatus = OCPPChargingProfileStatus.ACCEPTED;
    if (Array.isArray(result)) {
      for (const oneResult of result) {
        if (oneResult.status !== OCPPChargingProfileStatus.ACCEPTED) {
          resultStatus = oneResult.status;
          break;
        }
      }
    } else {
      resultStatus = (result).status;
    }
    if (resultStatus !== OCPPChargingProfileStatus.ACCEPTED) {
      throw new BackendError({
        source: chargingStation.id,
        action: ServerAction.CHARGING_PROFILE_UPDATE,
        module: MODULE_NAME, method: 'setAndSaveChargingProfile',
        message: 'Cannot set the Charging Profile!',
        detailedMessages: { result, chargingProfile },
      });
    }
    // Save
    const chargingProfileID = await ChargingStationStorage.saveChargingProfile(tenantID, chargingProfile);
    await Logging.logInfo({
      tenantID: tenantID,
      source: chargingStation.id,
      action: ServerAction.CHARGING_PROFILE_UPDATE,
      module: MODULE_NAME, method: 'setAndSaveChargingProfile',
      message: `Connector ID '${chargingProfile.connectorID}' > Charging Profile has been successfully pushed and saved`,
      detailedMessages: { chargingProfile }
    });
    return chargingProfileID;
  }

  static isValidMeterValue(meterValue: OCPPNormalizedMeterValue): boolean {
    return OCPPUtils.isSocMeterValue(meterValue) ||
      OCPPUtils.isEnergyActiveImportMeterValue(meterValue) ||
      OCPPUtils.isPowerActiveImportMeterValue(meterValue) ||
      OCPPUtils.isCurrentImportMeterValue(meterValue) ||
      OCPPUtils.isVoltageMeterValue(meterValue);
  }

  static isSocMeterValue(meterValue: OCPPNormalizedMeterValue): boolean {
    return !meterValue.attribute ||
      (meterValue.attribute.measurand === OCPPMeasurand.STATE_OF_CHARGE
        && meterValue.attribute.context === OCPPReadingContext.SAMPLE_PERIODIC);
  }

  static isEnergyActiveImportMeterValue(meterValue: OCPPNormalizedMeterValue): boolean {
    return !meterValue.attribute ||
      (meterValue.attribute.measurand === OCPPMeasurand.ENERGY_ACTIVE_IMPORT_REGISTER &&
        (meterValue.attribute.context === OCPPReadingContext.SAMPLE_PERIODIC ||
          meterValue.attribute.context === OCPPReadingContext.SAMPLE_CLOCK));
  }

  static isPowerActiveImportMeterValue(meterValue: OCPPNormalizedMeterValue): boolean {
    return !meterValue.attribute ||
      (meterValue.attribute.measurand === OCPPMeasurand.POWER_ACTIVE_IMPORT &&
        meterValue.attribute.context === OCPPReadingContext.SAMPLE_PERIODIC);
  }

  static isCurrentImportMeterValue(meterValue: OCPPNormalizedMeterValue): boolean {
    return !meterValue.attribute ||
      (meterValue.attribute.measurand === OCPPMeasurand.CURRENT_IMPORT &&
        meterValue.attribute.context === OCPPReadingContext.SAMPLE_PERIODIC);
  }

  static isVoltageMeterValue(meterValue: OCPPNormalizedMeterValue): boolean {
    return !meterValue.attribute ||
      (meterValue.attribute.measurand === OCPPMeasurand.VOLTAGE &&
        meterValue.attribute.context === OCPPReadingContext.SAMPLE_PERIODIC);
  }

  static async checkAndGetTenantAndChargingStation(ocppHeader: OCPPHeader): Promise<{ chargingStation: ChargingStation, tenant: Tenant }> {
    // Check
    if (!ocppHeader.chargeBoxIdentity) {
      throw new BackendError({
        source: Constants.CENTRAL_SERVER,
        module: MODULE_NAME,
        method: 'checkAndGetChargingStation',
        message: 'Should have the required property \'chargeBoxIdentity\'!'
      });
    }
    if (!ocppHeader.tenantID) {
      throw new BackendError({
        source: Constants.CENTRAL_SERVER,
        module: MODULE_NAME,
        method: 'checkAndGetChargingStation',
        message: 'Should have the required property \'tenantID\'!'
      });
    }
    // Get Tenant
    const tenant = await TenantStorage.getTenant(ocppHeader.tenantID);
    if (!tenant) {
      throw new BackendError({
        source: Constants.CENTRAL_SERVER,
        module: MODULE_NAME,
        method: 'checkAndGetChargingStation',
        message: `Tenant ID '${ocppHeader.tenantID}' does not exist!`
      });
    }
    // Get Charging Station
    const chargingStation = await ChargingStationStorage.getChargingStation(
      ocppHeader.tenantID, ocppHeader.chargeBoxIdentity);
    if (!chargingStation) {
      throw new BackendError({
        source: ocppHeader.chargeBoxIdentity,
        module: MODULE_NAME,
        method: 'checkAndGetChargingStation',
        message: 'Charging Station does not exist'
      });
    }
    // Deleted?
    if (chargingStation?.deleted) {
      throw new BackendError({
        source: ocppHeader.chargeBoxIdentity,
        module: MODULE_NAME,
        method: 'checkAndGetChargingStation',
        message: 'Charging Station is deleted'
      });
    }
<<<<<<< HEAD
    // Boot Notification accepted?
    if (chargingStation?.registrationStatus !== RegistrationStatus.ACCEPTED) {
      throw new BackendError({
        source: chargeBoxIdentity,
        module: MODULE_NAME,
        method: 'checkAndGetChargingStation',
        message: 'Charging Station boot notification not accepted'
      });
    }
    return chargingStation;
=======
    return {
      tenant,
      chargingStation,
    };
>>>>>>> 289cbc3b
  }

  public static async requestAndSaveChargingStationOcppParameters(tenantID: string, chargingStation: ChargingStation): Promise<OCPPChangeConfigurationCommandResult> {
    try {
      // Get the OCPP Configuration
      const ocppConfiguration = await OCPPUtils.requestChargingStationOcppParameters(tenantID, chargingStation, {});
      // Log
      await Logging.logDebug({
        tenantID: tenantID,
        source: chargingStation.id,
        action: ServerAction.CHARGING_STATION_CHANGE_CONFIGURATION,
        module: MODULE_NAME, method: 'requestAndSaveChargingStationOcppParameters',
        message: 'Get charging station OCPP parameters successfully',
        detailedMessages: { ocppConfiguration }
      });
      // Set OCPP configuration
      const chargingStationOcppParameters: ChargingStationOcppParameters = {
        id: chargingStation.id,
        configuration: ocppConfiguration.configurationKey,
        timestamp: new Date()
      };
      // Get saved OCPP configuration from DB
      const ocppParametersFromDB = await ChargingStationStorage.getOcppParameters(tenantID, chargingStation.id);
      // Charging Station configuration not found
      if (!chargingStationOcppParameters.configuration) {
        if (ocppParametersFromDB.count === 0) {
          // No config at all: set default OCPP configuration
          chargingStationOcppParameters.configuration = Constants.DEFAULT_OCPP_16_CONFIGURATION;
        } else {
          // Set from DB
          chargingStationOcppParameters.configuration = ocppParametersFromDB.result;
        }
      }
      // Add the existing custom params
      const customParams = ocppParametersFromDB.result.filter((customParam) => customParam.custom);
      if (!Utils.isEmptyArray(customParams)) {
        for (const customParam of customParams) {
          const foundCustomParam = chargingStationOcppParameters.configuration.find((configuration) => configuration.key === customParam.key);
          if (!foundCustomParam) {
            chargingStationOcppParameters.configuration.push(customParam);
          }
        }
      }
      // Save configuration
      await ChargingStationStorage.saveOcppParameters(tenantID, chargingStationOcppParameters);
      // Ok
      await Logging.logInfo({
        tenantID: tenantID,
        source: chargingStation.id,
        action: ServerAction.CHARGING_STATION_CHANGE_CONFIGURATION,
        module: MODULE_NAME, method: 'requestAndSaveChargingStationOcppParameters',
        message: 'Save charging station OCPP parameters successfully'
      });
      return { status: OCPPConfigurationStatus.ACCEPTED };
    } catch (error) {
      // Log error
      await Logging.logActionExceptionMessage(tenantID, ServerAction.CHARGING_STATION_CHANGE_CONFIGURATION, error);
      return { status: OCPPConfigurationStatus.REJECTED };
    }
  }

  public static async updateChargingStationOcppParametersWithTemplate(tenantID: string, chargingStation: ChargingStation): Promise<OCPPChangeConfigurationCommandResult> {
    const tenant = await TenantStorage.getTenant(tenantID);
    let result: OCPPChangeConfigurationCommandResult;
    const updatedOcppParameters: ActionsResponse = {
      inError: 0,
      inSuccess: 0
    };
    let rebootRequired = false;
    // Get current OCPP parameters in DB
    let currentOcppParameters: OcppParameter[];
    const ocppParametersFromDB = await ChargingStationStorage.getOcppParameters(tenantID, chargingStation.id);
    if (ocppParametersFromDB.count > 0) {
      currentOcppParameters = ocppParametersFromDB.result;
    }
    // Check
    if (Utils.isEmptyArray(chargingStation.ocppStandardParameters) && Utils.isEmptyArray(chargingStation.ocppVendorParameters)) {
      await Logging.logInfo({
        tenantID: tenantID,
        source: chargingStation.id,
        action: ServerAction.CHARGING_STATION_CHANGE_CONFIGURATION,
        module: MODULE_NAME, method: 'updateChargingStationOcppParametersWithTemplate',
        message: 'Charging Station has no OCPP Parameters'
      });
      return result;
    }
    // Merge Template Standard and Vendor parameters
    const ocppParameters = chargingStation.ocppStandardParameters.concat(chargingStation.ocppVendorParameters);
    // Check OCPP parameters
    for (const ocppParameter of ocppParameters) {
      // Find OCPP parameter
      const currentOcppParam: OcppParameter = currentOcppParameters.find(
        (ocppParam) => ocppParam.key === ocppParameter.key);
      try {
        // Check Value
        if (currentOcppParam && currentOcppParam.value === ocppParameter.value) {
          // Ok: Already the good value
          await Logging.logInfo({
            tenantID: tenantID,
            source: chargingStation.id,
            action: ServerAction.CHARGING_STATION_CHANGE_CONFIGURATION,
            module: MODULE_NAME, method: 'updateChargingStationOcppParametersWithTemplate',
            message: `OCPP Parameter '${ocppParameter.key}' has the correct value '${currentOcppParam.value}'`
          });
          continue;
        }
        // Execute OCPP change configuration command
        result = await OCPPUtils.requestChangeChargingStationOcppParameter(tenantID, chargingStation, {
          key: ocppParameter.key,
          value: ocppParameter.value
        }, false);
        if (result.status === OCPPConfigurationStatus.ACCEPTED) {
          updatedOcppParameters.inSuccess++;
          await Logging.logInfo({
            tenantID: tenantID,
            source: chargingStation.id,
            action: ServerAction.CHARGING_STATION_CHANGE_CONFIGURATION,
            module: MODULE_NAME, method: 'updateChargingStationOcppParametersWithTemplate',
            message: `${!currentOcppParam && 'Non existent '}OCPP Parameter '${ocppParameter.key}' has been successfully set from '${currentOcppParam?.value}' to '${ocppParameter.value}'`
          });
        } else if (result.status === OCPPConfigurationStatus.REBOOT_REQUIRED) {
          updatedOcppParameters.inSuccess++;
          rebootRequired = true;
          await Logging.logInfo({
            tenantID: tenantID,
            source: chargingStation.id,
            action: ServerAction.CHARGING_STATION_CHANGE_CONFIGURATION,
            module: MODULE_NAME, method: 'updateChargingStationOcppParametersWithTemplate',
            message: `${!currentOcppParam && 'Non existent '}OCPP Parameter '${ocppParameter.key}' that requires reboot has been successfully set from '${currentOcppParam?.value}' to '${ocppParameter.value}'`
          });
        } else {
          updatedOcppParameters.inError++;
          await Logging.logError({
            tenantID: tenantID,
            source: chargingStation.id,
            action: ServerAction.CHARGING_STATION_CHANGE_CONFIGURATION,
            module: MODULE_NAME, method: 'updateChargingStationOcppParametersWithTemplate',
            message: `Error '${result.status}' in changing ${!currentOcppParam && 'non existent '}OCPP Parameter '${ocppParameter.key}' from '${currentOcppParam?.value}' to '${ocppParameter.value}': `
          });
        }
      } catch (error) {
        updatedOcppParameters.inError++;
        await Logging.logError({
          tenantID: tenantID,
          source: chargingStation.id,
          action: ServerAction.CHARGING_STATION_CHANGE_CONFIGURATION,
          module: MODULE_NAME, method: 'updateChargingStationOcppParametersWithTemplate',
          message: `Error in changing ${!currentOcppParam && 'non existent '}OCPP Parameter '${ocppParameter.key}' from '${currentOcppParam?.value}' to '${ocppParameter.value}'`,
          detailedMessages: { error: error.message, stack: error.stack }
        });
      }
    }
    // Log
    await Logging.logActionsResponse(
      tenantID,
      ServerAction.CHARGING_STATION_CHANGE_CONFIGURATION,
      MODULE_NAME, 'updateChargingStationOcppParametersWithTemplate', updatedOcppParameters,
      `{{inSuccess}} OCPP Parameter(s) were successfully synchronized, check details in the Tenant ${Utils.buildTenantName(tenant)})`,
      `{{inError}} OCPP Parameter(s) failed to be synchronized, check details in the Tenant ${Utils.buildTenantName(tenant)})`,
      `{{inSuccess}} OCPP Parameter(s) were successfully synchronized and {{inError}} failed to be synchronized, check details in the Tenant ${Utils.buildTenantName(tenant)})`,
      'All the OCPP Parameters are up to date'
    );
    // Parameter(s) updated?
    if (updatedOcppParameters.inSuccess) {
      result = await OCPPUtils.requestAndSaveChargingStationOcppParameters(tenantID, chargingStation);
    }
    // Reboot required?
    if (rebootRequired) {
      await OCPPUtils.triggerChargingStationReset(tenantID, chargingStation, true);
    }
    return result;
  }

  public static async requestChangeChargingStationOcppParameter(tenantID: string, chargingStation: ChargingStation, params: OCPPChangeConfigurationCommandParam,
      saveChange = true, triggerConditionalReset = false): Promise<OCPPChangeConfigurationCommandResult> {
    // Get the OCPP Client
    const chargingStationClient = await ChargingStationClientFactory.getChargingStationClient(tenantID, chargingStation);
    if (!chargingStationClient) {
      throw new BackendError({
        source: chargingStation.id,
        action: ServerAction.CHARGING_STATION_CHANGE_CONFIGURATION,
        module: MODULE_NAME, method: 'requestChangeChargingStationOcppParameter',
        message: 'Charging Station is not connected to the backend',
      });
    }
    // Apply the configuration change
    const result = await chargingStationClient.changeConfiguration(params);
    const isValidResultStatus: boolean = result.status === OCPPConfigurationStatus.ACCEPTED || result.status === OCPPConfigurationStatus.REBOOT_REQUIRED;
    // Request the new Configuration?
    if (saveChange && isValidResultStatus) {
      // Request and save it
      await OCPPUtils.requestAndSaveChargingStationOcppParameters(tenantID, chargingStation);
    }
    if (triggerConditionalReset && result.status === OCPPConfigurationStatus.REBOOT_REQUIRED) {
      await Logging.logInfo({
        tenantID: tenantID,
        source: chargingStation.id,
        action: ServerAction.CHARGING_STATION_CHANGE_CONFIGURATION,
        module: MODULE_NAME, method: 'requestChangeChargingStationOcppParameter',
        message: `Reboot triggered due to change of OCPP Parameter '${params.key}' to '${params.value}'`,
        detailedMessages: { result }
      });
      await OCPPUtils.triggerChargingStationReset(tenantID, chargingStation, true);
    }
    // Return
    return result;
  }

  public static async requestChargingStationOcppParameters(
      tenantID: string, chargingStation: ChargingStation, params: OCPPGetConfigurationCommandParam): Promise<OCPPGetConfigurationCommandResult> {
    // Get the OCPP Client
    const chargingStationClient = await ChargingStationClientFactory.getChargingStationClient(tenantID, chargingStation);
    if (!chargingStationClient) {
      throw new BackendError({
        source: chargingStation.id,
        action: ServerAction.CHARGING_STATION_REQUEST_OCPP_PARAMETERS,
        module: MODULE_NAME, method: 'requestChargingStationOcppParameters',
        message: 'Charging Station is not connected to the backend',
      });
    }
    // Get the configuration
    const result = await chargingStationClient.getConfiguration(params);
    // Return
    return result;
  }

  public static checkAndFreeChargingStationConnector(chargingStation: ChargingStation, connectorId: number): void {
    // Cleanup connector transaction data
    const foundConnector = Utils.getConnectorFromID(chargingStation, connectorId);
    if (foundConnector) {
      foundConnector.currentInstantWatts = 0;
      foundConnector.currentTotalConsumptionWh = 0;
      foundConnector.currentTotalInactivitySecs = 0;
      foundConnector.currentInactivityStatus = InactivityStatus.INFO;
      foundConnector.currentStateOfCharge = 0;
      foundConnector.currentTransactionID = 0;
      foundConnector.currentTransactionDate = null;
      foundConnector.currentTagID = null;
      foundConnector.userID = null;
    }
  }

  public static async triggerChargingStationReset(tenantID: string, chargingStation: ChargingStation,
      hardResetFallback = false, resetType: OCPPResetType = OCPPResetType.SOFT): Promise<OCPPResetCommandResult> {
    // Get the Charging Station client
    const chargingStationClient = await ChargingStationClientFactory.getChargingStationClient(tenantID, chargingStation);
    if (!chargingStationClient) {
      throw new BackendError({
        source: chargingStation.id,
        action: ServerAction.CHARGING_STATION_RESET,
        module: MODULE_NAME, method: 'triggerChargingStationReset',
        message: 'Charging Station is not connected to the backend',
      });
    }

    let resetResult = await chargingStationClient.reset({ type: resetType });
    if (resetResult.status === OCPPResetStatus.REJECTED) {
      await Logging.logError({
        tenantID: tenantID,
        source: chargingStation.id,
        action: ServerAction.CHARGING_STATION_RESET,
        module: MODULE_NAME, method: 'triggerChargingStationReset',
        message: `Error at ${resetType} Rebooting charging station`,
      });
      if (hardResetFallback && resetType !== OCPPResetType.HARD) {
        await Logging.logInfo({
          tenantID: tenantID,
          source: chargingStation.id,
          action: ServerAction.CHARGING_STATION_RESET,
          module: MODULE_NAME, method: 'triggerChargingStationReset',
          message: `Conditional ${OCPPResetType.HARD} Reboot requested`,
        });
        resetResult = await chargingStationClient.reset({ type: OCPPResetType.HARD });
        if (resetResult.status === OCPPResetStatus.REJECTED) {
          await Logging.logError({
            tenantID: tenantID,
            source: chargingStation.id,
            action: ServerAction.CHARGING_STATION_RESET,
            module: MODULE_NAME, method: 'triggerChargingStationReset',
            message: `Error at ${OCPPResetType.HARD} Rebooting charging station`,
          });
        }
      }
    }
    return resetResult;
  }

  public static updateSignedData(transaction: Transaction, meterValue: OCPPNormalizedMeterValue): boolean {
    if (meterValue.attribute.format === OCPPValueFormat.SIGNED_DATA) {
      if (meterValue.attribute.context === OCPPReadingContext.TRANSACTION_BEGIN) {
        // Set the first Signed Data and keep it
        transaction.signedData = meterValue.value as string;
        return true;
      } else if (meterValue.attribute.context === OCPPReadingContext.TRANSACTION_END) {
        // Set the last Signed Data (used in the last consumption)
        transaction.currentSignedData = meterValue.value as string;
        return true;
      }
    }
    return false;
  }

  private static async enrichChargingStationWithTemplate(tenantID: string, chargingStation: ChargingStation): Promise<TemplateUpdateResult> {
    const templateUpdate: TemplateUpdate = {
      chargingStationUpdate: false,
      technicalUpdate: false,
      capabilitiesUpdate: false,
      ocppStandardUpdate: false,
      ocppVendorUpdate: false,
    };
    const templateUpdateResult: TemplateUpdateResult = {
      chargingStationUpdated: false,
      technicalUpdated: false,
      capabilitiesUpdated: false,
      ocppStandardUpdated: false,
      ocppVendorUpdated: false,
    };
    // Get Template
    const chargingStationTemplate = await OCPPUtils.getChargingStationTemplate(chargingStation);
    // Copy from template
    if (chargingStationTemplate && !chargingStation.manualConfiguration) {
      // Already updated?
      if (chargingStation.templateHash !== chargingStationTemplate.hash) {
        templateUpdate.chargingStationUpdate = true;
        // Check Technical Hash
        if (chargingStation.templateHashTechnical !== chargingStationTemplate.hashTechnical) {
          templateUpdate.technicalUpdate = true;
          if (Utils.objectHasProperty(chargingStationTemplate.technical, 'maximumPower')) {
            chargingStation.maximumPower = chargingStationTemplate.technical.maximumPower;
          }
          if (Utils.objectHasProperty(chargingStationTemplate.technical, 'chargePoints')) {
            chargingStation.chargePoints = chargingStationTemplate.technical.chargePoints;
          }
          if (Utils.objectHasProperty(chargingStationTemplate.technical, 'powerLimitUnit')) {
            chargingStation.powerLimitUnit = chargingStationTemplate.technical.powerLimitUnit;
          }
          if (Utils.objectHasProperty(chargingStationTemplate.technical, 'voltage')) {
            chargingStation.voltage = chargingStationTemplate.technical.voltage;
          }
          // Enrich connectors
          if (Utils.objectHasProperty(chargingStation, 'connectors')) {
            for (const connector of chargingStation.connectors) {
              await OCPPUtils.enrichChargingStationConnectorWithTemplate(tenantID, chargingStation, connector.connectorId, chargingStationTemplate);
            }
          }
          // Set the hash
          chargingStation.templateHashTechnical = chargingStationTemplate.hashTechnical;
          templateUpdateResult.technicalUpdated = true;
        }
        // Already updated?
        if (chargingStation.templateHashCapabilities !== chargingStationTemplate.hashCapabilities) {
          templateUpdate.capabilitiesUpdate = true;
          // Handle capabilities
          chargingStation.capabilities = {} as ChargingStationCapabilities;
          if (Utils.objectHasProperty(chargingStationTemplate, 'capabilities')) {
            let matchFirmware = false;
            let matchOcpp = false;
            // Search Firmware/Ocpp match
            for (const capabilities of chargingStationTemplate.capabilities) {
              // Check Firmware version
              if (capabilities.supportedFirmwareVersions) {
                for (const supportedFirmwareVersion of capabilities.supportedFirmwareVersions) {
                  const regExp = new RegExp(supportedFirmwareVersion);
                  if (regExp.test(chargingStation.firmwareVersion)) {
                    matchFirmware = true;
                    break;
                  }
                }
              }
              // Check Ocpp version
              if (capabilities.supportedOcppVersions) {
                matchOcpp = capabilities.supportedOcppVersions.includes(chargingStation.ocppVersion);
              }
              // Found?
              if (matchFirmware && matchOcpp) {
                if (Utils.objectHasProperty(capabilities.capabilities, 'supportChargingProfiles') &&
                    !capabilities.capabilities?.supportChargingProfiles) {
                  chargingStation.excludeFromSmartCharging = !capabilities.capabilities.supportChargingProfiles;
                }
                chargingStation.capabilities = capabilities.capabilities;
                chargingStation.templateHashCapabilities = chargingStationTemplate.hashCapabilities;
                templateUpdateResult.capabilitiesUpdated = true;
                break;
              }
            }
          }
        }
        // Already updated?
        if (chargingStation.templateHashOcppStandard !== chargingStationTemplate.hashOcppStandard) {
          templateUpdate.ocppStandardUpdate = true;
          // Handle OCPP Standard Parameters
          chargingStation.ocppStandardParameters = [];
          if (Utils.objectHasProperty(chargingStationTemplate, 'ocppStandardParameters')) {
            let matchFirmware = false;
            let matchOcpp = false;
            // Search Firmware/Ocpp match
            for (const ocppStandardParameters of chargingStationTemplate.ocppStandardParameters) {
              // Check Firmware version
              if (ocppStandardParameters.supportedFirmwareVersions) {
                for (const supportedFirmwareVersion of ocppStandardParameters.supportedFirmwareVersions) {
                  const regExp = new RegExp(supportedFirmwareVersion);
                  if (regExp.test(chargingStation.firmwareVersion)) {
                    matchFirmware = true;
                    break;
                  }
                }
              }
              // Check Ocpp version
              if (ocppStandardParameters.supportedOcppVersions) {
                matchOcpp = ocppStandardParameters.supportedOcppVersions.includes(chargingStation.ocppVersion);
              }
              // Found?
              if (matchFirmware && matchOcpp) {
                for (const parameter in ocppStandardParameters.parameters) {
                  if (OCPPUtils.isOcppParamForPowerLimitationKey(parameter, chargingStation)) {
                    await Logging.logError({
                      tenantID: tenantID,
                      source: chargingStation.id,
                      action: ServerAction.UPDATE_CHARGING_STATION_WITH_TEMPLATE,
                      module: MODULE_NAME, method: 'enrichChargingStationWithTemplate',
                      message: `Template contains setting for power limitation OCPP Parameter key '${parameter}' in OCPP Standard parameters, skipping. Remove it from template!`,
                      detailedMessages: { chargingStationTemplate }
                    });
                    continue;
                  }
                  if (parameter === 'HeartBeatInterval' || parameter === 'HeartbeatInterval') {
                    await Logging.logWarning({
                      tenantID: tenantID,
                      source: chargingStation.id,
                      action: ServerAction.UPDATE_CHARGING_STATION_WITH_TEMPLATE,
                      module: MODULE_NAME, method: 'enrichChargingStationWithTemplate',
                      message: `Template contains heartbeat interval value setting for OCPP Parameter key '${parameter}' in OCPP Standard parameters, skipping. Remove it from template`,
                      detailedMessages: { chargingStationTemplate }
                    });
                    continue;
                  }
                  chargingStation.ocppStandardParameters.push({
                    key: parameter,
                    value: ocppStandardParameters.parameters[parameter]
                  });
                }
                chargingStation.templateHashOcppStandard = chargingStationTemplate.hashOcppStandard;
                templateUpdateResult.ocppStandardUpdated = true;
                break;
              }
            }
          }
        }
        // Already updated?
        if (chargingStation.templateHashOcppVendor !== chargingStationTemplate.hashOcppVendor) {
          templateUpdate.ocppVendorUpdate = true;
          // Handle OCPP Vendor Parameters
          chargingStation.ocppVendorParameters = [];
          if (Utils.objectHasProperty(chargingStationTemplate, 'ocppVendorParameters')) {
            let matchFirmware = false;
            let matchOcpp = false;
            // Search Firmware/Ocpp match
            for (const ocppVendorParameters of chargingStationTemplate.ocppVendorParameters) {
              // Check Firmware version
              if (ocppVendorParameters.supportedFirmwareVersions) {
                for (const supportedFirmwareVersion of ocppVendorParameters.supportedFirmwareVersions) {
                  const regExp = new RegExp(supportedFirmwareVersion);
                  if (regExp.test(chargingStation.firmwareVersion)) {
                    matchFirmware = true;
                    break;
                  }
                }
              }
              // Check Ocpp version
              if (ocppVendorParameters.supportedOcppVersions) {
                matchOcpp = ocppVendorParameters.supportedOcppVersions.includes(chargingStation.ocppVersion);
              }
              // Found?
              if (matchFirmware && matchOcpp) {
                for (const parameter in ocppVendorParameters.parameters) {
                  if (OCPPUtils.isOcppParamForPowerLimitationKey(parameter, chargingStation)) {
                    await Logging.logError({
                      tenantID: tenantID,
                      source: chargingStation.id,
                      action: ServerAction.UPDATE_CHARGING_STATION_WITH_TEMPLATE,
                      module: MODULE_NAME, method: 'enrichChargingStationWithTemplate',
                      message: `Template contains setting for power limitation OCPP Parameter key '${parameter}' in OCPP Vendor parameters, skipping. Remove it from template!`,
                      detailedMessages: { chargingStationTemplate }
                    });
                    continue;
                  }
                  if (parameter === 'HeartBeatInterval' || parameter === 'HeartbeatInterval') {
                    await Logging.logWarning({
                      tenantID: tenantID,
                      source: chargingStation.id,
                      action: ServerAction.UPDATE_CHARGING_STATION_WITH_TEMPLATE,
                      module: MODULE_NAME, method: 'enrichChargingStationWithTemplate',
                      message: `Template contains heartbeat interval value setting for OCPP Parameter key '${parameter}' in OCPP Vendor parameters, skipping. Remove it from template`,
                      detailedMessages: { chargingStationTemplate }
                    });
                    continue;
                  }
                  chargingStation.ocppVendorParameters.push({
                    key: parameter,
                    value: ocppVendorParameters.parameters[parameter]
                  });
                }
                chargingStation.templateHashOcppVendor = chargingStationTemplate.hashOcppVendor;
                templateUpdateResult.ocppVendorUpdated = true;
                break;
              }
            }
          }
        }
        // Log
        const sectionsUpdated: string[] = [];
        const sectionsNotMatched: string[] = [];
        if (templateUpdateResult.technicalUpdated) {
          sectionsUpdated.push('Technical');
        }
        if (templateUpdateResult.capabilitiesUpdated) {
          sectionsUpdated.push('Capabilities');
        }
        if (templateUpdateResult.ocppStandardUpdated || templateUpdateResult.ocppVendorUpdated) {
          sectionsUpdated.push('OCPP');
        }
        if (templateUpdate.capabilitiesUpdate && !templateUpdateResult.capabilitiesUpdated) {
          sectionsNotMatched.push('Capabilities');
        }
        if (templateUpdate.ocppStandardUpdate && !templateUpdateResult.ocppStandardUpdated) {
          sectionsNotMatched.push('OCPPStandard');
        }
        if (templateUpdate.ocppVendorUpdate && !templateUpdateResult.ocppVendorUpdated) {
          sectionsNotMatched.push('OCPPVendor');
        }
        chargingStation.templateHash = chargingStationTemplate.hash;
        templateUpdateResult.chargingStationUpdated = true;
        await Logging.logInfo({
          tenantID: tenantID,
          source: chargingStation.id,
          action: ServerAction.UPDATE_CHARGING_STATION_WITH_TEMPLATE,
          module: MODULE_NAME, method: 'enrichChargingStationWithTemplate',
          message: `Template applied and updated the following sections: ${sectionsUpdated.join(', ')}`,
          detailedMessages: { templateUpdateResult, chargingStationTemplate, chargingStation }
        });
        if (!Utils.isEmptyArray(sectionsNotMatched)) {
          await Logging.logWarning({
            tenantID: tenantID,
            source: chargingStation.id,
            action: ServerAction.UPDATE_CHARGING_STATION_WITH_TEMPLATE,
            module: MODULE_NAME, method: 'enrichChargingStationWithTemplate',
            message: `Template applied and not matched the following sections: ${sectionsNotMatched.join(', ')}`,
            detailedMessages: { templateUpdateResult, chargingStationTemplate, chargingStation }
          });
        }
        return templateUpdateResult;
      }
      // Log
      await Logging.logDebug({
        tenantID: tenantID,
        source: chargingStation.id,
        action: ServerAction.UPDATE_CHARGING_STATION_WITH_TEMPLATE,
        module: MODULE_NAME, method: 'enrichChargingStationWithTemplate',
        message: 'Template has already been applied',
        detailedMessages: { chargingStationTemplate, chargingStation }
      });
      return templateUpdateResult;
    } else if (chargingStationTemplate && chargingStation.manualConfiguration) {
      // Log
      await Logging.logWarning({
        tenantID: tenantID,
        source: chargingStation.id,
        action: ServerAction.UPDATE_CHARGING_STATION_WITH_TEMPLATE,
        module: MODULE_NAME, method: 'enrichChargingStationWithTemplate',
        message: 'Template matching the charging station has been found but manual configuration is enabled. If that\'s not intentional, disable it',
        detailedMessages: { chargingStation }
      });
      return templateUpdateResult;
    }
    let noMatchingTemplateLogMsg: string;
    if (chargingStation.templateHash) {
      noMatchingTemplateLogMsg = 'No template matching the charging station has been found but one matched previously. Keeping the previous template configuration';
    } else {
      noMatchingTemplateLogMsg = 'No template matching the charging station has been found';
    }
    // Log
    await Logging.logWarning({
      tenantID: tenantID,
      source: chargingStation.id,
      action: ServerAction.UPDATE_CHARGING_STATION_WITH_TEMPLATE,
      module: MODULE_NAME, method: 'enrichChargingStationWithTemplate',
      message: noMatchingTemplateLogMsg,
      detailedMessages: { chargingStation }
    });
    return templateUpdateResult;
  }

  private static checkAndSetConnectorAmperageLimit(chargingStation: ChargingStation, connector: Connector, nrOfPhases?: number): void {
    const numberOfPhases = nrOfPhases ?? Utils.getNumberOfConnectedPhases(chargingStation, null, connector.connectorId);
    // Check connector amperage limit
    const connectorAmperageLimit = OCPPUtils.checkAndGetConnectorAmperageLimit(chargingStation, connector, numberOfPhases);
    if (connectorAmperageLimit) {
      // Reset
      connector.amperageLimit = connectorAmperageLimit;
    }
    // Keep
  }

  private static checkAndGetConnectorAmperageLimit(chargingStation: ChargingStation, connector: Connector, nrOfPhases?: number): number {
    const numberOfPhases = nrOfPhases ?? Utils.getNumberOfConnectedPhases(chargingStation, null, connector.connectorId);
    const connectorAmperageLimitMax = Utils.getChargingStationAmperage(chargingStation, null, connector.connectorId);
    const connectorAmperageLimitMin = StaticLimitAmps.MIN_LIMIT_PER_PHASE * numberOfPhases;
    if (!Utils.objectHasProperty(connector, 'amperageLimit') || (Utils.objectHasProperty(connector, 'amperageLimit') && Utils.isNullOrUndefined(connector.amperageLimit))) {
      return connectorAmperageLimitMax;
    } else if (Utils.objectHasProperty(connector, 'amperageLimit') && connector.amperageLimit > connectorAmperageLimitMax) {
      return connectorAmperageLimitMax;
    } else if (Utils.objectHasProperty(connector, 'amperageLimit') && connector.amperageLimit < connectorAmperageLimitMin) {
      return connectorAmperageLimitMin;
    }
  }

  private static async setConnectorPhaseAssignment(tenantID: string, chargingStation: ChargingStation, connector: Connector, nrOfPhases?: number): Promise<void> {
    const numberOfPhases = nrOfPhases ?? Utils.getNumberOfConnectedPhases(chargingStation, null, connector.connectorId);
    if (chargingStation.siteAreaID) {
      const siteArea = await SiteAreaStorage.getSiteArea(tenantID, chargingStation.siteAreaID);
      // Phase Assignment to Grid has to be handled only for Site Area with 3 phases
      if (siteArea.numberOfPhases === 3) {
        switch (numberOfPhases) {
          // Tri-phased
          case 3:
            connector.phaseAssignmentToGrid = { csPhaseL1: OCPPPhase.L1, csPhaseL2: OCPPPhase.L2, csPhaseL3: OCPPPhase.L3 };
            break;
          // Single Phased
          case 1:
            connector.phaseAssignmentToGrid = { csPhaseL1: OCPPPhase.L1, csPhaseL2: null, csPhaseL3: null };
            break;
          default:
            delete connector.phaseAssignmentToGrid;
            break;
        }
      } else {
        delete connector.phaseAssignmentToGrid;
      }
    // Organization setting not enabled or charging station not assigned to a site area
    } else {
      switch (numberOfPhases) {
        // Tri-phased
        case 3:
          connector.phaseAssignmentToGrid = { csPhaseL1: OCPPPhase.L1, csPhaseL2: OCPPPhase.L2, csPhaseL3: OCPPPhase.L3 };
          break;
        // Single Phased
        case 1:
          connector.phaseAssignmentToGrid = { csPhaseL1: OCPPPhase.L1, csPhaseL2: null, csPhaseL3: null };
          break;
        default:
          delete connector.phaseAssignmentToGrid;
          break;
      }
    }
  }

  private static isOcppParamForPowerLimitationKey(ocppParameterKey: string, chargingStation: ChargingStation): boolean {
    for (const chargePoint of chargingStation.chargePoints) {
      if (chargePoint.ocppParamForPowerLimitation && ocppParameterKey.includes(chargePoint.ocppParamForPowerLimitation)) {
        return true;
      }
    }
    return false;
  }

  private static normalizeOneSOAPParam(headers: any, name: string) {
    const val = _.get(headers, name);
    if (val && val.$value) {
      _.set(headers, name, val.$value);
    }
  }
}<|MERGE_RESOLUTION|>--- conflicted
+++ resolved
@@ -1603,23 +1603,19 @@
         message: 'Charging Station is deleted'
       });
     }
-<<<<<<< HEAD
     // Boot Notification accepted?
     if (chargingStation?.registrationStatus !== RegistrationStatus.ACCEPTED) {
       throw new BackendError({
-        source: chargeBoxIdentity,
+        source: ocppHeader.chargeBoxIdentity,
         module: MODULE_NAME,
         method: 'checkAndGetChargingStation',
         message: 'Charging Station boot notification not accepted'
       });
     }
-    return chargingStation;
-=======
     return {
       tenant,
       chargingStation,
     };
->>>>>>> 289cbc3b
   }
 
   public static async requestAndSaveChargingStationOcppParameters(tenantID: string, chargingStation: ChargingStation): Promise<OCPPChangeConfigurationCommandResult> {
