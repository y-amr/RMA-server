import { Action, AuthorizationActions, AuthorizationContext, AuthorizationFilter, Entity, SiteAreaAuthorizationActions } from '../../../../types/Authorization';
import { CompanyDataResult, SiteAreaDataResult, SiteDataResult, TagDataResult } from '../../../../types/DataResult';
import { HttpAssignAssetsToSiteAreaRequest, HttpSiteAreaRequest, HttpSiteAreasRequest } from '../../../../types/requests/HttpSiteAreaRequest';
import { HttpChargingStationRequest, HttpChargingStationsRequest } from '../../../../types/requests/HttpChargingStationRequest';
import { HttpCompaniesRequest, HttpCompanyRequest } from '../../../../types/requests/HttpCompanyRequest';
import { HttpSiteAssignUsersRequest, HttpSiteRequest, HttpSiteUsersRequest, HttpSitesRequest } from '../../../../types/requests/HttpSiteRequest';
import { HttpTagsRequest, HttpUserAssignSitesRequest, HttpUserRequest, HttpUserSitesRequest, HttpUsersRequest } from '../../../../types/requests/HttpUserRequest';
import User, { UserRole } from '../../../../types/User';

import AppAuthError from '../../../../exception/AppAuthError';
import AssetStorage from '../../../../storage/mongodb/AssetStorage';
import Authorizations from '../../../../authorization/Authorizations';
import ChargingStationStorage from '../../../../storage/mongodb/ChargingStationStorage';
import Company from '../../../../types/Company';
import Constants from '../../../../utils/Constants';
import DynamicAuthorizationFactory from '../../../../authorization/DynamicAuthorizationFactory';
import { HTTPAuthError } from '../../../../types/HTTPError';
import { HttpAssetsRequest } from '../../../../types/requests/HttpAssetRequest';
import HttpByIDRequest from '../../../../types/requests/HttpByIDRequest';
import { ServerAction } from '../../../../types/Server';
import Site from '../../../../types/Site';
import SiteArea from '../../../../types/SiteArea';
import SiteAreaStorage from '../../../../storage/mongodb/SiteAreaStorage';
import SiteStorage from '../../../../storage/mongodb/SiteStorage';
import Tag from '../../../../types/Tag';
import Tenant from '../../../../types/Tenant';
import TenantComponents from '../../../../types/TenantComponents';
import UserStorage from '../../../../storage/mongodb/UserStorage';
import UserToken from '../../../../types/UserToken';
import Utils from '../../../../utils/Utils';
import UtilsService from './UtilsService';
import _ from 'lodash';

const MODULE_NAME = 'AuthorizationService';

export default class AuthorizationService {
  public static canPerformAction(authActions: AuthorizationActions | SiteAreaAuthorizationActions, action: Action): boolean {
    switch (action) {
      case Action.READ:
        return authActions.canRead;
      case Action.UPDATE:
        return authActions.canUpdate;
      case Action.CREATE:
        return authActions.canCreate;
      case Action.DELETE:
        return authActions.canDelete;
      case Action.ASSIGN_CHARGING_STATIONS:
        return (authActions as SiteAreaAuthorizationActions).canAssignChargingStations;
      case Action.UNASSIGN_CHARGING_STATIONS:
        return (authActions as SiteAreaAuthorizationActions).canUnassignChargingStations;
      case Action.ASSIGN_ASSETS:
        return (authActions as SiteAreaAuthorizationActions).canAssignAssets;
      case Action.UNASSIGN_ASSETS:
        return (authActions as SiteAreaAuthorizationActions).canUnassignAssets;
      default:
        return false;
    }
  }

  public static async checkAndGetSiteAuthorizationFilters(tenant: Tenant, userToken: UserToken,
      filteredRequest: Partial<HttpSiteRequest>, authAction: Action): Promise<AuthorizationFilter> {
    const authorizationFilters: AuthorizationFilter = {
      filters: {},
      dataSources: new Map(),
      projectFields: [],
      authorized: false,
    };

    await this.canPerformAuthorizationAction(tenant, userToken, Entity.SITE, authAction,
      authorizationFilters, filteredRequest);
    return authorizationFilters;
  }

  public static async addSitesAuthorizations(tenant: Tenant, userToken: UserToken, sites: SiteDataResult, authorizationFilter: AuthorizationFilter,
      filteredRequest: HttpSitesRequest): Promise<void> {
    // Add canCreate flag to root
    sites.canCreate = await AuthorizationService.canPerformAuthorizationAction(tenant, userToken, Entity.SITE, Action.CREATE,
      authorizationFilter);
    // Enrich
    for (const site of sites.result) {
      await AuthorizationService.addSiteAuthorizations(tenant, userToken, site, authorizationFilter, filteredRequest);
    }
  }

  public static async addSiteAuthorizations(tenant: Tenant, userToken: UserToken, site: Site, authorizationFilter: AuthorizationFilter,
      filteredRequest: Partial<HttpSitesRequest>): Promise<void> {
    // Enrich
    if (!site.issuer) {
      site.canRead = true;
      site.canUpdate = false;
      site.canDelete = false;
      site.canAssignUsers = false;
      site.canUnassignUsers = false;
    } else {
      filteredRequest.SiteID = site.id;
      site.canRead = await AuthorizationService.canPerformAuthorizationAction(tenant, userToken, Entity.SITE, Action.READ,
        authorizationFilter, filteredRequest);
      site.canDelete = await AuthorizationService.canPerformAuthorizationAction(tenant, userToken, Entity.SITE, Action.DELETE,
        authorizationFilter, filteredRequest);
      site.canUpdate = await AuthorizationService.canPerformAuthorizationAction(tenant, userToken, Entity.SITE, Action.UPDATE,
        authorizationFilter, filteredRequest);
      site.canExportOCPPParams = await AuthorizationService.canPerformAuthorizationAction(tenant, userToken, Entity.SITE_AREA, Action.EXPORT_OCPP_PARAMS,
        authorizationFilter, filteredRequest);
      site.canGenerateQrCode = await AuthorizationService.canPerformAuthorizationAction(tenant, userToken, Entity.SITE_AREA, Action.GENERATE_QR,
        authorizationFilter, filteredRequest);
      site.canAssignUsers = await AuthorizationService.canPerformAuthorizationAction(tenant, userToken, Entity.USERS_SITES, Action.ASSIGN,
        authorizationFilter, filteredRequest);
      site.canUnassignUsers = await AuthorizationService.canPerformAuthorizationAction(tenant, userToken, Entity.USERS_SITES, Action.UNASSIGN,
        authorizationFilter, filteredRequest);
    }
  }

  public static async checkAndGetSitesAuthorizationFilters(tenant: Tenant, userToken: UserToken,
      filteredRequest: HttpSiteUsersRequest): Promise<AuthorizationFilter> {
    const authorizationFilters: AuthorizationFilter = {
      filters: {},
      dataSources: new Map(),
      projectFields: [],
      authorized: false,
    };
    // Check static & dynamic authorization
    await this.canPerformAuthorizationAction(tenant, userToken, Entity.SITES, Action.LIST,
      authorizationFilters, filteredRequest);
    return authorizationFilters;
  }

  public static async checkAndGetSiteUsersAuthorizationFilters(tenant: Tenant, userToken: UserToken,
      filteredRequest: HttpSiteUsersRequest): Promise<AuthorizationFilter> {
    const authorizationFilters: AuthorizationFilter = {
      filters: {},
      dataSources: new Map(),
      projectFields: [ ],
      authorized: false,
    };
    // Check static & dynamic authorization
    await this.canPerformAuthorizationAction(tenant, userToken, Entity.USERS_SITES, Action.LIST,
      authorizationFilters, filteredRequest);
    return authorizationFilters;
  }

  public static async checkAndGetUserSitesAuthorizationFilters(tenant: Tenant, userToken: UserToken,
      filteredRequest: HttpUserSitesRequest): Promise<AuthorizationFilter> {
    const authorizationFilters: AuthorizationFilter = {
      filters: {},
      dataSources: new Map(),
      projectFields: [
        'site.id', 'site.name', 'site.address.city', 'site.address.country', 'siteAdmin', 'siteOwner', 'userID'
      ],
      authorized: userToken.role === UserRole.ADMIN,
    };
    // Filter projected fields
    authorizationFilters.projectFields = AuthorizationService.filterProjectFields(authorizationFilters.projectFields, filteredRequest.ProjectFields);
    // Handle Sites
    await AuthorizationService.checkAssignedSiteAdminsAndOwners(tenant, userToken, null, authorizationFilters);
    return authorizationFilters;
  }

  public static async checkAssignSiteUsersAuthorizationFilters(tenant: Tenant, action: ServerAction, userToken: UserToken,
      filteredRequest: HttpSiteAssignUsersRequest): Promise<AuthorizationFilter> {
    const authorizationFilters: AuthorizationFilter = {
      filters: {},
      dataSources: new Map(),
      projectFields: [],
      authorized: false,
    };
    // Check static & dynamic authorization
    const authAction = action === ServerAction.ADD_USERS_TO_SITE ? Action.ASSIGN : Action.UNASSIGN;
    await this.canPerformAuthorizationAction(tenant, userToken, Entity.USERS_SITES, authAction,
      authorizationFilters, filteredRequest);
    return authorizationFilters;
  }

  public static async checkAssignSiteAreaAssetsAuthorizationFilters(tenant: Tenant, action: ServerAction, userToken: UserToken,
      siteArea: SiteArea, filteredRequest: HttpAssignAssetsToSiteAreaRequest): Promise<AuthorizationFilter> {
    const authorizationFilters: AuthorizationFilter = {
      filters: {},
      dataSources: new Map(),
      projectFields: [],
      authorized: userToken.role === UserRole.ADMIN,
    };
    // Not an Admin?
    if (userToken.role !== UserRole.ADMIN) {
      // Get Site IDs for which user is admin from db
      const siteAdminSiteIDs = await AuthorizationService.getSiteAdminSiteIDs(tenant.id, userToken);
      // Check Site
      if (!Utils.isEmptyArray(siteAdminSiteIDs) && siteAdminSiteIDs.includes(siteArea.siteID)) {
        // Site Authorized, now check Assets
        if (!Utils.isEmptyArray(filteredRequest.assetIDs)) {
          let foundInvalidAssetID = false;
          // Get Asset IDs already assigned to the site
          const assetIDs = await AuthorizationService.getAssignedAssetIDs(tenant.id, siteArea.siteID);
          // Check if any of the Assets we want to unassign are missing
          for (const assetID of filteredRequest.assetIDs) {
            switch (action) {
              case ServerAction.ADD_CHARGING_STATIONS_TO_SITE_AREA:
                if (assetIDs.includes(assetID)) {
                  foundInvalidAssetID = true;
                }
                break;
              case ServerAction.REMOVE_CHARGING_STATIONS_FROM_SITE_AREA:
                if (!assetIDs.includes(assetID)) {
                  foundInvalidAssetID = true;
                }
                break;
            }
          }
          if (!foundInvalidAssetID) {
            authorizationFilters.authorized = true;
          }
        }
      }
    }
    return authorizationFilters;
  }

  public static async checkAndAssignUserSitesAuthorizationFilters(
      tenant: Tenant, action: ServerAction, userToken: UserToken, filteredRequest: HttpUserAssignSitesRequest): Promise<AuthorizationFilter> {
    const authorizationFilters: AuthorizationFilter = {
      filters: {},
      dataSources: new Map(),
      projectFields: [],
      authorized: userToken.role === UserRole.ADMIN,
    };
    // Not an Admin?
    if (userToken.role !== UserRole.ADMIN) {
      if (Utils.isTenantComponentActive(tenant, TenantComponents.ORGANIZATION)) {
        // Get Site IDs from Site Admin flag
        const siteAdminSiteIDs = await AuthorizationService.getSiteAdminSiteIDs(tenant.id, userToken);
        // Get User IDs from Site Admin flag
        if (!Utils.isEmptyArray(siteAdminSiteIDs)) {
          // Check Sites
          if (!Utils.isEmptyArray(filteredRequest.siteIDs)) {
            let foundInvalidUserID = false;
            // Check
            for (const siteID of filteredRequest.siteIDs) {
              if (!siteAdminSiteIDs.includes(siteID)) {
                foundInvalidUserID = true;
                break;
              }
            }
            if (!foundInvalidUserID) {
              authorizationFilters.authorized = true;
            }
          }
        }
      } else {
        authorizationFilters.authorized = true;
      }
    }
    return authorizationFilters;
  }

  public static async checkAndGetUsersInErrorAuthorizationFilters(tenant: Tenant, userToken: UserToken,
      filteredRequest: HttpUsersRequest): Promise<AuthorizationFilter> {
    const authorizationFilters: AuthorizationFilter = {
      filters: {},
      dataSources: new Map(),
      projectFields: [
        'id', 'name', 'firstName', 'email', 'role', 'status', 'issuer',
        'createdOn', 'lastChangedOn', 'errorCodeDetails', 'errorCode'
      ],
      authorized: userToken.role === UserRole.ADMIN,
    };
    // Filter projected fields
    authorizationFilters.projectFields = AuthorizationService.filterProjectFields(authorizationFilters.projectFields,
      filteredRequest.ProjectFields);
    // Get authorization filters from users
    const usersAuthorizationFilters = await AuthorizationService.checkAndGetUsersAuthorizationFilters(tenant,
      userToken, filteredRequest);
    // Override
    authorizationFilters.authorized = usersAuthorizationFilters.authorized;
    authorizationFilters.filters = usersAuthorizationFilters.filters;
    return authorizationFilters;
  }

  public static async addUsersAuthorizations(tenant: Tenant, userToken: UserToken, users: User[],
      authorizationFilter: AuthorizationFilter): Promise<void> {
    // Enrich
    for (const user of users) {
      await AuthorizationService.addUserAuthorizations(tenant, userToken, user, authorizationFilter);
    }
  }

  public static async addUserAuthorizations(tenant: Tenant, userToken: UserToken, user: User,
      authorizationFilter: AuthorizationFilter): Promise<void> {
    // Enrich
    if (!user.issuer) {
      user.canRead = true;
      user.canUpdate = false;
      user.canDelete = false;
    } else {
      user.canRead = await AuthorizationService.canPerformAuthorizationAction(tenant, userToken, Entity.USER, Action.READ,
        authorizationFilter);
      user.canUpdate = await Authorizations.canUpdateUser(userToken, user.id);
      user.canDelete = await Authorizations.canDeleteUser(userToken, user.id);
    }
  }

  public static async checkAndGetUsersAuthorizationFilters(tenant: Tenant, userToken: UserToken,
<<<<<<< HEAD
      filteredRequest?: HttpUsersRequest): Promise<AuthorizationFilter> {
=======
      filteredRequest: Partial<HttpUsersRequest>): Promise<AuthorizationFilter> {
>>>>>>> c310feb9
    const authorizationFilters: AuthorizationFilter = {
      filters: {},
      dataSources: new Map(),
      projectFields: [],
      authorized: false
    };
<<<<<<< HEAD
    // Check static & dynamic authorization
    await this.canPerformAuthorizationAction(
      tenant, userToken, Entity.USERS, Action.LIST, authorizationFilters, filteredRequest);
=======
    // Filter projected fields
    authorizationFilters.projectFields = AuthorizationService.filterProjectFields(
      authorizationFilters.projectFields, filteredRequest.ProjectFields);
    // Handle Sites
    await AuthorizationService.checkAssignedSiteAdminsAndOwners(tenant, userToken, filteredRequest,
      authorizationFilters);
>>>>>>> c310feb9
    return authorizationFilters;
  }

  public static async checkAndGetAssetsAuthorizationFilters(tenant: Tenant, userToken: UserToken,
      filteredRequest?: HttpAssetsRequest): Promise<AuthorizationFilter> {
    const authorizationFilters: AuthorizationFilter = {
      filters: {},
      dataSources: new Map(),
      projectFields: [ ],
      authorized: false,
    };
    // Check static & dynamic authorization
    await this.canPerformAuthorizationAction(
      tenant, userToken, Entity.ASSETS, Action.LIST, authorizationFilters, filteredRequest);
    return authorizationFilters;
  }

  public static async checkAndGetUserAuthorizationFilters(tenant: Tenant, userToken: UserToken,
      filteredRequest: HttpUserRequest): Promise<AuthorizationFilter> {
    const authorizationFilters: AuthorizationFilter = {
      filters: {},
      dataSources: new Map(),
      projectFields: [],
      authorized: false,
    };
    // Check static auth
    const authorizationContext: AuthorizationContext = {};
    const authResult = await Authorizations.canReadUser(userToken, authorizationContext);
    authorizationFilters.authorized = authResult.authorized;
    // Check
    if (!authorizationFilters.authorized) {
      throw new AppAuthError({
        errorCode: HTTPAuthError.FORBIDDEN,
        user: userToken,
        action: Action.READ, entity: Entity.USER,
        module: MODULE_NAME, method: 'checkAndGetUserAuthorizationFilters',
      });
    }
    // Process dynamic filters
    await AuthorizationService.processDynamicFilters(tenant, userToken, Action.READ, Entity.USER,
      authorizationFilters, authorizationContext, { UserID: filteredRequest.ID });
    // Filter projected fields
    authorizationFilters.projectFields = AuthorizationService.filterProjectFields(authResult.fields,
      filteredRequest.ProjectFields);
    return authorizationFilters;
  }

  public static async checkAndGetTagsAuthorizationFilters(tenant: Tenant, userToken: UserToken,
      filteredRequest: HttpTagsRequest): Promise<AuthorizationFilter> {
    const authorizationFilters: AuthorizationFilter = {
      filters: {},
      dataSources: new Map(),
      projectFields: [],
      authorized: false
    };
<<<<<<< HEAD
    // Check static & dynamic authorization
    await this.canPerformAuthorizationAction(tenant, userToken, Entity.TAGS, Action.LIST,
      authorizationFilters, filteredRequest);
=======
    if (await Authorizations.canListUsers(userToken)) {
      authorizationFilters.projectFields.push('userID', 'user.id', 'user.name', 'user.firstName', 'user.email',
        'createdBy.name', 'createdBy.firstName', 'lastChangedBy.name', 'lastChangedBy.firstName');
    }
    // Filter projected fields
    authorizationFilters.projectFields = AuthorizationService.filterProjectFields(authorizationFilters.projectFields,
      filteredRequest.ProjectFields);
    // Handle Sites
    await AuthorizationService.checkAssignedSiteAdminsAndOwners(tenant, userToken, null, authorizationFilters);
>>>>>>> c310feb9
    return authorizationFilters;
  }

  public static async checkAndGetTagAuthorizationFilters(tenant: Tenant, userToken: UserToken,
      filteredRequest: Partial<Tag>, action: Action): Promise<AuthorizationFilter> {
    const authorizationFilters: AuthorizationFilter = {
      filters: {},
      dataSources: new Map(),
      projectFields: [],
      authorized: false
    };
<<<<<<< HEAD
    // Check static & dynamic authorization
    await this.canPerformAuthorizationAction(tenant, userToken, Entity.TAG, action, authorizationFilters, filteredRequest);
=======
    // Filter projected fields
    authorizationFilters.projectFields = AuthorizationService.filterProjectFields(authorizationFilters.projectFields,
      filteredRequest.ProjectFields);
    // Handle Sites
    await AuthorizationService.checkAssignedSiteAdminsAndOwners(tenant, userToken, null, authorizationFilters);
>>>>>>> c310feb9
    return authorizationFilters;
  }

  public static async addTagsAuthorizations(tenant: Tenant, userToken: UserToken, tags: TagDataResult,
      authorizationFilter: AuthorizationFilter): Promise<void> {
    // Add canCreate flag to root
    tags.canCreate = await AuthorizationService.canPerformAuthorizationAction(tenant, userToken, Entity.TAG, Action.CREATE, authorizationFilter);
    tags.canDelete = await AuthorizationService.canPerformAuthorizationAction(tenant, userToken, Entity.TAG, Action.DELETE, authorizationFilter);
    tags.canImport = await AuthorizationService.canPerformAuthorizationAction(tenant, userToken, Entity.TAGS, Action.IMPORT, authorizationFilter);
    tags.canExport = await AuthorizationService.canPerformAuthorizationAction(tenant, userToken, Entity.TAGS, Action.EXPORT, authorizationFilter);
    // Enrich
    for (const tag of tags.result) {
      await AuthorizationService.addTagAuthorizations(tenant, userToken, tag, authorizationFilter);
    }
  }

  public static async addTagAuthorizations(tenant: Tenant, userToken: UserToken, tag: Tag, authorizationFilter: AuthorizationFilter): Promise<void> {
    // Enrich
    if (!tag.issuer) {
      tag.canRead = true;
      // tag.canUpdate = false;
      tag.canDelete = false;
    } else {
      tag.canRead = await AuthorizationService.canPerformAuthorizationAction(tenant, userToken, Entity.TAG, Action.READ, authorizationFilter);
      tag.canDelete = await AuthorizationService.canPerformAuthorizationAction(tenant, userToken, Entity.TAG, Action.DELETE, authorizationFilter);
      tag.canUpdate = await AuthorizationService.canPerformAuthorizationAction(tenant, userToken, Entity.TAG, Action.UPDATE, authorizationFilter);
    }
  }

  public static async checkAndGetCompaniesAuthorizationFilters(tenant: Tenant, userToken: UserToken,
      filteredRequest: HttpCompaniesRequest): Promise<AuthorizationFilter> {
    const authorizationFilters: AuthorizationFilter = {
      filters: {},
      dataSources: new Map(),
      projectFields: [],
      authorized: false,
    };
    // Check static & dynamic authorization
    await this.canPerformAuthorizationAction(tenant, userToken, Entity.COMPANIES, Action.LIST,
      authorizationFilters, filteredRequest);
    return authorizationFilters;
  }

  public static async addCompaniesAuthorizations(tenant: Tenant, userToken: UserToken,
      companies: CompanyDataResult, authorizationFilter: AuthorizationFilter): Promise<void> {
    // Add canCreate flag to root
    companies.canCreate = await AuthorizationService.canPerformAuthorizationAction(tenant, userToken, Entity.COMPANY, Action.CREATE,
      authorizationFilter);
    // Enrich
    for (const company of companies.result) {
      await AuthorizationService.addCompanyAuthorizations(tenant, userToken, company, authorizationFilter);
    }
  }

  public static async addCompanyAuthorizations(tenant: Tenant, userToken: UserToken, company: Company, authorizationFilter: AuthorizationFilter): Promise<void> {
    // Enrich
    if (!company.issuer) {
      company.canRead = true;
      company.canUpdate = false;
      company.canDelete = false;
    } else {
      company.canRead = await AuthorizationService.canPerformAuthorizationAction(tenant, userToken, Entity.COMPANY, Action.READ, authorizationFilter);
      company.canDelete = await AuthorizationService.canPerformAuthorizationAction(tenant, userToken, Entity.COMPANY, Action.DELETE, authorizationFilter);
      company.canUpdate = await AuthorizationService.canPerformAuthorizationAction(tenant, userToken, Entity.COMPANY, Action.UPDATE, authorizationFilter);
    }
  }

  public static async checkAndGetCompanyAuthorizationFilters(tenant: Tenant, userToken: UserToken,
      filteredRequest: HttpCompanyRequest): Promise<AuthorizationFilter> {
    const authorizationFilters: AuthorizationFilter = {
      filters: {},
      dataSources: new Map(),
      projectFields: [],
      authorized: false,
    };
    // Check static auth
    const authorizationContext: AuthorizationContext = {};
    const authResult = await Authorizations.canReadCompany(userToken, authorizationContext);
    authorizationFilters.authorized = authResult.authorized;
    // Check
    if (!authorizationFilters.authorized) {
      throw new AppAuthError({
        errorCode: HTTPAuthError.FORBIDDEN,
        user: userToken,
        action: Action.READ, entity: Entity.COMPANY,
        module: MODULE_NAME, method: 'checkAndGetCompanyAuthorizationFilters',
      });
    }
    // Process dynamic filters
    await AuthorizationService.processDynamicFilters(tenant, userToken, Action.READ, Entity.COMPANY,
      authorizationFilters, authorizationContext, { CompanyID: filteredRequest.ID });
    // Filter projected fields
    authorizationFilters.projectFields = AuthorizationService.filterProjectFields(authResult.fields,
      filteredRequest.ProjectFields);
    return authorizationFilters;
  }

  public static async checkAndGetSiteAreaAuthorizationFilters(tenant: Tenant, userToken: UserToken, filteredRequest: Partial<SiteArea>,
      action: Action): Promise<AuthorizationFilter> {
    const authorizationFilters: AuthorizationFilter = {
      filters: {},
      dataSources: new Map(),
      projectFields: [],
      authorized: false,
    };
    await this.canPerformAuthorizationAction(tenant, userToken, Entity.SITE_AREA, action,
      authorizationFilters, filteredRequest);
    return authorizationFilters;
  }

  public static async checkAndGetSiteAreasAuthorizationFilters(tenant: Tenant, userToken: UserToken,
      filteredRequest: HttpSiteAreasRequest): Promise<AuthorizationFilter> {
    const authorizationFilters: AuthorizationFilter = {
      filters: {},
      dataSources: new Map(),
      projectFields: [],
      authorized: false,
    };
    // Check static & dynamic authorization
    await this.canPerformAuthorizationAction(tenant, userToken, Entity.SITE_AREAS, Action.LIST,
      authorizationFilters, filteredRequest);
    return authorizationFilters;
  }

  public static async addSiteAreasAuthorizations(tenant: Tenant, userToken: UserToken, siteAreas: SiteAreaDataResult,
      authorizationFilter: AuthorizationFilter, filteredRequest: HttpSiteAreasRequest): Promise<void> {
    // Add canCreate flag to root
    siteAreas.canCreate = await AuthorizationService.canPerformAuthorizationAction(tenant, userToken, Entity.SITE_AREA, Action.CREATE, authorizationFilter);

    // Enrich
    for (const siteArea of siteAreas.result) {
      await AuthorizationService.addSiteAreaAuthorizations(tenant, userToken, siteArea, authorizationFilter, filteredRequest);
    }
  }

  public static async addSiteAreaAuthorizations(tenant: Tenant, userToken: UserToken, siteArea: SiteArea, authorizationFilter: AuthorizationFilter,
      filteredRequest: HttpSiteAreasRequest | HttpSiteAreaRequest): Promise<void> {
    // Enrich
    if (!siteArea.issuer) {
      siteArea.canRead = true;
      siteArea.canUpdate = false;
      siteArea.canDelete = false;
      siteArea.canAssignAssets = false;
      siteArea.canUnassignAssets = false;
      siteArea.canAssignChargingStations = false;
      siteArea.canUnassignChargingStations = false;
    } else {
      // Downcast & enhance filters with values needed in dynamic filters
      const enhancedFilters: Record<string, any> = filteredRequest;
      enhancedFilters.SiteAreaID = siteArea.id;
      enhancedFilters.SiteID = siteArea.siteID;
      siteArea.canRead = await AuthorizationService.canPerformAuthorizationAction(tenant, userToken, Entity.SITE_AREA, Action.READ,
        authorizationFilter, enhancedFilters);
      siteArea.canUpdate = await AuthorizationService.canPerformAuthorizationAction(tenant, userToken, Entity.SITE_AREA, Action.DELETE,
        authorizationFilter, enhancedFilters);
      siteArea.canDelete = await AuthorizationService.canPerformAuthorizationAction(tenant, userToken, Entity.SITE_AREA, Action.UPDATE,
        authorizationFilter, enhancedFilters);
      siteArea.canAssignAssets = await AuthorizationService.canPerformAuthorizationAction(tenant, userToken, Entity.SITE_AREA,
        Action.ASSIGN_ASSETS, authorizationFilter, enhancedFilters);
      siteArea.canUnassignAssets = await AuthorizationService.canPerformAuthorizationAction(tenant, userToken, Entity.SITE_AREA,
        Action.UNASSIGN_ASSETS, authorizationFilter, enhancedFilters);
      siteArea.canAssignChargingStations = await AuthorizationService.canPerformAuthorizationAction(tenant, userToken, Entity.SITE_AREA,
        Action.ASSIGN_CHARGING_STATIONS, authorizationFilter, enhancedFilters);
      siteArea.canUnassignChargingStations = await AuthorizationService.canPerformAuthorizationAction(tenant, userToken, Entity.SITE_AREA,
        Action.UNASSIGN_CHARGING_STATIONS, authorizationFilter, enhancedFilters);
      siteArea.canExportOCPPParams = await AuthorizationService.canPerformAuthorizationAction(tenant, userToken, Entity.SITE_AREA,
        Action.EXPORT_OCPP_PARAMS, authorizationFilter, enhancedFilters);
      siteArea.canGenerateQrCode = await AuthorizationService.canPerformAuthorizationAction(tenant, userToken, Entity.SITE_AREA,
        Action.GENERATE_QR, authorizationFilter, enhancedFilters);
    }
  }

  public static async checkAndGetChargingStationAuthorizationFilters(tenant: Tenant, userToken: UserToken,
      filteredRequest: HttpChargingStationRequest):Promise<AuthorizationFilter> {
    const authorizationFilters: AuthorizationFilter = {
      filters: {},
      dataSources: new Map(),
      projectFields: [
        'id', 'inactive', 'public', 'chargingStationURL', 'issuer', 'maximumPower', 'excludeFromSmartCharging', 'lastReboot',
        'siteAreaID', 'siteArea.id', 'siteArea.name', 'siteArea.smartCharging', 'siteArea.siteID',
        'siteArea.site.id', 'siteArea.site.name', 'siteID', 'voltage', 'coordinates', 'forceInactive', 'manualConfiguration', 'firmwareUpdateStatus',
        'capabilities', 'endpoint', 'chargePointVendor', 'chargePointModel', 'ocppVersion', 'ocppProtocol', 'lastSeen',
        'firmwareVersion', 'currentIPAddress', 'ocppStandardParameters', 'ocppVendorParameters', 'connectors', 'chargePoints',
        'createdOn', 'chargeBoxSerialNumber', 'chargePointSerialNumber', 'powerLimitUnit'
      ],
      authorized: userToken.role === UserRole.ADMIN,
    };
    // Filter projected fields
    authorizationFilters.projectFields = AuthorizationService.filterProjectFields(
      authorizationFilters.projectFields, filteredRequest.ProjectFields);
    // Not an Admin?
    if (userToken.role !== UserRole.ADMIN) {
      // Check assigned Sites
      await AuthorizationService.checkAssignedSites(
        tenant, userToken, null, authorizationFilters);
    }
    return authorizationFilters;
  }

  public static async checkAndGetChargingStationsAuthorizationFilters(tenant: Tenant, userToken: UserToken,
      filteredRequest?: HttpChargingStationsRequest):Promise<AuthorizationFilter> {
    const authorizationFilters: AuthorizationFilter = {
      filters: {},
      dataSources: new Map(),
      projectFields: [],
      authorized: false,
    };
    // Check static & dynamic authorization
    await this.canPerformAuthorizationAction(
      tenant, userToken, Entity.CHARGING_STATIONS, Action.LIST, authorizationFilters, filteredRequest);
    return authorizationFilters;
  }

  public static async getSiteAdminSiteIDs(tenantID: string, userToken: UserToken): Promise<string[]> {
    // Get the Sites where the user is Site Admin
    const userSites = await UserStorage.getUserSites(tenantID,
      {
        userID: userToken.id,
        siteAdmin: true
      }, Constants.DB_PARAMS_MAX_LIMIT,
      ['siteID']
    );
    return userSites.result.map((userSite) => userSite.siteID);
  }

  private static async getSiteOwnerSiteIDs(tenantID: string, userToken: UserToken): Promise<string[]> {
    // Get the Sites where the user is Site Owner
    const userSites = await UserStorage.getUserSites(tenantID,
      {
        userID: userToken.id,
        siteOwner: true
      }, Constants.DB_PARAMS_MAX_LIMIT,
      ['siteID']
    );
    return userSites.result.map((userSite) => userSite.siteID);
  }

  private static async getAssignedSiteIDs(tenantID: string, userToken: UserToken): Promise<string[]> {
    // Get the Sites assigned to the User
    const sites = await SiteStorage.getSites(tenantID,
      {
        userID: userToken.id,
        issuer: true,
      }, Constants.DB_PARAMS_MAX_LIMIT,
      ['id']
    );
    return sites.result.map((site) => site.id);
  }

  private static async getAssignedAssetIDs(tenantID: string, siteID: string): Promise<string[]> {
    // Get the Assets assigned to the Site
    const assets = await AssetStorage.getAssets(tenantID,
      {
        siteIDs: [siteID],
        // TODO: Uncomment when the bug will be fixed: https://github.com/sap-labs-france/ev-dashboard/issues/2266
        // issuer: true,
      }, Constants.DB_PARAMS_MAX_LIMIT,
      ['id']
    );
    return assets.result.map((asset) => asset.id);
  }

  private static async getAssignedChargingStationIDs(tenantID: string, siteID: string): Promise<string[]> {
    // Get the Charging Stations assigned to the Site
    const chargingStations = await ChargingStationStorage.getChargingStations(tenantID,
      {
        siteIDs: [siteID],
        issuer: true,
      }, Constants.DB_PARAMS_MAX_LIMIT,
      ['id']
    );
    return chargingStations.result.map(
      (chargingStation) => chargingStation.id);
  }

  private static async checkAssignedSites(tenant: Tenant, userToken: UserToken,
      filteredRequest: { SiteID?: string }, authorizationFilters: AuthorizationFilter): Promise<void> {
    if (userToken.role !== UserRole.ADMIN && userToken.role !== UserRole.SUPER_ADMIN) {
      if (Utils.isTenantComponentActive(tenant, TenantComponents.ORGANIZATION)) {
        // Get assigned Site IDs assigned to user from DB
        const siteIDs = await AuthorizationService.getAssignedSiteIDs(tenant.id, userToken);
        if (!Utils.isEmptyArray(siteIDs)) {
          // Force the filter
          authorizationFilters.filters.siteIDs = siteIDs;
          // Check if filter is provided
          if (filteredRequest?.SiteID) {
            const filteredSiteIDs = filteredRequest.SiteID.split('|');
            // Override
            authorizationFilters.filters.siteIDs = filteredSiteIDs.filter(
              (siteID) => authorizationFilters.filters.siteIDs.includes(siteID));
          }
        }
        if (!Utils.isEmptyArray(authorizationFilters.filters.siteIDs)) {
          authorizationFilters.authorized = true;
        }
      } else {
        authorizationFilters.authorized = true;
      }
    }
  }

  private static async checkAssignedSiteAdminsAndOwners(tenant: Tenant, userToken: UserToken,
      filteredRequest: { SiteID?: string }, authorizationFilters: AuthorizationFilter): Promise<void> {
    if (userToken.role !== UserRole.ADMIN && userToken.role !== UserRole.SUPER_ADMIN) {
      if (Utils.isTenantComponentActive(tenant, TenantComponents.ORGANIZATION)) {
        // Get Site IDs from Site Admin & Site Owner flag
        const siteAdminSiteIDs = await AuthorizationService.getSiteAdminSiteIDs(tenant.id, userToken);
        const siteOwnerSiteIDs = await AuthorizationService.getSiteOwnerSiteIDs(tenant.id, userToken);
        const allSites = _.uniq([...siteAdminSiteIDs, ...siteOwnerSiteIDs]);
        if (!Utils.isEmptyArray(allSites)) {
          // Force the filterß
          authorizationFilters.filters.siteIDs = allSites;
          // Check if filter is provided
          if (filteredRequest?.SiteID) {
            const filteredSiteIDs: string[] = filteredRequest.SiteID.split('|');
            // Override
            authorizationFilters.filters.siteIDs = filteredSiteIDs.filter(
              (filteredSiteID) => authorizationFilters.filters.siteIDs.includes(filteredSiteID));
          }
        }
        if (!Utils.isEmptyArray(authorizationFilters.filters.siteIDs)) {
          authorizationFilters.authorized = true;
        }
      } else {
        authorizationFilters.authorized = true;
      }
    }
  }

  private static async getAssignedSiteAreaIDs(tenantID: string, userToken: UserToken, siteID?: string) {
    // Get the SiteArea IDs from sites assigned to the user
    const siteAreas = await SiteAreaStorage.getSiteAreas(tenantID,
      {
        siteIDs: Authorizations.getAuthorizedSiteIDs(userToken, siteID ? [siteID] : null),
        issuer: true,
      }, Constants.DB_PARAMS_MAX_LIMIT,
      ['id']
    );
    return _.uniq(_.map(siteAreas.result, 'id'));
  }

  private static filterProjectFields(authFields: string[], httpProjectField: string): string[] {
    let fields = authFields;
    const httpProjectFields = UtilsService.httpFilterProjectToArray(httpProjectField);
    if (!Utils.isEmptyArray(httpProjectFields)) {
      fields = authFields.filter(
        (authField) => httpProjectFields.includes(authField));
    }
    return fields;
  }

  private static async processDynamicFilters(tenant: Tenant, userToken: UserToken, action: Action, entity: Entity,
      authorizationFilters: AuthorizationFilter, authorizationContext: AuthorizationContext, extraFilters?: Record<string, any>): Promise<void> {
    if (!Utils.isEmptyArray(authorizationContext.filters)) {
      for (const filter of authorizationContext.filters) {
        // Reset to false
        authorizationFilters.authorized = false;
        // Get the filter
        const dynamicFilter = await DynamicAuthorizationFactory.getDynamicFilter(tenant, userToken, filter, authorizationFilters.dataSources);
        if (!dynamicFilter) {
          // Filter not found -> Not authorized (all auth filter MUST work)
          throw new AppAuthError({
            errorCode: HTTPAuthError.FORBIDDEN,
            user: userToken,
            action, entity,
            module: MODULE_NAME, method: 'processDynamicFilters'
          });
        }
        // Process the filter
        dynamicFilter.processFilter(authorizationFilters, extraFilters);
        // Check
        if (!authorizationFilters.authorized) {
          break;
        }
      }
    }
  }

  private static async canPerformAuthorizationAction(tenant: Tenant, userToken: UserToken,
      entity: Entity, action: Action, authorizationFilters: AuthorizationFilter, filteredRequest?: Record<string, any>): Promise<boolean> {
    // Check static auth
    const authorizationContext: AuthorizationContext = {};
    const authResult = await Authorizations.can(userToken, entity, action, authorizationContext);
    authorizationFilters.authorized = authResult.authorized;
    if (!authorizationFilters.authorized) {
      return false;
    }
    // Check Dynamic Auth
    await AuthorizationService.processDynamicFilters(tenant, userToken, action, entity,
      authorizationFilters, authorizationContext, filteredRequest);
    // Filter projected fields
    authorizationFilters.projectFields = AuthorizationService.filterProjectFields(
      authResult.fields, filteredRequest?.ProjectFields);
    return authorizationFilters.authorized;
  }
}<|MERGE_RESOLUTION|>--- conflicted
+++ resolved
@@ -297,29 +297,16 @@
   }
 
   public static async checkAndGetUsersAuthorizationFilters(tenant: Tenant, userToken: UserToken,
-<<<<<<< HEAD
-      filteredRequest?: HttpUsersRequest): Promise<AuthorizationFilter> {
-=======
       filteredRequest: Partial<HttpUsersRequest>): Promise<AuthorizationFilter> {
->>>>>>> c310feb9
     const authorizationFilters: AuthorizationFilter = {
       filters: {},
       dataSources: new Map(),
       projectFields: [],
       authorized: false
     };
-<<<<<<< HEAD
     // Check static & dynamic authorization
     await this.canPerformAuthorizationAction(
       tenant, userToken, Entity.USERS, Action.LIST, authorizationFilters, filteredRequest);
-=======
-    // Filter projected fields
-    authorizationFilters.projectFields = AuthorizationService.filterProjectFields(
-      authorizationFilters.projectFields, filteredRequest.ProjectFields);
-    // Handle Sites
-    await AuthorizationService.checkAssignedSiteAdminsAndOwners(tenant, userToken, filteredRequest,
-      authorizationFilters);
->>>>>>> c310feb9
     return authorizationFilters;
   }
 
@@ -375,21 +362,9 @@
       projectFields: [],
       authorized: false
     };
-<<<<<<< HEAD
     // Check static & dynamic authorization
     await this.canPerformAuthorizationAction(tenant, userToken, Entity.TAGS, Action.LIST,
       authorizationFilters, filteredRequest);
-=======
-    if (await Authorizations.canListUsers(userToken)) {
-      authorizationFilters.projectFields.push('userID', 'user.id', 'user.name', 'user.firstName', 'user.email',
-        'createdBy.name', 'createdBy.firstName', 'lastChangedBy.name', 'lastChangedBy.firstName');
-    }
-    // Filter projected fields
-    authorizationFilters.projectFields = AuthorizationService.filterProjectFields(authorizationFilters.projectFields,
-      filteredRequest.ProjectFields);
-    // Handle Sites
-    await AuthorizationService.checkAssignedSiteAdminsAndOwners(tenant, userToken, null, authorizationFilters);
->>>>>>> c310feb9
     return authorizationFilters;
   }
 
@@ -401,16 +376,8 @@
       projectFields: [],
       authorized: false
     };
-<<<<<<< HEAD
     // Check static & dynamic authorization
     await this.canPerformAuthorizationAction(tenant, userToken, Entity.TAG, action, authorizationFilters, filteredRequest);
-=======
-    // Filter projected fields
-    authorizationFilters.projectFields = AuthorizationService.filterProjectFields(authorizationFilters.projectFields,
-      filteredRequest.ProjectFields);
-    // Handle Sites
-    await AuthorizationService.checkAssignedSiteAdminsAndOwners(tenant, userToken, null, authorizationFilters);
->>>>>>> c310feb9
     return authorizationFilters;
   }
 
