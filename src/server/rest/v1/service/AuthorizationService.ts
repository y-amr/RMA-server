import { Action, AuthorizationActions, AuthorizationContext, AuthorizationFilter, Entity } from '../../../../types/Authorization';
import { AssetDataResult, CarCatalogDataResult, CarDataResult, CompanyDataResult, LogDataResult, PricingDefinitionDataResult, RegistrationTokenDataResult, SiteAreaDataResult, SiteDataResult, TagDataResult, UserDataResult } from '../../../../types/DataResult';
import { Car, CarCatalog } from '../../../../types/Car';
import { HttpAssetRequest, HttpAssetsRequest } from '../../../../types/requests/HttpAssetRequest';
import { HttpCarCatalogRequest, HttpCarCatalogsRequest, HttpCarRequest, HttpCarsRequest } from '../../../../types/requests/HttpCarRequest';
import { HttpChargingStationRequest, HttpChargingStationsRequest } from '../../../../types/requests/HttpChargingStationRequest';
import { HttpCompaniesRequest, HttpCompanyRequest } from '../../../../types/requests/HttpCompanyRequest';
import { HttpPricingDefinitionRequest, HttpPricingDefinitionsRequest } from '../../../../types/requests/HttpPricingRequest';
import { HttpSiteAreaRequest, HttpSiteAreasRequest } from '../../../../types/requests/HttpSiteAreaRequest';
import { HttpSiteAssignUsersRequest, HttpSiteRequest, HttpSiteUsersRequest } from '../../../../types/requests/HttpSiteRequest';
import { HttpTagRequest, HttpTagsRequest } from '../../../../types/requests/HttpTagRequest';
import { HttpUserAssignSitesRequest, HttpUserRequest, HttpUserSitesRequest, HttpUsersRequest } from '../../../../types/requests/HttpUserRequest';
import { OCPPProtocol, OCPPVersion } from '../../../../types/ocpp/OCPPServer';
import Tenant, { TenantComponents } from '../../../../types/Tenant';
import User, { UserRole } from '../../../../types/User';

import AppAuthError from '../../../../exception/AppAuthError';
import Asset from '../../../../types/Asset';
import Authorizations from '../../../../authorization/Authorizations';
import Company from '../../../../types/Company';
import DynamicAuthorizationFactory from '../../../../authorization/DynamicAuthorizationFactory';
import { EntityData } from '../../../../types/GlobalType';
import { HTTPAuthError } from '../../../../types/HTTPError';
import { HttpLogRequest } from '../../../../types/requests/HttpLoggingRequest';
import { HttpRegistrationTokenRequest } from '../../../../types/requests/HttpRegistrationToken';
import { Log } from '../../../../types/Log';
import Logging from '../../../../utils/Logging';
import PricingDefinition from '../../../../types/Pricing';
import RegistrationToken from '../../../../types/RegistrationToken';
import { ServerAction } from '../../../../types/Server';
import Site from '../../../../types/Site';
import SiteArea from '../../../../types/SiteArea';
import Tag from '../../../../types/Tag';
import UserToken from '../../../../types/UserToken';
import Utils from '../../../../utils/Utils';
import _ from 'lodash';

const MODULE_NAME = 'AuthorizationService';

export default class AuthorizationService {
  public static canPerformAction(authActions: AuthorizationActions, action: Action): boolean {
    return authActions[`can${action}`];
  }

  public static async checkAndGetSiteAuthorizations(tenant: Tenant, userToken: UserToken,
      filteredRequest: Partial<HttpSiteRequest>, authAction: Action, entityData?: EntityData): Promise<AuthorizationFilter> {
    return AuthorizationService.checkAndGetEntityAuthorizations(
      tenant, Entity.SITE, userToken, filteredRequest, filteredRequest.ID ? { SiteID: filteredRequest.ID } : {}, authAction, entityData);
  }

  public static async checkAndGetLoggingAuthorizations(tenant: Tenant, userToken: UserToken,
      filteredRequest: Partial<HttpLogRequest>, authAction: Action, entityData?: EntityData): Promise<AuthorizationFilter> {
    return AuthorizationService.checkAndGetEntityAuthorizations(
      tenant, Entity.LOGGING, userToken, filteredRequest, filteredRequest.ID ? { LogID: filteredRequest.ID } : {}, authAction, entityData);
  }

  public static async addSitesAuthorizations(tenant: Tenant, userToken: UserToken, sites: SiteDataResult, authorizationFilter: AuthorizationFilter): Promise<void> {
    // Add Meta Data
    sites.metadata = authorizationFilter.metadata;
    // Add Authorizations
    sites.canCreate = await AuthorizationService.canPerformAuthorizationAction(tenant, userToken, Entity.SITE, Action.CREATE,
      authorizationFilter);
    for (const site of sites.result) {
      await AuthorizationService.addSiteAuthorizations(tenant, userToken, site, authorizationFilter);
    }
  }

  public static async addSiteAuthorizations(tenant: Tenant, userToken: UserToken, site: Site, authorizationFilter: AuthorizationFilter): Promise<void> {
    site.canRead = true; // Always true as it should be filtered upfront
    site.canDelete = await AuthorizationService.canPerformAuthorizationAction(
      tenant, userToken, Entity.SITE, Action.DELETE, authorizationFilter, { SiteID: site.id }, site);
    site.canUpdate = await AuthorizationService.canPerformAuthorizationAction(
      tenant, userToken, Entity.SITE, Action.UPDATE, authorizationFilter, { SiteID: site.id }, site);
    site.canMaintainPricingDefinitions = await AuthorizationService.canPerformAuthorizationAction(
      tenant, userToken, Entity.SITE, Action.MAINTAIN_PRICING_DEFINITIONS, authorizationFilter, { SiteID: site.id }, site);
    site.canExportOCPPParams = await AuthorizationService.canPerformAuthorizationAction(
      tenant, userToken, Entity.SITE_AREA, Action.EXPORT_OCPP_PARAMS, authorizationFilter, { SiteID: site.id }, site);
    site.canGenerateQrCode = await AuthorizationService.canPerformAuthorizationAction(
      tenant, userToken, Entity.SITE_AREA, Action.GENERATE_QR, authorizationFilter, { SiteID: site.id }, site);
    site.canAssignUsers = await AuthorizationService.canPerformAuthorizationAction(
      tenant, userToken, Entity.USERS_SITES, Action.ASSIGN, authorizationFilter, { SiteID: site.id }, site);
    site.canUnassignUsers = await AuthorizationService.canPerformAuthorizationAction(
      tenant, userToken, Entity.USERS_SITES, Action.UNASSIGN, authorizationFilter, { SiteID: site.id }, site);
    site.canReadUsers = await AuthorizationService.canPerformAuthorizationAction(
      tenant, userToken, Entity.USERS_SITES, Action.READ, authorizationFilter, { SiteID: site.id }, site);
    // Optimize data over the net
    Utils.removeCanPropertiesWithFalseValue(site);
  }

  public static async addLogsAuthorizations(tenant: Tenant, userToken: UserToken, logs: LogDataResult, authorizationFilter: AuthorizationFilter): Promise<void> {
    // Add Meta Data
    logs.metadata = authorizationFilter.metadata;
    // Add Authorizations
    logs.canExport = await AuthorizationService.canPerformAuthorizationAction(tenant, userToken, Entity.LOGGING, Action.EXPORT, authorizationFilter);
    for (const log of logs.result) {
      AuthorizationService.addLogAuthorizations(tenant, userToken, log, authorizationFilter);
    }
  }

  public static addLogAuthorizations(tenant: Tenant, userToken: UserToken, log: Log, authorizationFilter: AuthorizationFilter): void {
    log.canRead = true; // Always true as it should be filtered upfront
  }

  public static async checkAndGetSitesAuthorizations(tenant: Tenant, userToken: UserToken,
      filteredRequest: Partial<HttpSiteUsersRequest>): Promise<AuthorizationFilter> {
    const authorizationFilters: AuthorizationFilter = {
      filters: {},
      dataSources: new Map(),
      projectFields: [],
      authorized: false,
    };
    // Check static & dynamic authorization
    await this.canPerformAuthorizationAction(tenant, userToken, Entity.SITE, Action.LIST,
      authorizationFilters, filteredRequest, null, true);
    return authorizationFilters;
  }

  public static async checkAndGetLoggingsAuthorizations(tenant: Tenant, userToken: UserToken,
      filteredRequest: Partial<HttpSiteUsersRequest>): Promise<AuthorizationFilter> {
    const authorizationFilters: AuthorizationFilter = {
      filters: {},
      dataSources: new Map(),
      projectFields: [],
      authorized: false,
    };
    // Check static & dynamic authorization
    await this.canPerformAuthorizationAction(tenant, userToken, Entity.LOGGING, Action.LIST,
      authorizationFilters, filteredRequest, null, true);
    return authorizationFilters;
  }

  public static async checkAndGetSiteUsersAuthorizations(tenant: Tenant, userToken: UserToken,
      filteredRequest: Partial<HttpSiteUsersRequest>): Promise<AuthorizationFilter> {
    const authorizationFilters: AuthorizationFilter = {
      filters: {},
      dataSources: new Map(),
      projectFields: [],
      authorized: false,
    };
    // Check static & dynamic authorization
    await this.canPerformAuthorizationAction(tenant, userToken, Entity.USERS_SITES, Action.LIST,
      authorizationFilters, filteredRequest, null, true);
    return authorizationFilters;
  }

  public static async checkAndGetUserSitesAuthorizations(tenant: Tenant, userToken: UserToken,
      filteredRequest: Partial<HttpUserSitesRequest>): Promise<AuthorizationFilter> {
    const authorizationFilters: AuthorizationFilter = {
      filters: {},
      dataSources: new Map(),
      projectFields: [
        'site.id', 'site.name', 'site.address.city', 'site.address.country', 'siteAdmin', 'siteOwner', 'userID'
      ],
      authorized: userToken.role === UserRole.ADMIN,
    };
    // Filter projected fields
    authorizationFilters.projectFields = AuthorizationService.filterProjectFields(authorizationFilters.projectFields, filteredRequest.ProjectFields);
    // Handle Sites
    await AuthorizationService.checkAssignedSiteAdminsAndOwners(tenant, userToken, null, authorizationFilters);
    return authorizationFilters;
  }

  public static async checkAssignSiteUsersAuthorizations(tenant: Tenant, action: ServerAction, userToken: UserToken,
      filteredRequest: Partial<HttpSiteAssignUsersRequest>): Promise<AuthorizationFilter> {
    const authorizationFilters: AuthorizationFilter = {
      filters: {},
      dataSources: new Map(),
      projectFields: [],
      authorized: false,
    };
    // Check static & dynamic authorization
    const authAction = action === ServerAction.ADD_USERS_TO_SITE ? Action.ASSIGN : Action.UNASSIGN;
    await this.canPerformAuthorizationAction(tenant, userToken, Entity.USERS_SITES, authAction,
      authorizationFilters, filteredRequest, null, true);
    return authorizationFilters;
  }

  public static async checkAndAssignUserSitesAuthorizations(
      tenant: Tenant, action: ServerAction, userToken: UserToken,
      filteredRequest: Partial<HttpUserAssignSitesRequest>): Promise<AuthorizationFilter> {
    const authorizationFilters: AuthorizationFilter = {
      filters: {},
      dataSources: new Map(),
      projectFields: [],
      authorized: userToken.role === UserRole.ADMIN,
    };
    // Check static & dynamic authorization
    const authAction = action === ServerAction.ADD_USERS_TO_SITE ? Action.ASSIGN : Action.UNASSIGN;
    await this.canPerformAuthorizationAction(tenant, userToken, Entity.USERS_SITES, authAction,
      authorizationFilters, filteredRequest, null, true);
    return authorizationFilters;
  }

  public static async checkAndGetUsersInErrorAuthorizations(tenant: Tenant, userToken: UserToken,
      filteredRequest: Partial<HttpUsersRequest>): Promise<AuthorizationFilter> {
    const authorizationFilters: AuthorizationFilter = {
      filters: {},
      dataSources: new Map(),
      projectFields: [],
      authorized: false
    };
    // Check static & dynamic authorization
    await this.canPerformAuthorizationAction(tenant, userToken, Entity.USER, Action.IN_ERROR,
      authorizationFilters, filteredRequest, null, true);
    return authorizationFilters;
  }

  public static async addUsersAuthorizations(tenant: Tenant, userToken: UserToken, users: UserDataResult, authorizationFilter: AuthorizationFilter): Promise<void> {
    // Add Meta Data
    users.metadata = authorizationFilter.metadata;
    // Add Authorizations
    users.canCreate = await AuthorizationService.canPerformAuthorizationAction(tenant, userToken, Entity.USER, Action.CREATE, authorizationFilter);
    users.canExport = await AuthorizationService.canPerformAuthorizationAction(tenant, userToken, Entity.USER, Action.EXPORT, authorizationFilter);
    users.canImport = await AuthorizationService.canPerformAuthorizationAction(tenant, userToken, Entity.USER, Action.IMPORT, authorizationFilter);
    users.canSynchronizeBilling = await AuthorizationService.canPerformAuthorizationAction(tenant, userToken, Entity.USER, Action.SYNCHRONIZE_BILLING_USERS, authorizationFilter);
    for (const user of users.result) {
      await AuthorizationService.addUserAuthorizations(tenant, userToken, user, authorizationFilter);
    }
  }

  public static async addUserAuthorizations(tenant: Tenant, userToken: UserToken, user: User, authorizationFilter: AuthorizationFilter): Promise<void> {
    user.canRead = true; // Always true as it should be filtered upfront
    user.canUpdate = await AuthorizationService.canPerformAuthorizationAction(
      tenant, userToken, Entity.USER, Action.UPDATE, authorizationFilter, { UserID: user.id }, user);
    user.canDelete = await AuthorizationService.canPerformAuthorizationAction(
      tenant, userToken, Entity.USER, Action.DELETE, authorizationFilter, { UserID: user.id }, user);
    // Optimize data over the net
    Utils.removeCanPropertiesWithFalseValue(user);
  }

  public static async checkAndGetUsersAuthorizations(tenant: Tenant, userToken: UserToken,
      filteredRequest: Partial<HttpUsersRequest>): Promise<AuthorizationFilter> {
    const authorizationFilters: AuthorizationFilter = {
      filters: {},
      dataSources: new Map(),
      projectFields: [],
      authorized: false,
    };
    // Check static & dynamic authorization
    await AuthorizationService.canPerformAuthorizationAction(tenant, userToken, Entity.USER, Action.LIST,
      authorizationFilters, filteredRequest, null, true);
    return authorizationFilters;
  }

  public static async checkAndGetAssetsAuthorizations(tenant: Tenant, userToken: UserToken,
      authAction: Action, filteredRequest?: HttpAssetsRequest): Promise<AuthorizationFilter> {
    const authorizationFilters: AuthorizationFilter = {
      filters: {},
      dataSources: new Map(),
      projectFields: [],
      authorized: false,
    };
    // Check static & dynamic authorization
    await AuthorizationService.canPerformAuthorizationAction(tenant, userToken, Entity.ASSET, authAction,
      authorizationFilters, filteredRequest, null, true);
    return authorizationFilters;
  }

  public static async checkAndGetAssetAuthorizations(tenant: Tenant, userToken: UserToken, authAction: Action,
      filteredRequest: Partial<HttpAssetRequest>, entityData?: EntityData): Promise<AuthorizationFilter> {
    return AuthorizationService.checkAndGetEntityAuthorizations(
      tenant, Entity.ASSET, userToken, filteredRequest, filteredRequest.ID ? { AssetID: filteredRequest.ID } : {}, authAction, entityData);
  }

  public static async addAssetsAuthorizations(tenant: Tenant, userToken: UserToken, assets: AssetDataResult, authorizationFilter: AuthorizationFilter): Promise<void> {
    // Add Meta Data
    assets.metadata = authorizationFilter.metadata;
    // Add Authorizations
    assets.canCreate = await AuthorizationService.canPerformAuthorizationAction(tenant, userToken, Entity.ASSET, Action.CREATE, authorizationFilter);
    assets.canListSites = await AuthorizationService.canPerformAuthorizationAction(tenant, userToken, Entity.SITE, Action.LIST, authorizationFilter);
    assets.canListSiteAreas = await AuthorizationService.canPerformAuthorizationAction(tenant, userToken, Entity.SITE_AREA, Action.LIST, authorizationFilter);
    for (const asset of assets.result) {
      await AuthorizationService.addAssetAuthorizations(tenant, userToken, asset, authorizationFilter);
    }
  }

  public static async addAssetAuthorizations(tenant: Tenant, userToken: UserToken, asset: Asset, authorizationFilter: AuthorizationFilter): Promise<void> {
    asset.canRead = true; // Always true as it should be filtered upfront
    asset.canDelete = await AuthorizationService.canPerformAuthorizationAction(tenant, userToken, Entity.ASSET, Action.DELETE, authorizationFilter, {}, asset);
    asset.canUpdate = await AuthorizationService.canPerformAuthorizationAction(tenant, userToken, Entity.ASSET, Action.UPDATE, authorizationFilter, {}, asset);
    asset.canCheckConnection = await AuthorizationService.canPerformAuthorizationAction(tenant, userToken, Entity.ASSET, Action.CHECK_CONNECTION, authorizationFilter, {}, asset);
    // Additional auth rules based on asset attributes
    asset.canRetrieveConsumption = asset.dynamicAsset && !asset.usesPushAPI &&
      await AuthorizationService.canPerformAuthorizationAction(tenant, userToken, Entity.ASSET, Action.RETRIEVE_CONSUMPTION, authorizationFilter, {}, asset);
    asset.canReadConsumption = asset.dynamicAsset &&
      await AuthorizationService.canPerformAuthorizationAction(tenant, userToken, Entity.ASSET, Action.READ_CONSUMPTION, authorizationFilter, {}, asset);
    // Optimize data over the net
    Utils.removeCanPropertiesWithFalseValue(asset);
  }

  public static async checkAndGetUserAuthorizations(tenant: Tenant, userToken: UserToken,
      filteredRequest: Partial<HttpUserRequest>, authAction: Action, entityData?: EntityData): Promise<AuthorizationFilter> {
    return AuthorizationService.checkAndGetEntityAuthorizations(
      tenant, Entity.USER, userToken, filteredRequest, filteredRequest.ID ? { UserID: filteredRequest.ID } : {}, authAction, entityData);
  }

  public static async checkAndGetTagsAuthorizations(tenant: Tenant, userToken: UserToken,
      filteredRequest: Partial<HttpTagsRequest>): Promise<AuthorizationFilter> {
    const authorizationFilters: AuthorizationFilter = {
      filters: {},
      dataSources: new Map(),
      projectFields: [],
      authorized: false
    };
    // Check static & dynamic authorization
    await AuthorizationService.canPerformAuthorizationAction(tenant, userToken, Entity.TAG, Action.LIST,
      authorizationFilters, filteredRequest, null, true);
    return authorizationFilters;
  }

  public static async checkAndGetTagAuthorizations(tenant: Tenant, userToken: UserToken,
      filteredRequest: Partial<HttpTagRequest>, authAction: Action, entityData?: EntityData): Promise<AuthorizationFilter> {
    return AuthorizationService.checkAndGetEntityAuthorizations(
      tenant, Entity.TAG, userToken, filteredRequest, filteredRequest.ID ? { TagID: filteredRequest.ID } : {}, authAction, entityData);
  }

  public static async addTagsAuthorizations(tenant: Tenant, userToken: UserToken, tags: TagDataResult, authorizationFilter: AuthorizationFilter): Promise<void> {
    // Add Meta Data
    tags.metadata = authorizationFilter.metadata;
    // Add Authorizations
    tags.canCreate = await AuthorizationService.canPerformAuthorizationAction(tenant, userToken, Entity.TAG, Action.CREATE, authorizationFilter);
    tags.canAssign = await AuthorizationService.canPerformAuthorizationAction(tenant, userToken, Entity.TAG, Action.ASSIGN, authorizationFilter);
    tags.canDelete = await AuthorizationService.canPerformAuthorizationAction(tenant, userToken, Entity.TAG, Action.DELETE, authorizationFilter);
    tags.canImport = await AuthorizationService.canPerformAuthorizationAction(tenant, userToken, Entity.TAG, Action.IMPORT, authorizationFilter);
    tags.canExport = await AuthorizationService.canPerformAuthorizationAction(tenant, userToken, Entity.TAG, Action.EXPORT, authorizationFilter);
    tags.canUnassign = await AuthorizationService.canPerformAuthorizationAction(tenant, userToken, Entity.TAG, Action.UNASSIGN, authorizationFilter);
    tags.canListUsers = await AuthorizationService.canPerformAuthorizationAction(tenant, userToken, Entity.USER, Action.LIST, authorizationFilter);
    tags.canListSources = await AuthorizationService.canPerformAuthorizationAction(tenant, userToken, Entity.SOURCE, Action.LIST, authorizationFilter);
    for (const tag of tags.result) {
      await AuthorizationService.addTagAuthorizations(tenant, userToken, tag, authorizationFilter);
    }
  }

  public static async addTagAuthorizations(tenant: Tenant, userToken: UserToken, tag: Tag, authorizationFilter: AuthorizationFilter): Promise<void> {
    tag.canRead = true; // Always true as it should be filtered upfront
    tag.canDelete = await AuthorizationService.canPerformAuthorizationAction(
      tenant, userToken, Entity.TAG, Action.DELETE, authorizationFilter, { TagID: tag.id }, tag);
    tag.canUpdate = await AuthorizationService.canPerformAuthorizationAction(
      tenant, userToken, Entity.TAG, Action.UPDATE, authorizationFilter, { TagID: tag.id }, tag);
    tag.canUpdateByVisualID = await AuthorizationService.canPerformAuthorizationAction(
      tenant, userToken, Entity.TAG, Action.UPDATE_BY_VISUAL_ID, authorizationFilter, { TagID: tag.id }, tag);
    tag.canUnassign = await AuthorizationService.canPerformAuthorizationAction(
      tenant, userToken, Entity.TAG, Action.UNASSIGN, authorizationFilter, { TagID: tag.id }, tag);
    tag.canAssign = await AuthorizationService.canPerformAuthorizationAction(
      tenant, userToken, Entity.TAG, Action.ASSIGN, authorizationFilter, { TagID: tag.id }, tag);
    tag.canListUsers = await AuthorizationService.canPerformAuthorizationAction(
      tenant, userToken, Entity.USER, Action.LIST, authorizationFilter);
    // Optimize data over the net
    Utils.removeCanPropertiesWithFalseValue(tag);
  }

  public static async checkAndGetRegistrationTokenAuthorizations(tenant: Tenant, userToken: UserToken,
      filteredRequest: Partial<HttpRegistrationTokenRequest>, authAction: Action, entityData?: EntityData): Promise<AuthorizationFilter> {
    return AuthorizationService.checkAndGetEntityAuthorizations(
      tenant, Entity.REGISTRATION_TOKEN, userToken, filteredRequest, filteredRequest.ID ? { registrationTokenID: filteredRequest.ID } : {}, authAction, entityData);
  }

  public static async checkAndGetRegistrationTokensAuthorizations(tenant: Tenant, userToken: UserToken,
      filteredRequest: Partial<HttpCompaniesRequest>): Promise<AuthorizationFilter> {
    const authorizationFilters: AuthorizationFilter = {
      filters: {},
      dataSources: new Map(),
      projectFields: [],
      authorized: false,
    };
    // Check static & dynamic authorization
    await AuthorizationService.canPerformAuthorizationAction(tenant, userToken, Entity.REGISTRATION_TOKEN, Action.LIST,
      authorizationFilters, filteredRequest, null, true);
    return authorizationFilters;
  }

  public static async addRegistrationTokensAuthorizations(tenant: Tenant, userToken: UserToken, registrationTokens: RegistrationTokenDataResult,
      authorizationFilter: AuthorizationFilter): Promise<void> {
    // Add Meta Data
    registrationTokens.metadata = authorizationFilter.metadata;
    // Add Authorizations
    registrationTokens.canCreate = await AuthorizationService.canPerformAuthorizationAction(
      tenant, userToken, Entity.REGISTRATION_TOKEN, Action.CREATE, authorizationFilter);
    for (const registrationToken of registrationTokens.result) {
      await AuthorizationService.addRegistrationTokenAuthorizations(tenant, userToken, registrationToken, authorizationFilter);
    }
  }

  public static async addRegistrationTokenAuthorizations(tenant: Tenant, userToken: UserToken, registrationToken: RegistrationToken,
      authorizationFilter: AuthorizationFilter): Promise<void> {
    registrationToken.canRead = true; // Always true as it should be filtered upfront
    registrationToken.canDelete = await AuthorizationService.canPerformAuthorizationAction(
      tenant, userToken, Entity.REGISTRATION_TOKEN, Action.DELETE, authorizationFilter, { RegistrationTokenID: registrationToken.id }, registrationToken);
    registrationToken.canUpdate = await AuthorizationService.canPerformAuthorizationAction(
      tenant, userToken, Entity.REGISTRATION_TOKEN, Action.UPDATE, authorizationFilter, { RegistrationTokenID: registrationToken.id }, registrationToken);
    registrationToken.canRevoke = await AuthorizationService.canPerformAuthorizationAction(
      tenant, userToken, Entity.REGISTRATION_TOKEN, Action.REVOKE, authorizationFilter, { RegistrationTokenID: registrationToken.id }, registrationToken);
    // Optimize data over the net
    Utils.removeCanPropertiesWithFalseValue(registrationToken);
    // Build OCPP URLs
    registrationToken.ocpp15SOAPSecureUrl = Utils.buildOCPPServerSecureURL(tenant.id, OCPPVersion.VERSION_15, OCPPProtocol.SOAP, registrationToken.id);
    registrationToken.ocpp16SOAPSecureUrl = Utils.buildOCPPServerSecureURL(tenant.id, OCPPVersion.VERSION_16, OCPPProtocol.SOAP, registrationToken.id);
    registrationToken.ocpp16JSONSecureUrl = Utils.buildOCPPServerSecureURL(tenant.id, OCPPVersion.VERSION_16, OCPPProtocol.JSON, registrationToken.id);
  }

  public static async checkAndGetCompaniesAuthorizations(tenant: Tenant, userToken: UserToken,
      filteredRequest: Partial<HttpCompaniesRequest>): Promise<AuthorizationFilter> {
    const authorizationFilters: AuthorizationFilter = {
      filters: {},
      dataSources: new Map(),
      projectFields: [],
      authorized: false,
    };
    // Check static & dynamic authorization
    await AuthorizationService.canPerformAuthorizationAction(tenant, userToken, Entity.COMPANY, Action.LIST,
      authorizationFilters, filteredRequest, null, true);
    return authorizationFilters;
  }

  public static async addCompaniesAuthorizations(tenant: Tenant, userToken: UserToken, companies: CompanyDataResult, authorizationFilter: AuthorizationFilter): Promise<void> {
    // Add Meta Data
    companies.metadata = authorizationFilter.metadata;
    // Add Authorizations
    companies.canCreate = await AuthorizationService.canPerformAuthorizationAction(
      tenant, userToken, Entity.COMPANY, Action.CREATE, authorizationFilter);
    for (const company of companies.result) {
      await AuthorizationService.addCompanyAuthorizations(tenant, userToken, company, authorizationFilter);
    }
  }

  public static async addCompanyAuthorizations(tenant: Tenant, userToken: UserToken, company: Company, authorizationFilter: AuthorizationFilter): Promise<void> {
    company.canRead = true; // Always true as it should be filtered upfront
    company.canDelete = await AuthorizationService.canPerformAuthorizationAction(
      tenant, userToken, Entity.COMPANY, Action.DELETE, authorizationFilter, { CompanyID: company.id }, company);
    company.canUpdate = await AuthorizationService.canPerformAuthorizationAction(
      tenant, userToken, Entity.COMPANY, Action.UPDATE, authorizationFilter, { CompanyID: company.id }, company);
    // Optimize data over the net
    Utils.removeCanPropertiesWithFalseValue(company);
  }

  public static async checkAndGetCompanyAuthorizations(tenant: Tenant, userToken: UserToken,
      filteredRequest: Partial<HttpCompanyRequest>, authAction: Action, entityData?: EntityData): Promise<AuthorizationFilter> {
    return AuthorizationService.checkAndGetEntityAuthorizations(
      tenant, Entity.COMPANY, userToken, filteredRequest, filteredRequest.ID ? { CompanyID: filteredRequest.ID } : {}, authAction, entityData);
  }

  public static async checkAndGetPricingDefinitionsAuthorizations(tenant: Tenant, userToken: UserToken,
      filteredRequest: Partial<HttpPricingDefinitionsRequest>): Promise<AuthorizationFilter> {
    const authorizationFilters: AuthorizationFilter = {
      filters: {},
      dataSources: new Map(),
      projectFields: [],
      authorized: false,
    };
    // Check static & dynamic authorization
    await AuthorizationService.canPerformAuthorizationAction(tenant, userToken, Entity.PRICING_DEFINITION, Action.LIST,
      authorizationFilters, filteredRequest, null, true);
    return authorizationFilters;
  }

  public static async addPricingDefinitionsAuthorizations(tenant: Tenant, userToken: UserToken, pricingDefinitions: PricingDefinitionDataResult,
      authorizationFilter: AuthorizationFilter): Promise<void> {
    // Add Meta Data
    pricingDefinitions.metadata = authorizationFilter.metadata;
    // Add Authorizations
    pricingDefinitions.canCreate = await AuthorizationService.canPerformAuthorizationAction(
      tenant, userToken, Entity.PRICING_DEFINITION, Action.CREATE, authorizationFilter);
    // Enrich
    for (const pricingDefinition of pricingDefinitions.result) {
      await AuthorizationService.addPricingDefinitionAuthorizations(tenant, userToken, pricingDefinition, authorizationFilter);
    }
  }

  public static async addPricingDefinitionAuthorizations(tenant: Tenant, userToken: UserToken, pricingDefinition: PricingDefinition, filter: AuthorizationFilter): Promise<void> {
    // Enrich
    pricingDefinition.canRead = await AuthorizationService.canPerformAuthorizationAction(
      tenant, userToken, Entity.PRICING_DEFINITION, Action.READ, filter, { CompanyID: pricingDefinition.id }, pricingDefinition);
    pricingDefinition.canDelete = await AuthorizationService.canPerformAuthorizationAction(
      tenant, userToken, Entity.PRICING_DEFINITION, Action.DELETE, filter, { CompanyID: pricingDefinition.id }, pricingDefinition);
    pricingDefinition.canUpdate = await AuthorizationService.canPerformAuthorizationAction(
      tenant, userToken, Entity.PRICING_DEFINITION, Action.UPDATE, filter, { CompanyID: pricingDefinition.id }, pricingDefinition);
    // Optimize data over the net
    Utils.removeCanPropertiesWithFalseValue(pricingDefinition);
  }

  public static async checkAndGetPricingDefinitionAuthorizations(tenant: Tenant, userToken: UserToken,
      filteredRequest: Partial<HttpPricingDefinitionRequest>, authAction: Action, entityData?: EntityData): Promise<AuthorizationFilter> {
    return AuthorizationService.checkAndGetEntityAuthorizations(
      tenant, Entity.PRICING_DEFINITION, userToken, filteredRequest, filteredRequest.ID ? { PricingID: filteredRequest.ID } : {}, authAction, entityData);
  }

  public static async checkAndGetSiteAreaAuthorizations(tenant: Tenant, userToken: UserToken,
      filteredRequest: Partial<HttpSiteAreaRequest>, authAction: Action, entityData?: EntityData): Promise<AuthorizationFilter> {
    return AuthorizationService.checkAndGetEntityAuthorizations(
      tenant, Entity.SITE_AREA, userToken, filteredRequest, filteredRequest.ID ? { SiteAreaID: filteredRequest.ID } : {}, authAction, entityData);
  }

  public static async checkAndGetSiteAreasAuthorizations(tenant: Tenant, userToken: UserToken,
      filteredRequest: Partial<HttpSiteAreasRequest>): Promise<AuthorizationFilter> {
    const authorizationFilters: AuthorizationFilter = {
      filters: {},
      dataSources: new Map(),
      projectFields: [],
      authorized: false,
    };
    // Check static & dynamic authorization
    await AuthorizationService.canPerformAuthorizationAction(tenant, userToken, Entity.SITE_AREA, Action.LIST,
      authorizationFilters, filteredRequest, null, true);
    return authorizationFilters;
  }

  public static async addSiteAreasAuthorizations(tenant: Tenant, userToken: UserToken, siteAreas: SiteAreaDataResult,
      authorizationFilter: AuthorizationFilter): Promise<void> {
    // Add Meta Data
    siteAreas.metadata = authorizationFilter.metadata;
    // Add Authorizations
    siteAreas.canCreate = await AuthorizationService.canPerformAuthorizationAction(tenant, userToken, Entity.SITE_AREA, Action.CREATE, authorizationFilter);
    for (const siteArea of siteAreas.result) {
      await AuthorizationService.addSiteAreaAuthorizations(tenant, userToken, siteArea, authorizationFilter);
    }
  }

  public static async addSiteAreaAuthorizations(tenant: Tenant, userToken: UserToken, siteArea: SiteArea, authorizationFilter: AuthorizationFilter): Promise<void> {
    // Downcast & enhance filters with values needed in dynamic filters
    siteArea.canRead = true; // Always true as it should be filtered upfront
    siteArea.canUpdate = await AuthorizationService.canPerformAuthorizationAction(
      tenant, userToken, Entity.SITE_AREA, Action.DELETE, authorizationFilter, { SiteAreaID: siteArea.id, SiteID: siteArea.siteID }, siteArea);
    siteArea.canDelete = await AuthorizationService.canPerformAuthorizationAction(
      tenant, userToken, Entity.SITE_AREA, Action.UPDATE, authorizationFilter, { SiteAreaID: siteArea.id, SiteID: siteArea.siteID }, siteArea);
    siteArea.canAssignAssets = await AuthorizationService.canPerformAuthorizationAction(
      tenant, userToken, Entity.SITE_AREA, Action.ASSIGN_ASSETS_TO_SITE_AREA, authorizationFilter, { SiteAreaID: siteArea.id, SiteID: siteArea.siteID }, siteArea);
    siteArea.canUnassignAssets = await AuthorizationService.canPerformAuthorizationAction(
      tenant, userToken, Entity.SITE_AREA, Action.UNASSIGN_ASSETS_FROM_SITE_AREA, authorizationFilter, { SiteAreaID: siteArea.id, SiteID: siteArea.siteID }, siteArea);
    siteArea.canReadAssets = await AuthorizationService.canPerformAuthorizationAction(
      tenant, userToken, Entity.SITE_AREA, Action.READ_ASSETS_FROM_SITE_AREA, authorizationFilter, { SiteAreaID: siteArea.id, SiteID: siteArea.siteID }, siteArea);
    siteArea.canAssignChargingStations = await AuthorizationService.canPerformAuthorizationAction(
      tenant, userToken, Entity.SITE_AREA, Action.ASSIGN_CHARGING_STATIONS_TO_SITE_AREA, authorizationFilter, { SiteAreaID: siteArea.id, SiteID: siteArea.siteID }, siteArea);
    siteArea.canUnassignChargingStations = await AuthorizationService.canPerformAuthorizationAction(
      tenant, userToken, Entity.SITE_AREA, Action.UNASSIGN_CHARGING_STATIONS_FROM_SITE_AREA, authorizationFilter, { SiteAreaID: siteArea.id, SiteID: siteArea.siteID }, siteArea);
    siteArea.canReadChargingStations = await AuthorizationService.canPerformAuthorizationAction(
      tenant, userToken, Entity.SITE_AREA, Action.READ_CHARGING_STATIONS_FROM_SITE_AREA, authorizationFilter, { SiteAreaID: siteArea.id, SiteID: siteArea.siteID }, siteArea);
    siteArea.canExportOCPPParams = await AuthorizationService.canPerformAuthorizationAction(
      tenant, userToken, Entity.SITE_AREA, Action.EXPORT_OCPP_PARAMS, authorizationFilter, { SiteAreaID: siteArea.id, SiteID: siteArea.siteID }, siteArea);
    siteArea.canGenerateQrCode = await AuthorizationService.canPerformAuthorizationAction(
      tenant, userToken, Entity.SITE_AREA, Action.GENERATE_QR, authorizationFilter, { SiteAreaID: siteArea.id, SiteID: siteArea.siteID }, siteArea);
    // Optimize data over the net
    Utils.removeCanPropertiesWithFalseValue(siteArea);
  }

  public static async checkAndGetChargingStationAuthorizations(tenant: Tenant, userToken: UserToken,
      filteredRequest: Partial<HttpChargingStationRequest>, entityData?: EntityData): Promise<AuthorizationFilter> {
    const authorizationFilters: AuthorizationFilter = {
      filters: {},
      dataSources: new Map(),
      projectFields: [
        'id', 'inactive', 'public', 'chargingStationURL', 'issuer', 'maximumPower', 'excludeFromSmartCharging', 'lastReboot',
        'siteAreaID', 'siteArea.id', 'siteArea.name', 'siteArea.smartCharging', 'siteArea.siteID',
        'site.id', 'site.public', 'site.name', 'siteID', 'voltage', 'coordinates', 'forceInactive', 'manualConfiguration', 'firmwareUpdateStatus', 'tariffID',
        'capabilities', 'endpoint', 'chargePointVendor', 'chargePointModel', 'ocppVersion', 'ocppProtocol', 'lastSeen',
        'firmwareVersion', 'currentIPAddress', 'ocppStandardParameters', 'ocppVendorParameters', 'connectors', 'chargePoints',
        'createdOn', 'chargeBoxSerialNumber', 'chargePointSerialNumber', 'powerLimitUnit'
      ],
      authorized: userToken.role === UserRole.ADMIN,
    };
    // Filter projected fields
    authorizationFilters.projectFields = AuthorizationService.filterProjectFields(
      authorizationFilters.projectFields, filteredRequest.ProjectFields);
    // Not an Admin?
    if (userToken.role !== UserRole.ADMIN) {
      // Check assigned Sites
      await AuthorizationService.checkAssignedSites(
        tenant, userToken, null, authorizationFilters);
    }
    return authorizationFilters;
  }

  public static async checkAndGetCarsAuthorizations(tenant: Tenant, userToken: UserToken, filteredRequest: Partial<HttpCarsRequest>): Promise<AuthorizationFilter> {
    const authorizationFilters: AuthorizationFilter = {
      filters: {},
      dataSources: new Map(),
      projectFields: [],
      authorized: false
    };
    // Check static & dynamic authorization
    await AuthorizationService.canPerformAuthorizationAction(tenant, userToken, Entity.CAR, Action.LIST,
      authorizationFilters, filteredRequest, null, true);
    return authorizationFilters;
  }

  public static async checkAndGetCarAuthorizations(tenant: Tenant, userToken: UserToken,
      filteredRequest: Partial<HttpCarRequest>, authAction: Action, entityData?: EntityData): Promise<AuthorizationFilter> {
    return AuthorizationService.checkAndGetEntityAuthorizations(
      tenant, Entity.CAR, userToken, filteredRequest, filteredRequest.ID ? { CarID: filteredRequest.ID } : {}, authAction, entityData);
  }

  public static async addCarsAuthorizations(tenant: Tenant, userToken: UserToken, cars: CarDataResult, authorizationFilter: AuthorizationFilter): Promise<void> {
    // Add Meta Data
    cars.metadata = authorizationFilter.metadata;
    // Add Authorizations
    cars.canCreate = await AuthorizationService.canPerformAuthorizationAction(tenant, userToken, Entity.CAR, Action.CREATE, authorizationFilter);
    for (const car of cars.result) {
      await AuthorizationService.addCarAuthorizations(tenant, userToken, car, authorizationFilter);
    }
  }

  public static async addCarAuthorizations(tenant: Tenant, userToken: UserToken, car: Car, authorizationFilter: AuthorizationFilter): Promise<void> {
    car.canRead = true; // Always true as it should be filtered upfront
    car.canDelete = await AuthorizationService.canPerformAuthorizationAction(
      tenant, userToken, Entity.CAR, Action.DELETE, authorizationFilter, { CarID: car.id }, car);
    car.canUpdate = await AuthorizationService.canPerformAuthorizationAction(
      tenant, userToken, Entity.CAR, Action.UPDATE, authorizationFilter, { CarID: car.id }, car);
    // Optimize data over the net
    Utils.removeCanPropertiesWithFalseValue(car);
  }

  public static async checkAndGetCarCatalogsAuthorizations(tenant: Tenant, userToken: UserToken,
      filteredRequest: Partial<HttpCarCatalogsRequest>): Promise<AuthorizationFilter> {
    const authorizationFilters: AuthorizationFilter = {
      filters: {},
      dataSources: new Map(),
      projectFields: [],
      authorized: false
    };
    // Check static & dynamic authorization
    await this.canPerformAuthorizationAction(tenant, userToken, Entity.CAR_CATALOG, Action.LIST,
      authorizationFilters, filteredRequest, null, true);
    return authorizationFilters;
  }

  public static async checkAndGetCarCatalogAuthorizations(tenant: Tenant, userToken: UserToken, filteredRequest: Partial<HttpCarCatalogRequest>,
      authAction: Action, entityData?: EntityData): Promise<AuthorizationFilter> {
    return AuthorizationService.checkAndGetEntityAuthorizations(
      tenant, Entity.CAR_CATALOG, userToken, filteredRequest, filteredRequest.ID ? { CarCatalogID: filteredRequest.ID } : {}, authAction, entityData);
  }

  public static async addCarCatalogsAuthorizationActions(tenant: Tenant, userToken: UserToken, carCatalogs: CarCatalogDataResult,
      authorizationFilter: AuthorizationFilter): Promise<void> {
    // Add Meta Data
    carCatalogs.metadata = authorizationFilter.metadata;
    // Add Authorizations
    carCatalogs.canSync = await AuthorizationService.canPerformAuthorizationAction(tenant, userToken, Entity.CAR_CATALOG, Action.SYNCHRONIZE, authorizationFilter);
    for (const carCatalog of carCatalogs.result) {
      await AuthorizationService.addCarCatalogAuthorizations(tenant, userToken, carCatalog, authorizationFilter);
    }
  }

  public static async addCarCatalogAuthorizations(tenant: Tenant, userToken: UserToken, carCatalog: CarCatalog, authorizationFilter: AuthorizationFilter): Promise<void> {
    carCatalog.canRead = true; // Always true as it should be filtered upfront
    carCatalog.canDelete = await AuthorizationService.canPerformAuthorizationAction(
      tenant, userToken, Entity.CAR_CATALOG, Action.DELETE, authorizationFilter, { CarCatalogID: carCatalog.id }, carCatalog);
    carCatalog.canUpdate = await AuthorizationService.canPerformAuthorizationAction(
      tenant, userToken, Entity.CAR_CATALOG, Action.UPDATE, authorizationFilter, { CarCatalogID: carCatalog.id }, carCatalog);
    // Optimize data over the net
    Utils.removeCanPropertiesWithFalseValue(carCatalog);
  }


  public static async checkAndGetChargingStationsAuthorizations(tenant: Tenant, userToken: UserToken,
      filteredRequest?: HttpChargingStationsRequest): Promise<AuthorizationFilter> {
    const authorizationFilters: AuthorizationFilter = {
      filters: {},
      dataSources: new Map(),
      projectFields: [],
      authorized: false,
    };
    // Check static & dynamic authorization
    await this.canPerformAuthorizationAction(tenant, userToken, Entity.CHARGING_STATION, Action.LIST,
      authorizationFilters, filteredRequest, null, true);
    return authorizationFilters;
  }

<<<<<<< HEAD
  public static async getSiteAdminSiteIDs(tenant: Tenant, userToken: UserToken): Promise<string[]> {
    // Get the Sites where the user is Site Admin
    const userSites = await UserStorage.getUserSites(tenant,
      {
        userIDs: [userToken.id],
        siteAdmin: true
      }, Constants.DB_PARAMS_MAX_LIMIT,
      ['siteID']
    );
    return userSites.result.map((userSite) => userSite.siteID);
  }

  public static async getSiteOwnerSiteIDs(tenant: Tenant, userToken: UserToken): Promise<string[]> {
    // Get the Sites where the user is Site Owner
    const userSites = await UserStorage.getUserSites(tenant,
      {
        userIDs: [userToken.id],
        siteOwner: true
      }, Constants.DB_PARAMS_MAX_LIMIT,
      ['siteID']
    );
    return userSites.result.map((userSite) => userSite.siteID);
  }

  public static async getAssignedSiteIDs(tenant: Tenant, userToken: UserToken): Promise<string[]> {
    // Get the Sites assigned to the User
    const sites = await SiteStorage.getSites(tenant,
      {
        userID: userToken.id,
        issuer: true,
      }, Constants.DB_PARAMS_MAX_LIMIT,
      ['id']
    );
    return sites.result.map((site) => site.id);
  }

=======
>>>>>>> a7ec99ee
  private static async checkAssignedSites(tenant: Tenant, userToken: UserToken,
      filteredRequest: { SiteID?: string }, authorizationFilters: AuthorizationFilter): Promise<void> {
    if (userToken.role !== UserRole.ADMIN && userToken.role !== UserRole.SUPER_ADMIN) {
      if (Utils.isTenantComponentActive(tenant, TenantComponents.ORGANIZATION)) {
        // Get assigned Site IDs assigned to user from DB
        const siteIDs = await Authorizations.getAssignedSiteIDs(tenant, userToken);
        if (!Utils.isEmptyArray(siteIDs)) {
          // Force the filter
          authorizationFilters.filters.siteIDs = siteIDs;
          // Check if filter is provided
          if (filteredRequest?.SiteID) {
            const filteredSiteIDs = filteredRequest.SiteID.split('|');
            // Override
            authorizationFilters.filters.siteIDs = filteredSiteIDs.filter(
              (siteID) => authorizationFilters.filters.siteIDs.includes(siteID));
          }
        }
        if (!Utils.isEmptyArray(authorizationFilters.filters.siteIDs)) {
          authorizationFilters.authorized = true;
        }
      } else {
        authorizationFilters.authorized = true;
      }
    }
  }

  private static async checkAssignedSiteAdminsAndOwners(tenant: Tenant, userToken: UserToken,
      filteredRequest: { SiteID?: string }, authorizationFilters: AuthorizationFilter): Promise<void> {
    if (userToken.role !== UserRole.ADMIN && userToken.role !== UserRole.SUPER_ADMIN) {
      if (Utils.isTenantComponentActive(tenant, TenantComponents.ORGANIZATION)) {
        // Get Site IDs from Site Admin & Site Owner flag
        const siteAdminSiteIDs = await Authorizations.getSiteAdminSiteIDs(tenant, userToken);
        const siteOwnerSiteIDs = await Authorizations.getSiteOwnerSiteIDs(tenant, userToken);
        const allSites = _.uniq([...siteAdminSiteIDs, ...siteOwnerSiteIDs]);
        if (!Utils.isEmptyArray(allSites)) {
          // Force the filters
          authorizationFilters.filters.siteIDs = allSites;
          // Check if filter is provided
          if (filteredRequest?.SiteID) {
            const filteredSiteIDs: string[] = filteredRequest.SiteID.split('|');
            // Override
            authorizationFilters.filters.siteIDs = filteredSiteIDs.filter(
              (filteredSiteID) => authorizationFilters.filters.siteIDs.includes(filteredSiteID));
          }
        }
        if (!Utils.isEmptyArray(authorizationFilters.filters.siteIDs)) {
          authorizationFilters.authorized = true;
        }
      } else {
        authorizationFilters.authorized = true;
      }
    }
  }

  private static filterProjectFields(authFields: string[], httpProjectField: string): string[] {
    let fields = authFields;
    // Only allow projected fields
    const httpProjectFields = AuthorizationService.httpFilterProjectToArray(httpProjectField);
    if (!Utils.isEmptyArray(httpProjectFields)) {
      fields = authFields.filter(
        (authField) => httpProjectFields.includes(authField));
    }
    // Remove '*'
    if (!Utils.isEmptyArray(fields)) {
      fields = fields.filter((field) => field !== '*');
    }
    return fields;
  }

  private static async processDynamicFilters(tenant: Tenant, userToken: UserToken, authAction: Action, authEntity: Entity,
      authorizationFilters: AuthorizationFilter, authorizationContext: AuthorizationContext,
      extraFilters?: Record<string, any>, entityData?: EntityData): Promise<void> {
    if (!Utils.isEmptyArray(authorizationContext.filters)) {
      // First array is an AND between filters
      for (let filtersToProcess of authorizationContext.filters) {
        authorizationFilters.authorized = false;
        // Array?
        if (!Array.isArray(filtersToProcess)) {
          filtersToProcess = [filtersToProcess];
        }
        let authorized = false;
        // Second array is an OR between filters
        for (const filterToProcess of filtersToProcess) {
          // Get the filter
          const dynamicFilter = await DynamicAuthorizationFactory.getDynamicFilter(
            tenant, userToken, filterToProcess, authorizationFilters.dataSources);
          if (!dynamicFilter) {
            // Filter not found -> Not authorized (all auth filter MUST work)
            throw new AppAuthError({
              errorCode: HTTPAuthError.FORBIDDEN,
              user: userToken,
              action: authAction, entity: authEntity,
              module: MODULE_NAME, method: 'processDynamicFilters'
            });
          }
          // Process the filter
          dynamicFilter.processFilter(authorizationFilters, extraFilters, entityData);
          // Negate the filter
          if (dynamicFilter.isNegateFilter()) {
            authorizationFilters.authorized = !authorizationFilters.authorized;
          }
          authorized = authorized || authorizationFilters.authorized;
        }
        // Assign
        authorizationFilters.authorized = authorized;
        // Failed?
        if (!authorizationFilters.authorized) {
          return;
        }
      }
    }
  }

  private static async processDynamicAsserts(tenant: Tenant, userToken: UserToken, authAction: Action, authEntity: Entity,
      authorizationFilters: AuthorizationFilter, authorizationContext: AuthorizationContext, entityData?: EntityData): Promise<void> {
    if (entityData && !Utils.isEmptyArray(authorizationContext.asserts)) {
      // First array is an AND between assertions
      for (let assertsToProcess of authorizationContext.asserts) {
        authorizationFilters.authorized = false;
        // Array?
        if (!Array.isArray(assertsToProcess)) {
          assertsToProcess = [assertsToProcess];
        }
        let authorized = false;
        // Second array is an OR between assertions
        for (const assertToProcess of assertsToProcess) {
          // Get the assertion
          const dynamicAssert = DynamicAuthorizationFactory.getDynamicAssert(
            tenant, userToken, assertToProcess);
          if (!dynamicAssert) {
            // Assertion not found -> Not authorized (all auth filter MUST work)
            throw new AppAuthError({
              errorCode: HTTPAuthError.FORBIDDEN,
              user: userToken,
              action: authAction, entity: authEntity,
              module: MODULE_NAME, method: 'processDynamicAsserts'
            });
          }
          // Process the assertion
          authorizationFilters.authorized = dynamicAssert.processAssert(entityData);
          // Negate the assertion
          if (dynamicAssert.isNegateAssert()) {
            authorizationFilters.authorized = !authorizationFilters.authorized;
          }
          if (!authorizationFilters.authorized) {
            await Logging.logError({
              tenantID: tenant.id,
              user: userToken,
              module: MODULE_NAME, method: 'processDynamicAsserts',
              message: `Dynamic Authorization '${assertToProcess}' did not allow to perform '${authAction}' on '${authEntity}'`,
              action: ServerAction.AUTHORIZATIONS
            });
          }
          authorized = authorized || authorizationFilters.authorized;
        }
        // Assign
        authorizationFilters.authorized = authorized;
        // Failed?
        if (!authorizationFilters.authorized) {
          return;
        }
      }
    }
  }

  private static async canPerformAuthorizationAction(tenant: Tenant, userToken: UserToken,
      authEntity: Entity, authAction: Action, authorizationFilters: AuthorizationFilter,
      filteredRequest?: Record<string, any>, entityData?: EntityData, failsWithException = false): Promise<boolean> {
    // Check static auth
    const authorizationContext: AuthorizationContext = {};
    const authResult = await Authorizations.can(userToken, authEntity, authAction, authorizationContext);
    authorizationFilters.authorized = authResult.authorized;
    if (!authorizationFilters.authorized) {
      if (failsWithException) {
        throw new AppAuthError({
          errorCode: HTTPAuthError.FORBIDDEN,
          user: userToken,
          action: authAction, entity: authEntity,
          module: MODULE_NAME, method: 'canPerformAuthorizationAction',
        });
      }
      return false;
    }
    // Process Dynamic Filters
    await AuthorizationService.processDynamicFilters(tenant, userToken, authAction, authEntity,
      authorizationFilters, authorizationContext, filteredRequest, entityData);
    if (authorizationFilters.authorized) {
      // Keep the Meta Data
      authorizationFilters.metadata = authResult.context.metadata;
      // Process Dynamic Assertions
      await AuthorizationService.processDynamicAsserts(tenant, userToken, authAction, authEntity,
        authorizationFilters, authorizationContext, entityData);
    }
    // Filter projected fields
    authorizationFilters.projectFields = AuthorizationService.filterProjectFields(
      authResult.fields, filteredRequest?.ProjectFields);
    return authorizationFilters.authorized;
  }

  private static async checkAndGetEntityAuthorizations(tenant: Tenant, authEntity: Entity, userToken: UserToken,
      filteredRequest: Record<string, any>, entityID: Record<string, any>, authAction: Action, entityData?: EntityData): Promise<AuthorizationFilter> {
    const authorizationFilters: AuthorizationFilter = {
      filters: {},
      dataSources: new Map(),
      projectFields: [],
      authorized: false,
    };
    // Check Static Auths
    const authorizationContext: AuthorizationContext = {};
    const authResult = await Authorizations.can(userToken, authEntity, authAction, authorizationContext);
    authorizationFilters.authorized = authResult.authorized;
    if (!authorizationFilters.authorized) {
      throw new AppAuthError({
        errorCode: HTTPAuthError.FORBIDDEN,
        user: userToken,
        action: authAction, entity: authEntity,
        module: MODULE_NAME, method: 'checkAndGetEntityAuthorizations',
      });
    }
    // Process Dynamic Filters
    await AuthorizationService.processDynamicFilters(tenant, userToken, authAction, authEntity,
      authorizationFilters, authorizationContext, entityID, entityData);
    if (!authorizationFilters.authorized) {
      throw new AppAuthError({
        errorCode: HTTPAuthError.FORBIDDEN,
        user: userToken,
        action: authAction, entity: authEntity,
        module: MODULE_NAME, method: 'checkAndGetEntityAuthorizations',
      });
    }
    // Keep the Meta Data
    authorizationFilters.metadata = authResult.context.metadata;
    // Process Dynamic Assertions
    await AuthorizationService.processDynamicAsserts(tenant, userToken, authAction, authEntity,
      authorizationFilters, authorizationContext, entityData);
    if (!authorizationFilters.authorized) {
      throw new AppAuthError({
        errorCode: HTTPAuthError.FORBIDDEN,
        user: userToken,
        action: authAction, entity: authEntity,
        module: MODULE_NAME, method: 'checkAndGetEntityAuthorizations',
      });
    }
    // Filter projected fields
    authorizationFilters.projectFields = AuthorizationService.filterProjectFields(authResult.fields,
      filteredRequest.ProjectFields);
    return authorizationFilters;
  }

  private static httpFilterProjectToArray(httpProjectFields: string): string[] {
    if (httpProjectFields) {
      return httpProjectFields.split('|');
    }
  }
}<|MERGE_RESOLUTION|>--- conflicted
+++ resolved
@@ -664,45 +664,6 @@
     return authorizationFilters;
   }
 
-<<<<<<< HEAD
-  public static async getSiteAdminSiteIDs(tenant: Tenant, userToken: UserToken): Promise<string[]> {
-    // Get the Sites where the user is Site Admin
-    const userSites = await UserStorage.getUserSites(tenant,
-      {
-        userIDs: [userToken.id],
-        siteAdmin: true
-      }, Constants.DB_PARAMS_MAX_LIMIT,
-      ['siteID']
-    );
-    return userSites.result.map((userSite) => userSite.siteID);
-  }
-
-  public static async getSiteOwnerSiteIDs(tenant: Tenant, userToken: UserToken): Promise<string[]> {
-    // Get the Sites where the user is Site Owner
-    const userSites = await UserStorage.getUserSites(tenant,
-      {
-        userIDs: [userToken.id],
-        siteOwner: true
-      }, Constants.DB_PARAMS_MAX_LIMIT,
-      ['siteID']
-    );
-    return userSites.result.map((userSite) => userSite.siteID);
-  }
-
-  public static async getAssignedSiteIDs(tenant: Tenant, userToken: UserToken): Promise<string[]> {
-    // Get the Sites assigned to the User
-    const sites = await SiteStorage.getSites(tenant,
-      {
-        userID: userToken.id,
-        issuer: true,
-      }, Constants.DB_PARAMS_MAX_LIMIT,
-      ['id']
-    );
-    return sites.result.map((site) => site.id);
-  }
-
-=======
->>>>>>> a7ec99ee
   private static async checkAssignedSites(tenant: Tenant, userToken: UserToken,
       filteredRequest: { SiteID?: string }, authorizationFilters: AuthorizationFilter): Promise<void> {
     if (userToken.role !== UserRole.ADMIN && userToken.role !== UserRole.SUPER_ADMIN) {
