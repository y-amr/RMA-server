import { Action, Entity } from '../../../../types/Authorization';
import { HTTPAuthError, HTTPError } from '../../../../types/HTTPError';
import { NextFunction, Request, Response } from 'express';

import AppAuthError from '../../../../exception/AppAuthError';
import AppError from '../../../../exception/AppError';
import AuthorizationService from './AuthorizationService';
import Authorizations from '../../../../authorization/Authorizations';
import Constants from '../../../../utils/Constants';
import Logging from '../../../../utils/Logging';
import { ServerAction } from '../../../../types/Server';
import Site from '../../../../types/Site';
import { SiteDataResult } from '../../../../types/DataResult';
import SiteSecurity from './security/SiteSecurity';
import SiteStorage from '../../../../storage/mongodb/SiteStorage';
import TenantComponents from '../../../../types/TenantComponents';
import UserStorage from '../../../../storage/mongodb/UserStorage';
import Utils from '../../../../utils/Utils';
import UtilsService from './UtilsService';

const MODULE_NAME = 'SiteService';

export default class SiteService {

  public static async handleUpdateSiteUserAdmin(action: ServerAction, req: Request, res: Response, next: NextFunction): Promise<void> {
    // Check if component is active
    UtilsService.assertComponentIsActiveFromToken(req.user, TenantComponents.ORGANIZATION,
      Action.UPDATE, Entity.SITE, MODULE_NAME, 'handleUpdateSiteUserAdmin');
    // Check static auth
    if (!Authorizations.canUpdateSite(req.user)) {
      throw new AppAuthError({
        errorCode: HTTPAuthError.FORBIDDEN,
        user: req.user,
        action: Action.UPDATE, entity: Entity.SITE,
        module: MODULE_NAME, method: 'handleUpdateSiteUserAdmin'
      });
    }
    // Filter request
    const filteredRequest = SiteSecurity.filterUpdateSiteUserAdminRequest(req.body);
    // Check mandatory fields
    if (!filteredRequest.userID) {
      throw new AppError({
        source: Constants.CENTRAL_SERVER,
        errorCode: HTTPError.GENERAL_ERROR,
        message: 'The User ID must be provided',
        module: MODULE_NAME, method: 'handleUpdateSiteUserAdmin',
        user: req.user
      });
    }
    if (!filteredRequest.siteID) {
      throw new AppError({
        source: Constants.CENTRAL_SERVER,
        errorCode: HTTPError.GENERAL_ERROR,
        message: 'The Site ID must be provided',
        module: MODULE_NAME, method: 'handleUpdateSiteUserAdmin',
        user: req.user
      });
    }
    if (!Utils.objectHasProperty(filteredRequest, 'siteAdmin')) {
      throw new AppError({
        source: Constants.CENTRAL_SERVER,
        errorCode: HTTPError.GENERAL_ERROR,
        message: 'The Site Admin value must be provided',
        module: MODULE_NAME, method: 'handleUpdateSiteUserAdmin',
        user: req.user
      });
    }
    if (req.user.id === filteredRequest.userID) {
      throw new AppError({
        source: Constants.CENTRAL_SERVER,
        errorCode: HTTPError.GENERAL_ERROR,
        message: 'Cannot change the site Admin on the logged user',
        module: MODULE_NAME, method: 'handleUpdateSiteUserAdmin',
        user: req.user,
        actionOnUser: filteredRequest.userID
      });
    }
<<<<<<< HEAD
    // Check static auth
    if (!await Authorizations.canUpdateSite(req.user)) {
      throw new AppAuthError({
        errorCode: HTTPAuthError.FORBIDDEN,
        user: req.user,
        action: Action.UPDATE, entity: Entity.SITE,
        module: MODULE_NAME, method: 'handleUpdateSiteUserAdmin',
        value: filteredRequest.siteID
      });
    }
    // Check dynamic auth for reading site
    const authorizationSiteFilters = await AuthorizationService.checkAndGetSiteAuthorizationFilters(
      req.tenant, req.user, { ID: filteredRequest.siteID });
    // Get the Site and check it exists
    const site = await SiteStorage.getSite(
      req.user.tenantID, filteredRequest.siteID, authorizationSiteFilters.filters);
    UtilsService.assertObjectExists(action, site, `Site with ID '${filteredRequest.siteID}' does not exist`,
      MODULE_NAME, 'handleUpdateSiteUserAdmin', req.user);
=======
    // Check and Get Site
    const site = await UtilsService.checkAndGetSiteAuthorization(
      req.tenant, req.user, filteredRequest.siteID, 'handleUpdateSiteUserAdmin', action, {});
>>>>>>> 654a855a
    // Get dynamic auth filters for reading user
    const authorizationUserFilters = await AuthorizationService.checkAndGetUserAuthorizationFilters(
      req.tenant, req.user, { ID: filteredRequest.userID });
    // Get the User and check it exists
    const user = await UserStorage.getUser(
      req.user.tenantID, filteredRequest.userID, authorizationUserFilters.filters);
    UtilsService.assertObjectExists(action, user, `User ID '${filteredRequest.userID}' does not exist`,
      MODULE_NAME, 'handleUpdateSiteUserAdmin', req.user);
    // Check user role
    if (!Authorizations.isBasic(user)) {
      throw new AppError({
        source: Constants.CENTRAL_SERVER,
        errorCode: HTTPError.GENERAL_ERROR,
        message: 'Only Users with Basic role can be Site Admin',
        module: MODULE_NAME, method: 'handleUpdateSiteUserAdmin',
        user: req.user,
        actionOnUser: filteredRequest.userID
      });
    }
    // Update
    await SiteStorage.updateSiteUserAdmin(req.user.tenantID, filteredRequest.siteID, filteredRequest.userID, filteredRequest.siteAdmin);
    // Log
    await Logging.logSecurityInfo({
      tenantID: req.user.tenantID,
      user: req.user, actionOnUser: user,
      module: MODULE_NAME, method: 'handleUpdateSiteUserAdmin',
      message: `The User has been ${filteredRequest.siteAdmin ? 'assigned' : 'removed'} the Site Admin role on site '${site.name}'`,
      action: action
    });
    // Ok
    res.json(Constants.REST_RESPONSE_SUCCESS);
    next();
  }

  public static async handleUpdateSiteOwner(action: ServerAction, req: Request, res: Response, next: NextFunction): Promise<void> {
    // Check if component is active
    UtilsService.assertComponentIsActiveFromToken(req.user, TenantComponents.ORGANIZATION,
      Action.UPDATE, Entity.SITE, MODULE_NAME, 'handleUpdateSiteOwner');
    // check static auth
<<<<<<< HEAD
    if (!await Authorizations.canCreateSite(req.user)) {
=======
    if (!Authorizations.canUpdateSite(req.user)) {
>>>>>>> 654a855a
      throw new AppAuthError({
        errorCode: HTTPAuthError.FORBIDDEN,
        user: req.user,
        action: Action.UPDATE, entity: Entity.SITE,
        module: MODULE_NAME, method: 'handleUpdateSiteOwner'
      });
    }
    // Filter request
    const filteredRequest = SiteSecurity.filterUpdateSiteOwnerRequest(req.body);
    // Check mandatory fields
    if (!filteredRequest.userID) {
      throw new AppError({
        source: Constants.CENTRAL_SERVER,
        errorCode: HTTPError.GENERAL_ERROR,
        message: 'The User ID must be provided',
        module: MODULE_NAME, method: 'handleUpdateSiteOwner',
        user: req.user
      });
    }
    if (!filteredRequest.siteID) {
      throw new AppError({
        source: Constants.CENTRAL_SERVER,
        errorCode: HTTPError.GENERAL_ERROR,
        message: 'The Site ID must be provided',
        module: MODULE_NAME, method: 'handleUpdateSiteOwner',
        user: req.user
      });
    }
    if (!Utils.objectHasProperty(filteredRequest, 'siteOwner')) {
      throw new AppError({
        source: Constants.CENTRAL_SERVER,
        errorCode: HTTPError.GENERAL_ERROR,
        message: 'The Site Owner value must be provided',
        module: MODULE_NAME, method: 'handleUpdateSiteUserOwner',
        user: req.user
      });
    }
    // Check and Get Site
    const site = await UtilsService.checkAndGetSiteAuthorization(
      req.tenant, req.user, filteredRequest.siteID, 'handleUpdateSiteUserOwner', action, {});
    // Get dynamic auth filters  for reading user
    const authorizationUserFilters = await AuthorizationService.checkAndGetUserAuthorizationFilters(
      req.tenant, req.user, { ID: filteredRequest.userID });
    // Get the User and check it exists
    const user = await UserStorage.getUser(
      req.user.tenantID, filteredRequest.userID, authorizationUserFilters.filters);
    UtilsService.assertObjectExists(action, user, `User ID '${filteredRequest.userID}' does not exist`,
      MODULE_NAME, 'handleUpdateSiteUserOwner', req.user);
    // Update
    await SiteStorage.updateSiteOwner(req.user.tenantID, filteredRequest.siteID, filteredRequest.userID, filteredRequest.siteOwner);
    // Log
    await Logging.logSecurityInfo({
      tenantID: req.user.tenantID,
      user: req.user, actionOnUser: user,
      module: MODULE_NAME, method: 'handleUpdateSiteUserOwner',
      message: `The User has been granted Site Owner on Site '${site.name}'`,
      action: action
    });
    // Ok
    res.json(Constants.REST_RESPONSE_SUCCESS);
    next();
  }

  public static async handleAssignUsersToSite(action: ServerAction, req: Request, res: Response, next: NextFunction): Promise<void> {
    // Check if component is active
    UtilsService.assertComponentIsActiveFromToken(req.user, TenantComponents.ORGANIZATION,
      Action.UPDATE, Entity.SITE, MODULE_NAME, 'handleAssignUsersToSite');
    // Check static auth
    if (action === ServerAction.ADD_USERS_TO_SITE) {
      if (!await Authorizations.canAssignUsersSites(req.user)) {
        throw new AppAuthError({
          errorCode: HTTPAuthError.FORBIDDEN,
          user: req.user,
          action: Action.ASSIGN, entity: Entity.USERS_SITES,
          module: MODULE_NAME, method: 'handleAssignUsersToSite'
        });
      }
    } else if (!await Authorizations.canUnassignUsersSites(req.user)) {
      throw new AppAuthError({
        errorCode: HTTPAuthError.FORBIDDEN,
        user: req.user,
        action: Action.UNASSIGN, entity: Entity.USERS_SITES,
        module: MODULE_NAME, method: 'handleAssignUsersToSite'
      });
    }
    // Filter request
    const filteredRequest = SiteSecurity.filterAssignSiteUsers(req.body);
    // Check mandatory fields
    UtilsService.assertIdIsProvided(action, filteredRequest.siteID, MODULE_NAME, 'handleAssignUsersToSite', req.user);
    if (Utils.isEmptyArray(filteredRequest.userIDs)) {
      throw new AppError({
        source: Constants.CENTRAL_SERVER,
        errorCode: HTTPError.GENERAL_ERROR,
        message: 'The User\'s IDs must be provided',
        module: MODULE_NAME, method: 'handleAssignUsersToSite',
        user: req.user
      });
    }
<<<<<<< HEAD
    // Check static auth for read
    if (!await Authorizations.canReadSite(req.user)) {
=======
    // Check and Get Site
    await UtilsService.checkAndGetSiteAuthorization(
      req.tenant, req.user, filteredRequest.siteID, 'handleAssignUsersToSite', action, {});
    // Check dynamic auth for assignment
    const authorizationSiteUsersFilters = await AuthorizationService.checkAndAssignSiteUsersAuthorizationFilters(
      req.tenant, action, req.user, filteredRequest);
    if (!authorizationSiteUsersFilters.authorized) {
>>>>>>> 654a855a
      throw new AppAuthError({
        errorCode: HTTPAuthError.FORBIDDEN,
        user: req.user,
        action: action === ServerAction.ADD_USERS_TO_SITE ? Action.ASSIGN : Action.UNASSIGN,
        entity: Entity.USERS_SITES,
        module: MODULE_NAME, method: 'handleAssignUsersToSite'
      });
    }
    // Save
    if (action === ServerAction.ADD_USERS_TO_SITE) {
      await SiteStorage.addUsersToSite(req.user.tenantID, filteredRequest.siteID, filteredRequest.userIDs);
    } else {
      await SiteStorage.removeUsersFromSite(req.user.tenantID, filteredRequest.siteID, filteredRequest.userIDs);
    }
    // Log
    await Logging.logSecurityInfo({
      tenantID: req.user.tenantID,
      user: req.user, module: MODULE_NAME, method: 'handleAssignUsersToSite',
      message: 'Site\'s Users have been removed successfully', action: action
    });
    // Ok
    res.json(Constants.REST_RESPONSE_SUCCESS);
    next();
  }

  public static async handleGetUsers(action: ServerAction, req: Request, res: Response, next: NextFunction): Promise<void> {
    // Check if component is active
    UtilsService.assertComponentIsActiveFromToken(req.user, TenantComponents.ORGANIZATION,
      Action.UPDATE, Entity.SITE, MODULE_NAME, 'handleGetUsers');
    // Check auth
    if (!await Authorizations.canListUsersSites(req.user)) {
      throw new AppAuthError({
        errorCode: HTTPAuthError.FORBIDDEN,
        user: req.user,
        action: Action.LIST, entity: Entity.USERS_SITES,
        module: MODULE_NAME, method: 'handleGetUsers'
      });
    }
    // Filter
    const filteredRequest = SiteSecurity.filterSiteUsersRequest(req.query);
<<<<<<< HEAD
    UtilsService.assertIdIsProvided(action, filteredRequest.SiteID, MODULE_NAME, 'handleGetUsersFromSite', req.user);
    // Check auth
    if (!await Authorizations.canReadSite(req.user)) {
      throw new AppAuthError({
        errorCode: HTTPAuthError.FORBIDDEN,
        user: req.user,
        action: Action.UPDATE, entity: Entity.USER,
        module: MODULE_NAME, method: 'handleGetUsers',
        value: filteredRequest.SiteID
      });
    }
    // Check auth
    const authorizationSiteFilters = await AuthorizationService.checkAndGetSiteAuthorizationFilters(
      req.tenant, req.user, { ID: filteredRequest.SiteID });
    if (!authorizationSiteFilters.authorized) {
      UtilsService.sendEmptyDataResult(res, next);
      return;
    }
    // Get the Site
    const site = await SiteStorage.getSite(
      req.user.tenantID, filteredRequest.SiteID, authorizationSiteFilters.filters);
    if (!site) {
=======
    UtilsService.assertIdIsProvided(action, filteredRequest.SiteID, MODULE_NAME, 'handleGetUsers', req.user);
    try {
      // Check and Get Site
      await UtilsService.checkAndGetSiteAuthorization(
        req.tenant, req.user, filteredRequest.SiteID, 'handleGetUsers', action, {});
    } catch (error) {
>>>>>>> 654a855a
      UtilsService.sendEmptyDataResult(res, next);
      return;
    }
    // Check auth
    const authorizationSiteUsersFilters = await AuthorizationService.checkAndGetSiteUsersAuthorizationFilters(
      req.tenant, req.user, filteredRequest);
    if (!authorizationSiteFilters.authorized) {
      UtilsService.sendEmptyDataResult(res, next);
      return;
    }
    // Get users
    const users = await SiteStorage.getSiteUsers(req.user.tenantID,
      {
        search: filteredRequest.Search,
        siteIDs: [ filteredRequest.SiteID ],
        ...authorizationSiteUsersFilters.filters
      },
      {
        limit: filteredRequest.Limit,
        skip: filteredRequest.Skip,
        sort: filteredRequest.SortFields,
        onlyRecordCount: filteredRequest.OnlyRecordCount
      },
      authorizationSiteUsersFilters.projectFields
    );
    res.json(users);
    next();
  }

  public static async handleDeleteSite(action: ServerAction, req: Request, res: Response, next: NextFunction): Promise<void> {
    // Check if component is active
    UtilsService.assertComponentIsActiveFromToken(req.user, TenantComponents.ORGANIZATION,
      Action.DELETE, Entity.SITE, MODULE_NAME, 'handleDeleteSite');
    // Check static auth
    if (!await Authorizations.canDeleteSite(req.user)) {
      throw new AppAuthError({
        errorCode: HTTPAuthError.FORBIDDEN,
        user: req.user,
        action: Action.DELETE, entity: Entity.SITE,
        module: MODULE_NAME, method: 'handleDeleteSite'
      });
    }
    // Filter request
    const siteID = SiteSecurity.filterSiteRequestByID(req.query);
    // Check Mandatory fields
    UtilsService.assertIdIsProvided(action, siteID, MODULE_NAME, 'handleDeleteSite', req.user);
    // Check and Get Site
    const site = await UtilsService.checkAndGetSiteAuthorization(
      req.tenant, req.user, siteID, 'handleDeleteSite', action, {});
    // Delete
    await SiteStorage.deleteSite(req.user.tenantID, site.id);
    // Log
    await Logging.logSecurityInfo({
      tenantID: req.user.tenantID,
      user: req.user, module: MODULE_NAME, method: 'handleDeleteSite',
      message: `Site '${site.name}' has been deleted successfully`,
      action: action,
      detailedMessages: { site }
    });
    // Ok
    res.json(Constants.REST_RESPONSE_SUCCESS);
    next();
  }

  public static async handleGetSite(action: ServerAction, req: Request, res: Response, next: NextFunction): Promise<void> {
    // Check if component is active
    UtilsService.assertComponentIsActiveFromToken(req.user, TenantComponents.ORGANIZATION,
      Action.READ, Entity.SITE, MODULE_NAME, 'handleGetSite');
    // Check static auth
    if (!await Authorizations.canReadSite(req.user)) {
      throw new AppAuthError({
        errorCode: HTTPAuthError.FORBIDDEN,
        user: req.user,
        action: Action.READ, entity: Entity.SITE,
        module: MODULE_NAME, method: 'handleGetSite',
      });
    }
    // Filter request
    const filteredRequest = SiteSecurity.filterSiteRequest(req.query);
    // Check Mandatory fields
    UtilsService.assertIdIsProvided(action, filteredRequest.ID, MODULE_NAME, 'handleGetSite', req.user);
    // Check and Get Site
    const site = await UtilsService.checkAndGetSiteAuthorization(
      req.tenant, req.user, filteredRequest.ID, 'handleGetSite', action, {
        withCompany: filteredRequest.WithCompany,
        withImage: true,
<<<<<<< HEAD
        ...authorizationSiteFilters.filters
      },
      authorizationSiteFilters.projectFields
    );
    UtilsService.assertObjectExists(action, site, `Site with ID '${filteredRequest.ID}' does not exist`,
      MODULE_NAME, 'handleGetSite', req.user);
    // Add authorization
    const siteAdminIDs = await AuthorizationService.getSiteAdminSiteIDs(req.tenant.id, req.user);
    site.canUpdate = site.issuer && (req.user.role === UserRole.ADMIN ||
      (await Authorizations.canUpdateSite(req.user) && siteAdminIDs.includes(site.id)));
=======
      }, true);
    // Add authorizations
    await AuthorizationService.addSiteAuthorizations(req.tenant, req.user, site);
>>>>>>> 654a855a
    // Return
    res.json(site);
    next();
  }

  public static async handleGetSites(action: ServerAction, req: Request, res: Response, next: NextFunction): Promise<void> {
    // Check if component is active
    UtilsService.assertComponentIsActiveFromToken(req.user, TenantComponents.ORGANIZATION,
      Action.LIST, Entity.SITES, MODULE_NAME, 'handleGetSites');
    // Check static auth
    if (!await Authorizations.canListSites(req.user)) {
      throw new AppAuthError({
        errorCode: HTTPAuthError.FORBIDDEN,
        user: req.user,
        action: Action.LIST, entity: Entity.SITES,
        module: MODULE_NAME, method: 'handleGetSites'
      });
    }
    // Filter request
    const filteredRequest = SiteSecurity.filterSitesRequest(req.query);
    // Check dynamic auth
    const authorizationSiteFilters = await AuthorizationService.checkAndGetSitesAuthorizationFilters(
      req.tenant, req.user, filteredRequest);
    if (!authorizationSiteFilters.authorized) {
      UtilsService.sendEmptyDataResult(res, next);
      return;
    }
    // Get the sites
    const sites = await SiteStorage.getSites(req.user.tenantID,
      {
        search: filteredRequest.Search,
        userID: filteredRequest.UserID,
        issuer: filteredRequest.Issuer,
        companyIDs: filteredRequest.CompanyID ? filteredRequest.CompanyID.split('|') : null,
        siteIDs: filteredRequest.SiteID ? filteredRequest.SiteID.split('|') : null,
        withCompany: filteredRequest.WithCompany,
        excludeSitesOfUserID: filteredRequest.ExcludeSitesOfUserID,
        withAvailableChargingStations: filteredRequest.WithAvailableChargers,
        locCoordinates: filteredRequest.LocCoordinates,
        locMaxDistanceMeters: filteredRequest.LocMaxDistanceMeters,
        ...authorizationSiteFilters.filters
      },
      {
        limit: filteredRequest.Limit,
        skip: filteredRequest.Skip,
        sort: filteredRequest.SortFields,
        onlyRecordCount: filteredRequest.OnlyRecordCount
      },
      authorizationSiteFilters.projectFields
    );
    // Add Auth flags
    await AuthorizationService.addSitesAuthorizations(req.tenant, req.user, sites as SiteDataResult);
    // Return
    res.json(sites);
    next();
  }

  public static async handleGetSiteImage(action: ServerAction, req: Request, res: Response, next: NextFunction): Promise<void> {
    // This endpoint is not protected, so no need to check user's access
    // Filter
    const filteredRequest = SiteSecurity.filterSiteImageRequest(req.query);
    UtilsService.assertIdIsProvided(action, filteredRequest.ID, MODULE_NAME, 'handleGetSiteImage', req.user);
    if (!filteredRequest.TenantID) {
      // Object does not exist
      throw new AppError({
        action,
        source: Constants.CENTRAL_SERVER,
        errorCode: HTTPError.GENERAL_ERROR,
        message: 'The ID must be provided',
        module: MODULE_NAME, method: 'handleGetSiteImage',
      });
    }
    // Get
    const site = await SiteStorage.getSite(filteredRequest.TenantID, filteredRequest.ID);
    UtilsService.assertObjectExists(action, site, `Site ID '${filteredRequest.ID}' does not exist`,
      MODULE_NAME, 'handleDeleteSite', req.user);
    // Get the image
    const siteImage = await SiteStorage.getSiteImage(filteredRequest.TenantID, filteredRequest.ID);
    if (siteImage?.image) {
      let header = 'image';
      let encoding: BufferEncoding = 'base64';
      // Remove encoding header
      if (siteImage.image.startsWith('data:image/')) {
        header = siteImage.image.substring(5, siteImage.image.indexOf(';'));
        encoding = siteImage.image.substring(siteImage.image.indexOf(';') + 1, siteImage.image.indexOf(',')) as BufferEncoding;
        siteImage.image = siteImage.image.substring(siteImage.image.indexOf(',') + 1);
      }
      res.setHeader('content-type', header);
      res.send(siteImage.image ? Buffer.from(siteImage.image, encoding) : null);
    } else {
      res.send(null);
    }
    next();
  }

  public static async handleCreateSite(action: ServerAction, req: Request, res: Response, next: NextFunction): Promise<void> {
    // Check if component is active
    UtilsService.assertComponentIsActiveFromToken(req.user, TenantComponents.ORGANIZATION,
      Action.CREATE, Entity.SITE, MODULE_NAME, 'handleCreateSite');
    // Check static auth
    if (!await Authorizations.canCreateSite(req.user)) {
      throw new AppAuthError({
        errorCode: HTTPAuthError.FORBIDDEN,
        user: req.user,
        action: Action.CREATE, entity: Entity.SITE,
        module: MODULE_NAME, method: 'handleCreateSite'
      });
    }
    // Filter request
    const filteredRequest = SiteSecurity.filterSiteCreateRequest(req.body);
    // Check data is valid
    UtilsService.checkIfSiteValid(filteredRequest, req);
    // Check and Get Company
    await UtilsService.checkAndGetCompanyAuthorization(
      req.tenant, req.user, filteredRequest.companyID, 'handleCreateSite', action, {});
    // Create site
    const site: Site = {
      ...filteredRequest,
      issuer: true,
      createdBy: { id: req.user.id },
      createdOn: new Date()
    } as Site;
    // Save
    site.id = await SiteStorage.saveSite(req.user.tenantID, site);
    // Log
    await Logging.logSecurityInfo({
      tenantID: req.user.tenantID,
      user: req.user, module: MODULE_NAME, method: 'handleCreateSite',
      message: `Site '${site.name}' has been created successfully`,
      action: action,
      detailedMessages: { site }
    });
    // Ok
    res.json(Object.assign({ id: site.id }, Constants.REST_RESPONSE_SUCCESS));
    next();
  }

  public static async handleUpdateSite(action: ServerAction, req: Request, res: Response, next: NextFunction): Promise<void> {
    // Check if component is active
    UtilsService.assertComponentIsActiveFromToken(req.user, TenantComponents.ORGANIZATION,
      Action.UPDATE, Entity.SITE, MODULE_NAME, 'handleUpdateSite');
    // Filter request
    const filteredRequest = SiteSecurity.filterSiteUpdateRequest(req.body);
    // Check mandatory fields
    UtilsService.assertIdIsProvided(action, filteredRequest.id, MODULE_NAME, 'handleUpdateSite', req.user);
    // Check auth
    if (!await Authorizations.canUpdateSite(req.user)) {
      throw new AppAuthError({
        errorCode: HTTPAuthError.FORBIDDEN,
        user: req.user,
        action: Action.UPDATE, entity: Entity.SITE,
        module: MODULE_NAME, method: 'handleUpdateSite',
        value: filteredRequest.id
      });
    }
    // Check data is valid
    UtilsService.checkIfSiteValid(filteredRequest, req);
<<<<<<< HEAD
    // Check static auth for reading company
    if (!(await Authorizations.canReadCompany(req.user)).authorized) {
      throw new AppAuthError({
        errorCode: HTTPAuthError.FORBIDDEN,
        user: req.user,
        action: Action.READ, entity: Entity.COMPANY,
        module: MODULE_NAME, method: 'handleUpdateSite',
        value: filteredRequest.companyID
      });
    }
    // Get Company & check it exists
    const company = await CompanyStorage.getCompany(req.user.tenantID, filteredRequest.companyID);
    UtilsService.assertObjectExists(action, company, `Company ID '${filteredRequest.companyID}' does not exist`,
      MODULE_NAME, 'handleUpdateSite', req.user);
    // OCPI Company
    if (!company.issuer) {
      throw new AppError({
        source: Constants.CENTRAL_SERVER,
        errorCode: HTTPError.GENERAL_ERROR,
        message: `Company '${company.name}' with ID '${company.id}' not issued by the organization`,
        module: MODULE_NAME, method: 'handleCreateSite',
        user: req.user,
        action: action
      });
    }
    // Check dynamic auth
    const authorizationSiteFilters = await AuthorizationService.checkAndGetUpdateSiteAuthorizationFilters(
      req.tenant, req.user, { ID: filteredRequest.id });
    // Get Site & check it exists
    const site = await SiteStorage.getSite(
      req.user.tenantID, filteredRequest.id, authorizationSiteFilters.filters);
    UtilsService.assertObjectExists(action, site, `Site with ID '${filteredRequest.id}' does not exist`,
      MODULE_NAME, 'handleUpdateSite', req.user);
    // OCPI Site
    if (!site.issuer) {
      throw new AppError({
        source: Constants.CENTRAL_SERVER,
        errorCode: HTTPError.GENERAL_ERROR,
        message: `Site '${site.name}' with ID '${site.id}' not issued by the organization`,
        module: MODULE_NAME, method: 'handleUpdateSite',
        user: req.user,
        action: action
      });
    }
=======
    // Check and Get Company
    await UtilsService.checkAndGetCompanyAuthorization(
      req.tenant, req.user, filteredRequest.companyID, 'handleUpdateSite', action, {});
    // Check and Get Site
    const site = await UtilsService.checkAndGetSiteAuthorization(
      req.tenant, req.user, filteredRequest.id, 'handleUpdateSite', action, {});
>>>>>>> 654a855a
    // Update
    site.name = filteredRequest.name;
    site.public = filteredRequest.public;
    site.autoUserSiteAssignment = filteredRequest.autoUserSiteAssignment;
    site.companyID = filteredRequest.companyID;
    site.address = filteredRequest.address;
    site.lastChangedBy = { 'id': req.user.id };
    site.lastChangedOn = new Date();
    if (Utils.objectHasProperty(filteredRequest, 'image')) {
      site.image = filteredRequest.image;
    }
    // Save
    await SiteStorage.saveSite(req.user.tenantID, site, Utils.objectHasProperty(filteredRequest, 'image') ? true : false);
    // Log
    await Logging.logSecurityInfo({
      tenantID: req.user.tenantID,
      user: req.user, module: MODULE_NAME, method: 'handleUpdateSite',
      message: `Site '${site.name}' has been updated successfully`,
      action: action,
      detailedMessages: { site }
    });
    // Ok
    res.json(Constants.REST_RESPONSE_SUCCESS);
    next();
  }
}<|MERGE_RESOLUTION|>--- conflicted
+++ resolved
@@ -75,30 +75,9 @@
         actionOnUser: filteredRequest.userID
       });
     }
-<<<<<<< HEAD
-    // Check static auth
-    if (!await Authorizations.canUpdateSite(req.user)) {
-      throw new AppAuthError({
-        errorCode: HTTPAuthError.FORBIDDEN,
-        user: req.user,
-        action: Action.UPDATE, entity: Entity.SITE,
-        module: MODULE_NAME, method: 'handleUpdateSiteUserAdmin',
-        value: filteredRequest.siteID
-      });
-    }
-    // Check dynamic auth for reading site
-    const authorizationSiteFilters = await AuthorizationService.checkAndGetSiteAuthorizationFilters(
-      req.tenant, req.user, { ID: filteredRequest.siteID });
-    // Get the Site and check it exists
-    const site = await SiteStorage.getSite(
-      req.user.tenantID, filteredRequest.siteID, authorizationSiteFilters.filters);
-    UtilsService.assertObjectExists(action, site, `Site with ID '${filteredRequest.siteID}' does not exist`,
-      MODULE_NAME, 'handleUpdateSiteUserAdmin', req.user);
-=======
     // Check and Get Site
     const site = await UtilsService.checkAndGetSiteAuthorization(
       req.tenant, req.user, filteredRequest.siteID, 'handleUpdateSiteUserAdmin', action, {});
->>>>>>> 654a855a
     // Get dynamic auth filters for reading user
     const authorizationUserFilters = await AuthorizationService.checkAndGetUserAuthorizationFilters(
       req.tenant, req.user, { ID: filteredRequest.userID });
@@ -138,11 +117,7 @@
     UtilsService.assertComponentIsActiveFromToken(req.user, TenantComponents.ORGANIZATION,
       Action.UPDATE, Entity.SITE, MODULE_NAME, 'handleUpdateSiteOwner');
     // check static auth
-<<<<<<< HEAD
-    if (!await Authorizations.canCreateSite(req.user)) {
-=======
     if (!Authorizations.canUpdateSite(req.user)) {
->>>>>>> 654a855a
       throw new AppAuthError({
         errorCode: HTTPAuthError.FORBIDDEN,
         user: req.user,
@@ -241,10 +216,6 @@
         user: req.user
       });
     }
-<<<<<<< HEAD
-    // Check static auth for read
-    if (!await Authorizations.canReadSite(req.user)) {
-=======
     // Check and Get Site
     await UtilsService.checkAndGetSiteAuthorization(
       req.tenant, req.user, filteredRequest.siteID, 'handleAssignUsersToSite', action, {});
@@ -252,7 +223,6 @@
     const authorizationSiteUsersFilters = await AuthorizationService.checkAndAssignSiteUsersAuthorizationFilters(
       req.tenant, action, req.user, filteredRequest);
     if (!authorizationSiteUsersFilters.authorized) {
->>>>>>> 654a855a
       throw new AppAuthError({
         errorCode: HTTPAuthError.FORBIDDEN,
         user: req.user,
@@ -293,37 +263,12 @@
     }
     // Filter
     const filteredRequest = SiteSecurity.filterSiteUsersRequest(req.query);
-<<<<<<< HEAD
-    UtilsService.assertIdIsProvided(action, filteredRequest.SiteID, MODULE_NAME, 'handleGetUsersFromSite', req.user);
-    // Check auth
-    if (!await Authorizations.canReadSite(req.user)) {
-      throw new AppAuthError({
-        errorCode: HTTPAuthError.FORBIDDEN,
-        user: req.user,
-        action: Action.UPDATE, entity: Entity.USER,
-        module: MODULE_NAME, method: 'handleGetUsers',
-        value: filteredRequest.SiteID
-      });
-    }
-    // Check auth
-    const authorizationSiteFilters = await AuthorizationService.checkAndGetSiteAuthorizationFilters(
-      req.tenant, req.user, { ID: filteredRequest.SiteID });
-    if (!authorizationSiteFilters.authorized) {
-      UtilsService.sendEmptyDataResult(res, next);
-      return;
-    }
-    // Get the Site
-    const site = await SiteStorage.getSite(
-      req.user.tenantID, filteredRequest.SiteID, authorizationSiteFilters.filters);
-    if (!site) {
-=======
     UtilsService.assertIdIsProvided(action, filteredRequest.SiteID, MODULE_NAME, 'handleGetUsers', req.user);
     try {
       // Check and Get Site
       await UtilsService.checkAndGetSiteAuthorization(
         req.tenant, req.user, filteredRequest.SiteID, 'handleGetUsers', action, {});
     } catch (error) {
->>>>>>> 654a855a
       UtilsService.sendEmptyDataResult(res, next);
       return;
     }
@@ -410,22 +355,9 @@
       req.tenant, req.user, filteredRequest.ID, 'handleGetSite', action, {
         withCompany: filteredRequest.WithCompany,
         withImage: true,
-<<<<<<< HEAD
-        ...authorizationSiteFilters.filters
-      },
-      authorizationSiteFilters.projectFields
-    );
-    UtilsService.assertObjectExists(action, site, `Site with ID '${filteredRequest.ID}' does not exist`,
-      MODULE_NAME, 'handleGetSite', req.user);
-    // Add authorization
-    const siteAdminIDs = await AuthorizationService.getSiteAdminSiteIDs(req.tenant.id, req.user);
-    site.canUpdate = site.issuer && (req.user.role === UserRole.ADMIN ||
-      (await Authorizations.canUpdateSite(req.user) && siteAdminIDs.includes(site.id)));
-=======
       }, true);
     // Add authorizations
     await AuthorizationService.addSiteAuthorizations(req.tenant, req.user, site);
->>>>>>> 654a855a
     // Return
     res.json(site);
     next();
@@ -583,59 +515,12 @@
     }
     // Check data is valid
     UtilsService.checkIfSiteValid(filteredRequest, req);
-<<<<<<< HEAD
-    // Check static auth for reading company
-    if (!(await Authorizations.canReadCompany(req.user)).authorized) {
-      throw new AppAuthError({
-        errorCode: HTTPAuthError.FORBIDDEN,
-        user: req.user,
-        action: Action.READ, entity: Entity.COMPANY,
-        module: MODULE_NAME, method: 'handleUpdateSite',
-        value: filteredRequest.companyID
-      });
-    }
-    // Get Company & check it exists
-    const company = await CompanyStorage.getCompany(req.user.tenantID, filteredRequest.companyID);
-    UtilsService.assertObjectExists(action, company, `Company ID '${filteredRequest.companyID}' does not exist`,
-      MODULE_NAME, 'handleUpdateSite', req.user);
-    // OCPI Company
-    if (!company.issuer) {
-      throw new AppError({
-        source: Constants.CENTRAL_SERVER,
-        errorCode: HTTPError.GENERAL_ERROR,
-        message: `Company '${company.name}' with ID '${company.id}' not issued by the organization`,
-        module: MODULE_NAME, method: 'handleCreateSite',
-        user: req.user,
-        action: action
-      });
-    }
-    // Check dynamic auth
-    const authorizationSiteFilters = await AuthorizationService.checkAndGetUpdateSiteAuthorizationFilters(
-      req.tenant, req.user, { ID: filteredRequest.id });
-    // Get Site & check it exists
-    const site = await SiteStorage.getSite(
-      req.user.tenantID, filteredRequest.id, authorizationSiteFilters.filters);
-    UtilsService.assertObjectExists(action, site, `Site with ID '${filteredRequest.id}' does not exist`,
-      MODULE_NAME, 'handleUpdateSite', req.user);
-    // OCPI Site
-    if (!site.issuer) {
-      throw new AppError({
-        source: Constants.CENTRAL_SERVER,
-        errorCode: HTTPError.GENERAL_ERROR,
-        message: `Site '${site.name}' with ID '${site.id}' not issued by the organization`,
-        module: MODULE_NAME, method: 'handleUpdateSite',
-        user: req.user,
-        action: action
-      });
-    }
-=======
     // Check and Get Company
     await UtilsService.checkAndGetCompanyAuthorization(
       req.tenant, req.user, filteredRequest.companyID, 'handleUpdateSite', action, {});
     // Check and Get Site
     const site = await UtilsService.checkAndGetSiteAuthorization(
       req.tenant, req.user, filteredRequest.id, 'handleUpdateSite', action, {});
->>>>>>> 654a855a
     // Update
     site.name = filteredRequest.name;
     site.public = filteredRequest.public;
