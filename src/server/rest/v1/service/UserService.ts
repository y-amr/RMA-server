--- conflicted
+++ resolved
@@ -1127,11 +1127,7 @@
       });
     }
     // Get Tag
-<<<<<<< HEAD
-    let tag = await UserStorage.getTag(req.user.tenantID, tagId, { withNbrTransactions: true });
-=======
-    const tag = await UserStorage.getTag(req.user.tenantID, tagId, { withNbrTransactions: true, withUser: true });
->>>>>>> 694e9c85
+    let tag = await UserStorage.getTag(req.user.tenantID, tagId, { withNbrTransactions: true, withUser: true });
     UtilsService.assertObjectExists(action, tag, `Tag ID '${tagId}' does not exist`,
       MODULE_NAME, 'handleDeleteTag', req.user);
     // Only current organizations tags can be deleted
@@ -1318,14 +1314,11 @@
     }
     // Filter
     const filteredRequest = UserSecurity.filterTagUpdateRequest(req.body, req.user);
+    let formerTagOwnerID = '';
     // Check
     await Utils.checkIfUserTagIsValid(filteredRequest, req);
     // Get Tag
-<<<<<<< HEAD
-    let tag = await UserStorage.getTag(req.user.tenantID, filteredRequest.id, { withNbrTransactions: true });
-=======
-    const tag = await UserStorage.getTag(req.user.tenantID, filteredRequest.id, { withNbrTransactions: true, withUser: true });
->>>>>>> 694e9c85
+    let tag = await UserStorage.getTag(req.user.tenantID, filteredRequest.id, { withNbrTransactions: true, withUser: true });
     UtilsService.assertObjectExists(action, tag, `Tag ID '${filteredRequest.id}' does not exist`,
       MODULE_NAME, 'handleUpdateTag', req.user);
     // Only current organization Tag can be updated
@@ -1366,13 +1359,10 @@
           action: action
         });
       }
-<<<<<<< HEAD
       formerTagOwnerID = tag.userID;
       if (filteredRequest.default) {
         await UserStorage.clearTagUserDefault(req.user.tenantID, filteredRequest.userID);
       }
-=======
->>>>>>> 694e9c85
     }
     if (filteredRequest.default && !formerTagOwnerID && (tag.default !== filteredRequest.default)) {
       await UserStorage.clearTagUserDefault(req.user.tenantID, filteredRequest.userID);
@@ -1388,7 +1378,6 @@
     tag.lastChangedOn = new Date();
     // Save
     await UserStorage.saveTag(req.user.tenantID, tag);
-<<<<<<< HEAD
     if (formerTagOwnerID) {
       const tagsMDB = await UserStorage.getTags(req.user.tenantID, {
         userIDs: [formerTagOwnerID]
@@ -1400,11 +1389,7 @@
           await UserStorage.saveTag(req.user.tenantID, tag);
         }
       }
-      // Recompute the former User's Hash (trigger unlog)
-      await SessionHashService.rebuildUserHashID(req.user.tenantID, formerTagOwnerID);
-    }
-=======
->>>>>>> 694e9c85
+    }
     // Synchronize badges with IOP
     if (Utils.isComponentActiveFromToken(req.user, TenantComponents.OCPI) && (filteredRequest.userID !== tag.userID)) {
       try {
