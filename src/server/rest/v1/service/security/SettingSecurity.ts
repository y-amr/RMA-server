import { AnalyticsSettingsType, AssetConnectionSetting, AssetConnectionType, AssetSettingsType, BillingSettingsType, ConcurRefundSetting, CryptoSettingsType, OcpiBusinessDetails, OcpiSetting, PricingSettingsType, RefundSettingsType, RoamingSettingsType, SettingDB, SettingDBContent, SettingLink, SimplePricingSetting, SmartChargingSettingsType } from '../../../../../types/Setting';
import { HttpSettingRequest, HttpSettingsRequest } from '../../../../../types/requests/HttpSettingRequest';

import Utils from '../../../../../utils/Utils';
import UtilsSecurity from './UtilsSecurity';
import sanitize from 'mongo-sanitize';

export default class SettingSecurity {

  public static filterSettingRequestByID(request: any): string {
    return sanitize(request.ID);
  }

  public static filterSettingRequest(request: any): HttpSettingRequest {
    return {
      ID: sanitize(request.ID),
      ContentFilter: UtilsSecurity.filterBoolean(request.ContentFilter)
    };
  }

  public static filterSettingsRequest(request: any): HttpSettingsRequest {
    const filteredRequest: HttpSettingsRequest = {} as HttpSettingsRequest;
    filteredRequest.Identifier = sanitize(request.Identifier);
    filteredRequest.ContentFilter = UtilsSecurity.filterBoolean(request.ContentFilter);
    UtilsSecurity.filterSkipAndLimit(request, filteredRequest);
    UtilsSecurity.filterSort(request, filteredRequest);
    return filteredRequest;
  }

  public static filterSettingUpdateRequest(request: any): Partial<SettingDB> {
    const filteredRequest = SettingSecurity._filterSettingRequest(request);
    filteredRequest.id = sanitize(request.id);
    return filteredRequest;
  }

  public static filterSettingCreateRequest(request: any): Partial<SettingDB> {
    return SettingSecurity._filterSettingRequest(request);
  }

  public static _filterSettingRequest(request: Partial<SettingDB>): Partial<SettingDB> {
    const settings: SettingDB = {
      identifier: sanitize(request.identifier),
      sensitiveData: request.sensitiveData ? request.sensitiveData.map(sanitize) : []
    } as SettingDB;
    // Check Content
    if (request.content) {
      settings.content = {
        type: request.content.type
      } as SettingDBContent;
      // Check Links
      if (request.content.links) {
        settings.content.links = request.content.links.map((link: SettingLink) => ({
          id: link.id,
          name: link.name,
          description: link.description,
          role: link.role,
          url: link.url
        }));
      }
      // Handle different config types
      switch (request.content.type) {
        case AnalyticsSettingsType.SAC:
          settings.content.sac = {
            mainUrl: sanitize(request.content.sac.mainUrl),
            timezone: sanitize(request.content.sac.timezone)
          };
          break;
        case RoamingSettingsType.GIREVE:
          settings.content.ocpi = {} as OcpiSetting;
          if (request.content.ocpi.businessDetails) {
            settings.content.ocpi.businessDetails = {
              name: sanitize(request.content.ocpi.businessDetails.name),
              website: sanitize(request.content.ocpi.businessDetails.website)
            } as OcpiBusinessDetails;
            if (request.content.ocpi.businessDetails.logo) {
              settings.content.ocpi.businessDetails.logo = {
                url: sanitize(request.content.ocpi.businessDetails.logo.url),
                thumbnail: sanitize(request.content.ocpi.businessDetails.logo.thumbnail),
                category: sanitize(request.content.ocpi.businessDetails.logo.category),
                type: sanitize(request.content.ocpi.businessDetails.logo.type),
                width: sanitize(request.content.ocpi.businessDetails.logo.width),
                height: sanitize(request.content.ocpi.businessDetails.logo.height),
              };
            }
          }
          if (request.content.ocpi.cpo) {
            settings.content.ocpi.cpo = {
              countryCode: sanitize(request.content.ocpi.cpo.countryCode),
              partyID: sanitize(request.content.ocpi.cpo.partyID)
            };
          }
          if (request.content.ocpi.emsp) {
            settings.content.ocpi.emsp = {
              countryCode: sanitize(request.content.ocpi.emsp.countryCode),
              partyID: sanitize(request.content.ocpi.emsp.partyID)
            };
          }
          if (request.content.ocpi.currency) {
            settings.content.ocpi.currency = request.content.ocpi.currency;
          }
          break;
        case RefundSettingsType.CONCUR:
          if (!Utils.isEmptyJSon(request.content.concur)) {
            settings.content.concur = {
              authenticationUrl: sanitize(request.content.concur.authenticationUrl),
              apiUrl: sanitize(request.content.concur.apiUrl),
              appUrl: sanitize(request.content.concur.appUrl),
              clientId: sanitize(request.content.concur.clientId),
              clientSecret: sanitize(request.content.concur.clientSecret),
              paymentTypeId: sanitize(request.content.concur.paymentTypeId),
              expenseTypeCode: sanitize(request.content.concur.expenseTypeCode),
              policyId: sanitize(request.content.concur.policyId),
              reportName: sanitize(request.content.concur.reportName),
            };
          } else {
            settings.content.concur = { } as ConcurRefundSetting;
          }
          break;
        case PricingSettingsType.CONVERGENT_CHARGING:
          settings.content.convergentCharging = {
            url: sanitize(request.content.convergentCharging.url),
            chargeableItemName: sanitize(request.content.convergentCharging.chargeableItemName),
            user: sanitize(request.content.convergentCharging.user),
            password: sanitize(request.content.convergentCharging.password),
          };
          break;
        case PricingSettingsType.SIMPLE:
          if (!Utils.isEmptyJSon(request.content.simple)) {
            settings.content.simple = {
              price: sanitize(request.content.simple.price),
              currency: sanitize(request.content.simple.currency),
            };
          } else {
            settings.content.simple = { } as SimplePricingSetting;
          }
          break;
        case BillingSettingsType.STRIPE:
          settings.content.stripe = {
            url: sanitize(request.content.stripe.url),
            secretKey: sanitize(request.content.stripe.secretKey),
            publicKey: sanitize(request.content.stripe.publicKey),
            noCardAllowed: sanitize(request.content.stripe.noCardAllowed),
            immediateBillingAllowed: sanitize(request.content.stripe.immediateBillingAllowed),
            periodicBillingAllowed: sanitize(request.content.stripe.periodicBillingAllowed),
            advanceBillingAllowed: sanitize(request.content.stripe.advanceBillingAllowed),
            currency: sanitize(request.content.stripe.currency),
            taxID: sanitize(request.content.stripe.taxID),
          };
          break;
        case SmartChargingSettingsType.SAP_SMART_CHARGING:
          settings.content.sapSmartCharging = {
            optimizerUrl: sanitize(request.content.sapSmartCharging.optimizerUrl),
            user: sanitize(request.content.sapSmartCharging.user),
            password: sanitize(request.content.sapSmartCharging.password),
            stickyLimitation: UtilsSecurity.filterBoolean(request.content.sapSmartCharging.stickyLimitation),
            limitBufferDC: sanitize(request.content.sapSmartCharging.limitBufferDC),
            limitBufferAC: sanitize(request.content.sapSmartCharging.limitBufferAC),
          };
          break;
        case AssetSettingsType.ASSET:
          settings.content.asset = {
            connections: [],
          };
          for (const connection of request.content.asset.connections) {
            const sanitizedConnection: AssetConnectionSetting = {
              id: sanitize(connection.id),
              name: sanitize(connection.name),
              description: sanitize(connection.description),
              url: sanitize(connection.url),
              type: sanitize(connection.type),
              timestamp: new Date(),
            };
            // Check type
            switch (connection.type) {
              case AssetConnectionType.SCHNEIDER:
                sanitizedConnection.schneiderConnection = {
                  user: sanitize(connection.schneiderConnection.user),
                  password: sanitize(connection.schneiderConnection.password),
                };
                break;
              case AssetConnectionType.GREENCOM:
                sanitizedConnection.greencomConnection = {
                  clientId: sanitize(connection.greencomConnection.clientId),
                  clientSecret: sanitize(connection.greencomConnection.clientSecret),
                };
                break;
            }
            settings.content.asset.connections.push(sanitizedConnection);
          }
          break;
        case CryptoSettingsType.CRYPTO:
          settings.content.crypto = {
            key: sanitize(request.content.crypto.key),
            keyProperties: {
              blockCypher: sanitize(request.content.crypto.keyProperties?.blockCypher),
              blockSize: sanitize(request.content.crypto.keyProperties?.blockSize),
              operationMode: sanitize(request.content.crypto.keyProperties?.operationMode)
            },
            formerKey: sanitize(request.content.crypto.formerKey),
            formerKeyProperties: {
              blockCypher: sanitize(request.content.crypto.formerKeyProperties?.blockCypher),
              blockSize: sanitize(request.content.crypto.formerKeyProperties?.blockSize),
              operationMode: sanitize(request.content.crypto.formerKeyProperties?.operationMode)
<<<<<<< HEAD
            },
            migrationToBeDone: sanitize(request.content.crypto.migrationToBeDone)
=======
            }
>>>>>>> 4ac3845d
          };
          break;
      }
    }
    return settings;
  }
}<|MERGE_RESOLUTION|>--- conflicted
+++ resolved
@@ -201,12 +201,7 @@
               blockCypher: sanitize(request.content.crypto.formerKeyProperties?.blockCypher),
               blockSize: sanitize(request.content.crypto.formerKeyProperties?.blockSize),
               operationMode: sanitize(request.content.crypto.formerKeyProperties?.operationMode)
-<<<<<<< HEAD
-            },
-            migrationToBeDone: sanitize(request.content.crypto.migrationToBeDone)
-=======
             }
->>>>>>> 4ac3845d
           };
           break;
       }
