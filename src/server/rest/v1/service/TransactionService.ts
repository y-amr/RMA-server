import { Action, Entity } from '../../../../types/Authorization';
import { HTTPAuthError, HTTPError } from '../../../../types/HTTPError';
import { NextFunction, Request, Response } from 'express';
import Transaction, { TransactionAction } from '../../../../types/Transaction';

import { ActionsResponse } from '../../../../types/GlobalType';
import AppAuthError from '../../../../exception/AppAuthError';
import AppError from '../../../../exception/AppError';
import Authorizations from '../../../../authorization/Authorizations';
import BillingFactory from '../../../../integration/billing/BillingFactory';
import { BillingStatus } from '../../../../types/Billing';
import ChargingStationStorage from '../../../../storage/mongodb/ChargingStationStorage';
import Configuration from '../../../../utils/Configuration';
import Constants from '../../../../utils/Constants';
import Consumption from '../../../../types/Consumption';
import ConsumptionStorage from '../../../../storage/mongodb/ConsumptionStorage';
import { DataResult } from '../../../../types/DataResult';
import LockingHelper from '../../../../locking/LockingHelper';
import LockingManager from '../../../../locking/LockingManager';
import Logging from '../../../../utils/Logging';
import { OCPPAuthorizationStatus } from '../../../../types/ocpp/OCPPServer';
import OCPPService from '../../../../server/ocpp/services/OCPPService';
import OCPPUtils from '../../../ocpp/utils/OCPPUtils';
import RefundFactory from '../../../../integration/refund/RefundFactory';
import { RefundStatus } from '../../../../types/Refund';
import { ServerAction } from '../../../../types/Server';
import SynchronizeRefundTransactionsTask from '../../../../scheduler/tasks/SynchronizeRefundTransactionsTask';
import TagStorage from '../../../../storage/mongodb/TagStorage';
import Tenant from '../../../../types/Tenant';
import TenantComponents from '../../../../types/TenantComponents';
import TenantStorage from '../../../../storage/mongodb/TenantStorage';
import TransactionSecurity from './security/TransactionSecurity';
import TransactionStorage from '../../../../storage/mongodb/TransactionStorage';
import TransactionValidator from '../validator/TransactionValidator';
import User from '../../../../types/User';
import UserStorage from '../../../../storage/mongodb/UserStorage';
import UserToken from '../../../../types/UserToken';
import Utils from '../../../../utils/Utils';
import UtilsService from './UtilsService';
import moment from 'moment-timezone';

const MODULE_NAME = 'TransactionService';

export default class TransactionService {

  public static async handleGetTransactions(action: ServerAction, req: Request, res: Response, next: NextFunction): Promise<void> {
    res.json(await TransactionService.getTransactions(req, action, {}, [
      'id', 'chargeBoxID', 'timestamp', 'issuer', 'stateOfCharge', 'timezone', 'connectorId', 'meterStart', 'siteAreaID', 'siteID', 'companyID',
      'currentTotalDurationSecs', 'currentTotalInactivitySecs', 'currentInstantWatts', 'currentTotalConsumptionWh', 'currentStateOfCharge',
      'currentCumulatedPrice', 'currentInactivityStatus', 'roundedPrice', 'price', 'priceUnit',
      'stop.roundedPrice', 'stop.price', 'stop.priceUnit', 'stop.inactivityStatus', 'stop.stateOfCharge', 'stop.timestamp', 'stop.totalConsumptionWh',
      'stop.totalDurationSecs', 'stop.totalInactivitySecs', 'stop.extraInactivitySecs', 'stop.meterStop',
      'billingData.stop.invoiceNumber', 'stop.reason', 'ocpi', 'ocpiWithCdr', 'tagID', 'stop.tagID', 'tag.visualID', 'stop.tag.visualID',
      'site.name', 'siteArea.name', 'company.name'
    ]));
    next();
  }

  static async handleSynchronizeRefundedTransactions(action: ServerAction, req: Request, res: Response, next: NextFunction): Promise<void> {
    try {
      if (!Authorizations.isAdmin(req.user)) {
        throw new AppAuthError({
          errorCode: HTTPAuthError.FORBIDDEN,
          user: req.user,
          action: Action.UPDATE, entity: Entity.TRANSACTION,
          module: MODULE_NAME, method: 'handleSynchronizeRefundedTransactions'
        });
      }

      const tenant = await TenantStorage.getTenant(req.user.tenantID);
      const task = new SynchronizeRefundTransactionsTask();
      await task.processTenant(tenant, null);

      const response: any = {
        ...Constants.REST_RESPONSE_SUCCESS,
      };
      res.json(response);
      next();
    } catch (error) {
      await Logging.logActionExceptionMessageAndSendResponse(action, error, req, res, next);
    }
  }

  public static async handleRefundTransactions(action: ServerAction, req: Request, res: Response, next: NextFunction): Promise<void> {
    // Check if component is active
    UtilsService.assertComponentIsActiveFromToken(req.user, TenantComponents.REFUND,
      Action.REFUND_TRANSACTION, Entity.TRANSACTION, MODULE_NAME, 'handleRefundTransactions');
    // Filter
    const filteredRequest = TransactionValidator.getInstance().validateTransactionsGetByIDsReq(req.body);
    if (!filteredRequest.transactionsIDs) {
      // Not Found!
      throw new AppError({
        source: Constants.CENTRAL_SERVER,
        errorCode: HTTPError.GENERAL_ERROR,
        message: 'Transaction IDs must be provided',
        module: MODULE_NAME, method: 'handleRefundTransactions',
        user: req.user,
        action: action
      });
    }
    const transactionsToRefund: Transaction[] = [];
    for (const transactionId of filteredRequest.transactionsIDs) {
      const transaction = await TransactionStorage.getTransaction(req.tenant, transactionId, { withUser: true });
      if (!transaction) {
        await Logging.logError({
          tenantID: req.user.tenantID,
          user: req.user, actionOnUser: (transaction.user ? transaction.user : null),
          module: MODULE_NAME, method: 'handleRefundTransactions',
          message: `Transaction '${transaction.id}' does not exist`,
          action: action,
          detailedMessages: { transaction }
        });
        continue;
      }
      if (transaction.refundData && !!transaction.refundData.refundId && transaction.refundData.status !== RefundStatus.CANCELLED) {
        await Logging.logError({
          tenantID: req.user.tenantID,
          user: req.user, actionOnUser: (transaction.user ? transaction.user : null),
          module: MODULE_NAME, method: 'handleRefundTransactions',
          message: `Transaction '${transaction.id}' is already refunded`,
          action: action,
          detailedMessages: { transaction }
        });
        continue;
      }
      // Check auth
      if (!await Authorizations.canRefundTransaction(req.user, transaction)) {
        throw new AppAuthError({
          errorCode: HTTPAuthError.FORBIDDEN,
          user: req.user,
          action: Action.REFUND_TRANSACTION, entity: Entity.TRANSACTION,
          module: MODULE_NAME, method: 'handleRefundTransactions',
          value: transaction.id.toString()
        });
      }
      transactionsToRefund.push(transaction);
    }
    // Get Transaction User
    const user: User = await UserStorage.getUser(req.tenant, req.user.id);
    UtilsService.assertObjectExists(action, user, `User ID '${req.user.id}' does not exist`,
      MODULE_NAME, 'handleRefundTransactions', req.user);
    const refundConnector = await RefundFactory.getRefundImpl(req.tenant);
    if (!refundConnector) {
      throw new AppError({
        source: Constants.CENTRAL_SERVER,
        errorCode: HTTPError.GENERAL_ERROR,
        message: 'No Refund Implementation Found',
        module: MODULE_NAME, method: 'handleRefundTransactions',
        user: req.user, action: action
      });
    }
    // Check user connection
    try {
      await refundConnector.checkConnection(req.user.id);
    } catch (error) {
      throw new AppError({
        source: Constants.CENTRAL_SERVER,
        errorCode: HTTPError.REFUND_CONNECTION_ERROR,
        message: 'No Refund valid connection found',
        module: MODULE_NAME, method: 'handleRefundTransactions',
        user: req.user, action: action
      });
    }
    // Refund
    const refundedTransactions = await refundConnector.refund(user.id, transactionsToRefund);
    const response: any = {
      ...Constants.REST_RESPONSE_SUCCESS,
      inSuccess: refundedTransactions.length
    };
    // Send result
    const notRefundedTransactions = transactionsToRefund.length - refundedTransactions.length;
    if (notRefundedTransactions > 0) {
      response.inError = notRefundedTransactions;
    }
    res.json(response);
    next();
  }

  public static async handlePushTransactionCdr(action: ServerAction, req: Request, res: Response, next: NextFunction): Promise<void> {
    // Filter
    const filteredRequest = TransactionValidator.getInstance().validateTransactionPushCDRReq(req.body);
    // Check Mandatory fields
    UtilsService.assertIdIsProvided(action, filteredRequest.transactionId, MODULE_NAME, 'handlePushTransactionCdr', req.user);
    // Check auth
    if (!await Authorizations.canUpdateTransaction(req.user)) {
      throw new AppAuthError({
        errorCode: HTTPAuthError.FORBIDDEN,
        user: req.user,
        action: Action.UPDATE, entity: Entity.TRANSACTION,
        module: MODULE_NAME, method: 'handlePushTransactionCdr',
        value: filteredRequest.transactionId.toString()
      });
    }
    // Check Transaction
    const transaction = await TransactionStorage.getTransaction(req.tenant, filteredRequest.transactionId, { withUser: true, withTag: true });
    UtilsService.assertObjectExists(action, transaction, `Transaction ID '${filteredRequest.transactionId}' does not exist`,
      MODULE_NAME, 'handlePushTransactionCdr', req.user);
    // Check Charging Station
    const chargingStation = await ChargingStationStorage.getChargingStation(req.tenant, transaction.chargeBoxID);
    UtilsService.assertObjectExists(action, chargingStation, `Charging Station ID '${transaction.chargeBoxID}' does not exist`,
      MODULE_NAME, 'handlePushTransactionCdr', req.user);
    // Check Issuer
    if (!transaction.issuer) {
      throw new AppError({
        source: Constants.CENTRAL_SERVER,
        errorCode: HTTPError.TRANSACTION_NOT_FROM_TENANT,
        message: `${Utils.buildConnectorInfo(transaction.connectorId, transaction.id)} Transaction belongs to an external organization`,
        module: MODULE_NAME, method: 'handlePushTransactionCdr',
        user: req.user, action: action
      });
    }
    // No Roaming Cdr to push
    if (!transaction.oicpData?.session && !transaction.ocpiData?.session) {
      throw new AppError({
        source: Constants.CENTRAL_SERVER,
        errorCode: HTTPError.TRANSACTION_WITH_NO_OCPI_DATA,
        message: `${Utils.buildConnectorInfo(transaction.connectorId, transaction.id)} No OCPI or OICP Session data`,
        module: MODULE_NAME, method: 'handlePushTransactionCdr',
        user: req.user, action: action
      });
    }
    // Check OCPI
    if (transaction.ocpiData?.session) {
      // CDR already pushed
      if (transaction.ocpiData.cdr?.id) {
        throw new AppError({
          source: Constants.CENTRAL_SERVER,
          errorCode: HTTPError.TRANSACTION_CDR_ALREADY_PUSHED,
          message: `The CDR of the Transaction ID '${transaction.id}' has already been pushed`,
          module: MODULE_NAME, method: 'handlePushTransactionCdr',
          user: req.user, action: action
        });
      }
      // Get the lock
      const ocpiLock = await LockingHelper.acquireOCPIPushCdrLock(req.user.tenantID, transaction.id);
      if (ocpiLock) {
        try {
          // Roaming
          await OCPPUtils.processTransactionRoaming(req.tenant, transaction, chargingStation, transaction.tag, TransactionAction.END);
          // Save
          await TransactionStorage.saveTransactionOcpiData(req.tenant, transaction.id, transaction.ocpiData);
          // Ok
          await Logging.logInfo({
            tenantID: req.user.tenantID,
            action: action,
            user: req.user, actionOnUser: (transaction.user ? transaction.user : null),
            module: MODULE_NAME, method: 'handlePushTransactionCdr',
            message: `CDR of Transaction ID '${transaction.id}' has been pushed successfully`,
            detailedMessages: { cdr: transaction.ocpiData.cdr }
          });
        } finally {
          // Release the lock
          await LockingManager.release(ocpiLock);
        }
      }
    }
    // Check OICP
    if (transaction.oicpData?.session) {
      // CDR already pushed
      if (transaction.oicpData.cdr?.SessionID) {
        throw new AppError({
          source: Constants.CENTRAL_SERVER,
          errorCode: HTTPError.TRANSACTION_CDR_ALREADY_PUSHED,
          message: `The CDR of the transaction ID '${transaction.id}' has already been pushed`,
          module: MODULE_NAME, method: 'handlePushTransactionCdr',
          user: req.user,
          action: action
        });
      }
      // Get the lock
      const oicpLock = await LockingHelper.acquireOICPPushCdrLock(req.user.tenantID, transaction.id);
      if (oicpLock) {
        try {
          // Post CDR
          await OCPPUtils.processOICPTransaction(req.tenant, transaction, chargingStation, TransactionAction.END);
          // Save
          await TransactionStorage.saveTransactionOicpData(req.tenant, transaction.id, transaction.oicpData);
          // Ok
          await Logging.logInfo({
            tenantID: req.user.tenantID,
            action: action,
            user: req.user, actionOnUser: (transaction.user ? transaction.user : null),
            module: MODULE_NAME, method: 'handlePushTransactionCdr',
            message: `CDR of Transaction ID '${transaction.id}' has been pushed successfully`,
            detailedMessages: { cdr: transaction.ocpiData.cdr }
          });
        } finally {
          // Release the lock
          await LockingManager.release(oicpLock);
        }
      }
    }
    res.json(Constants.REST_RESPONSE_SUCCESS);
    next();
  }

  public static async handleGetUnassignedTransactionsCount(action: ServerAction, req: Request, res: Response, next: NextFunction): Promise<void> {
    // Check Auth
    if (!await Authorizations.canUpdateTransaction(req.user)) {
      throw new AppAuthError({
        errorCode: HTTPAuthError.FORBIDDEN,
        user: req.user,
        action: Action.UPDATE, entity: Entity.TRANSACTION,
        module: MODULE_NAME, method: 'handleGetUnassignedTransactionsCount'
      });
    }
    // Filter
    const filteredRequest = TransactionSecurity.filterUnassignedTransactionsCountRequest(req.query);
    if (!filteredRequest.TagID) {
      throw new AppError({
        source: Constants.CENTRAL_SERVER,
        errorCode: HTTPError.GENERAL_ERROR,
        message: 'Tag ID must be provided',
        module: MODULE_NAME, method: 'handleGetUnassignedTransactionsCount',
        user: req.user, action: action
      });
    }
    // Get the user
    const tag = await TagStorage.getTag(req.tenant, filteredRequest.TagID);
    UtilsService.assertObjectExists(action, tag, `Tag ID '${filteredRequest.TagID}' does not exist`,
      MODULE_NAME, 'handleAssignTransactionsToUser', req.user);
    // Get unassigned transactions
    const count = await TransactionStorage.getUnassignedTransactionsCount(req.tenant, tag.id);
    // Return
    res.json(count);
    next();
  }

  public static async handleRebuildTransactionConsumptions(action: ServerAction, req: Request, res: Response, next: NextFunction): Promise<void> {
    // Check Auth
    if (!await Authorizations.canUpdateTransaction(req.user)) {
      throw new AppAuthError({
        errorCode: HTTPAuthError.FORBIDDEN,
        user: req.user,
        action: Action.UPDATE, entity: Entity.TRANSACTION,
        module: MODULE_NAME, method: 'handleRebuildTransactionConsumptions'
      });
    }
    // Filter
    const filteredRequest = TransactionValidator.getInstance().validateTransactionGetReq(req.query);
    UtilsService.assertIdIsProvided(action, filteredRequest.ID.toString(), MODULE_NAME, 'handleRebuildTransactionConsumptions', req.user);
    // Get Transaction
    const transaction = await TransactionStorage.getTransaction(req.tenant, filteredRequest.ID, { withUser: true });
    UtilsService.assertObjectExists(action, transaction, `Transaction ID '${filteredRequest.ID}' does not exist`,
      MODULE_NAME, 'handleRebuildTransactionConsumptions', req.user);
    // Get unassigned transactions
    const nbrOfConsumptions = await OCPPUtils.rebuildTransactionConsumptions(req.tenant, transaction);
    // Return
    res.json({ nbrOfConsumptions, ...Constants.REST_RESPONSE_SUCCESS });
    next();
  }

  public static async handleAssignTransactionsToUser(action: ServerAction, req: Request, res: Response, next: NextFunction): Promise<void> {
    // Check auths
    if (!await Authorizations.canUpdateTransaction(req.user)) {
      throw new AppAuthError({
        errorCode: HTTPAuthError.FORBIDDEN,
        user: req.user,
        action: Action.UPDATE, entity: Entity.TRANSACTION,
        module: MODULE_NAME, method: 'handleAssignTransactionsToUser'
      });
    }
    // Filter
    const filteredRequest = TransactionValidator.getInstance().validateTransactionsAssignUserReq(req.query);
    // Check
    if (!filteredRequest.TagID) {
      throw new AppError({
        source: Constants.CENTRAL_SERVER,
        errorCode: HTTPError.GENERAL_ERROR,
        message: 'Tag ID must be provided',
        module: MODULE_NAME, method: 'handleAssignTransactionsToUser',
        user: req.user, action: action
      });
    }
    if (!filteredRequest.UserID) {
      throw new AppError({
        source: Constants.CENTRAL_SERVER,
        errorCode: HTTPError.GENERAL_ERROR,
        message: 'User ID must be provided',
        module: MODULE_NAME, method: 'handleAssignTransactionsToUser',
        user: req.user, action: action
      });
    }
    // Get the user
    const user: User = await UserStorage.getUser(req.tenant, filteredRequest.UserID);
    UtilsService.assertObjectExists(action, user, `User ID '${filteredRequest.UserID}' does not exist`,
      MODULE_NAME, 'handleAssignTransactionsToUser', req.user);
    // Get the tag
    const tag = await TagStorage.getTag(req.tenant, filteredRequest.TagID);
    UtilsService.assertObjectExists(action, tag, `Tag ID '${filteredRequest.TagID}' does not exist`,
      MODULE_NAME, 'handleAssignTransactionsToUser', req.user);
    if (!user.issuer) {
      throw new AppError({
        source: Constants.CENTRAL_SERVER,
        errorCode: HTTPError.GENERAL_ERROR,
        message: 'User not issued by the organization',
        module: MODULE_NAME, method: 'handleAssignTransactionsToUser',
        user: req.user, action: action
      });
    }
    if (!tag.issuer) {
      throw new AppError({
        source: Constants.CENTRAL_SERVER,
        errorCode: HTTPError.GENERAL_ERROR,
        message: 'Tag not issued by the organization',
        module: MODULE_NAME, method: 'handleAssignTransactionsToUser',
        user: req.user, action: action
      });
    }
    // Assign
    await TransactionStorage.assignTransactionsToUser(req.tenant, user.id, tag.id);
    res.json(Constants.REST_RESPONSE_SUCCESS);
    next();
  }

  public static async handleDeleteTransaction(action: ServerAction, req: Request, res: Response, next: NextFunction): Promise<void> {
    // Filter
    const transactionId = TransactionValidator.getInstance().validateTransactionGetReq(req.query).ID;
    // Check auth
    if (!await Authorizations.canDeleteTransaction(req.user)) {
      throw new AppAuthError({
        errorCode: HTTPAuthError.FORBIDDEN,
        user: req.user,
        action: Action.DELETE, entity: Entity.TRANSACTION,
        module: MODULE_NAME, method: 'handleDeleteTransaction',
        value: transactionId.toString()
      });
    }
    // Get
    const transaction = await TransactionStorage.getTransaction(req.tenant, transactionId);
    UtilsService.assertObjectExists(action, transaction, `Transaction ID '${transactionId}' does not exist`,
      MODULE_NAME, 'handleDeleteTransaction', req.user);
    // Delete
    const result = await TransactionService.deleteTransactions(action, req.tenant, req.user, [transactionId]);
    res.json({ ...result, ...Constants.REST_RESPONSE_SUCCESS });
    next();
  }

  public static async handleDeleteTransactions(action: ServerAction, req: Request, res: Response, next: NextFunction): Promise<void> {
    // Filter
<<<<<<< HEAD
    try {
      TransactionValidator.getInstance().validateTransactionsGetByIDsReq(req.body);
    } catch (e) {
      const a = 5;
    }
=======
>>>>>>> bbee5834
    const transactionsIds = TransactionValidator.getInstance().validateTransactionsGetByIDsReq(req.body).transactionsIDs;
    // Check auth
    if (!await Authorizations.canDeleteTransaction(req.user)) {
      throw new AppAuthError({
        errorCode: HTTPAuthError.FORBIDDEN,
        user: req.user,
        action: Action.DELETE, entity: Entity.TRANSACTION,
        module: MODULE_NAME, method: 'handleDeleteTransactions',
        value: transactionsIds.toString()
      });
    }
    // Delete
    const result = await TransactionService.deleteTransactions(action, req.tenant, req.user, transactionsIds);
    res.json({ ...result, ...Constants.REST_RESPONSE_SUCCESS });
    next();
  }

  public static async handleTransactionSoftStop(action: ServerAction, req: Request, res: Response, next: NextFunction): Promise<void> {
    // Filter
    const transactionId = TransactionValidator.getInstance().validateTransactionGetReq(req.body).ID;
    // Transaction Id is mandatory
    UtilsService.assertIdIsProvided(action, transactionId, MODULE_NAME, 'handleTransactionSoftStop', req.user);
    // Check auth
    if (!await Authorizations.canUpdateTransaction(req.user)) {
      throw new AppAuthError({
        errorCode: HTTPAuthError.FORBIDDEN,
        user: req.user,
        action: Action.UPDATE, entity: Entity.TRANSACTION,
        module: MODULE_NAME, method: 'handleTransactionSoftStop',
        value: transactionId.toString()
      });
    }
    // Get Transaction
    const transaction = await TransactionStorage.getTransaction(req.tenant, transactionId);
    UtilsService.assertObjectExists(action, transaction, `Transaction ID ${transactionId} does not exist`,
      MODULE_NAME, 'handleTransactionSoftStop', req.user);
    // Get the Charging Station
    const chargingStation = await ChargingStationStorage.getChargingStation(req.tenant, transaction.chargeBoxID);
    UtilsService.assertObjectExists(action, chargingStation, `Charging Station ID '${transaction.chargeBoxID}' does not exist`,
      MODULE_NAME, 'handleTransactionSoftStop', req.user);
    // Check if already stopped
    if (transaction.stop) {
      // Clear Connector
      OCPPUtils.clearChargingStationConnectorRuntimeData(chargingStation, transaction.connectorId);
      // Save Connectors
      await ChargingStationStorage.saveChargingStationConnectors(req.tenant, chargingStation.id, chargingStation.connectors);
      await Logging.logSecurityInfo({
        tenantID: req.user.tenantID,
        source: chargingStation.id,
        user: req.user, actionOnUser: transaction.userID,
        module: MODULE_NAME, method: 'handleTransactionSoftStop',
        message: `${Utils.buildConnectorInfo(transaction.connectorId, transaction.id)} Transaction has already been stopped and connector has been cleaned`,
        action: action,
      });
    } else {
      // Stop Transaction
      const result = await new OCPPService(Configuration.getChargingStationConfig()).handleStopTransaction(
        {
          chargeBoxIdentity: chargingStation.id,
          tenantID: req.user.tenantID
        },
        {
          transactionId: transactionId,
          chargeBoxID: chargingStation.id,
          idTag: req.user.tagIDs[0],
          timestamp: Utils.convertToDate(transaction.lastConsumption ? transaction.lastConsumption.timestamp : transaction.timestamp).toISOString(),
          meterStop: transaction.lastConsumption ? transaction.lastConsumption.value : transaction.meterStart
        },
        true
      );
      if (result.idTagInfo?.status !== OCPPAuthorizationStatus.ACCEPTED) {
        throw new AppError({
          source: Constants.CENTRAL_SERVER,
          errorCode: HTTPError.GENERAL_ERROR,
          message: `${Utils.buildConnectorInfo(transaction.connectorId, transaction.id)} Transaction cannot be stopped`,
          module: MODULE_NAME, method: 'handleTransactionSoftStop',
          user: req.user, action: action
        });
      }
      await Logging.logSecurityInfo({
        tenantID: req.user.tenantID,
        source: chargingStation.id,
        user: req.user, actionOnUser: transaction.userID,
        module: MODULE_NAME, method: 'handleTransactionSoftStop',
        message: `${Utils.buildConnectorInfo(transaction.connectorId, transaction.id)} Transaction has been stopped successfully`,
        action: action,
        detailedMessages: { result }
      });
    }
    res.json(Constants.REST_RESPONSE_SUCCESS);
    next();
  }

  public static async handleGetTransactionConsumption(action: ServerAction, req: Request, res: Response, next: NextFunction): Promise<void> {
    // Filter
    const filteredRequest = TransactionValidator.getInstance().validateTransactionGetConsumptionReq(req.query);
    // Transaction Id is mandatory
    UtilsService.assertIdIsProvided(action, filteredRequest.TransactionId, MODULE_NAME,
      'handleGetConsumptionFromTransaction', req.user);
    let projectFields = [
      'id', 'chargeBoxID', 'timestamp', 'issuer', 'stateOfCharge', 'timezone', 'connectorId', 'meterStart', 'siteAreaID', 'siteID', 'companyID',
      'currentTotalDurationSecs', 'currentTotalInactivitySecs', 'currentInstantWatts', 'currentTotalConsumptionWh', 'currentStateOfCharge', 'currentInactivityStatus',
      'stop.roundedPrice', 'stop.price', 'stop.priceUnit', 'stop.inactivityStatus', 'stop.stateOfCharge', 'stop.timestamp', 'stop.totalConsumptionWh',
      'stop.totalDurationSecs', 'stop.totalInactivitySecs', 'stop.extraInactivitySecs', 'stop.pricingSource', 'stop.reason',
      'userID',
    ];
    // Check Cars
    if (Utils.isComponentActiveFromToken(req.user, TenantComponents.CAR)) {
      if (await Authorizations.canListCars(req.user)) {
        projectFields = [
          ...projectFields,
          'carID' ,'carCatalogID', 'carCatalog.vehicleMake', 'carCatalog.vehicleModel',
          'carCatalog.vehicleModelVersion', 'carCatalog.image',
        ];
      }
      if (await Authorizations.canUpdateCar(req.user)) {
        projectFields = [
          ...projectFields,
          'car.licensePlate',
        ];
      }
    }
    if ((await Authorizations.canListUsers(req.user)).authorized) {
      projectFields = [
        ...projectFields,
        'userID', 'user.id', 'user.name', 'user.firstName', 'user.email', 'tagID', 'tag.visualID',
        'stop.userID', 'stop.user.id', 'stop.user.name', 'stop.user.firstName', 'stop.user.email', 'stop.tagID', 'stop.tag.visualID'
      ];
    }
    // Get Transaction
    const transaction = await TransactionStorage.getTransaction(req.tenant, filteredRequest.TransactionId,
      { withTag: filteredRequest.WithTag, withCar: filteredRequest.WithCar, withUser: filteredRequest.WithUser }, projectFields);
    UtilsService.assertObjectExists(action, transaction, `Transaction ID '${filteredRequest.TransactionId}' does not exist`,
      MODULE_NAME, 'handleGetConsumptionFromTransaction', req.user);
    // Check Transaction
    if (!await Authorizations.canReadTransaction(req.user, transaction)) {
      throw new AppAuthError({
        errorCode: HTTPAuthError.FORBIDDEN,
        user: req.user,
        action: Action.READ, entity: Entity.TRANSACTION,
        module: MODULE_NAME, method: 'handleGetConsumptionFromTransaction',
        value: transaction.id.toString()
      });
    }
    // Check User
    if (!(await Authorizations.canReadUser(req.user, { UserID: transaction.userID })).authorized) {
      // Remove User
      delete transaction.user;
      delete transaction.userID;
      delete transaction.tagID;
      if (transaction.stop) {
        delete transaction.stop.user;
        delete transaction.stop.userID;
        delete transaction.stop.tagID;
      }
    }
    // Check Dates
    if (filteredRequest.StartDateTime && filteredRequest.EndDateTime &&
      moment(filteredRequest.StartDateTime).isAfter(moment(filteredRequest.EndDateTime))) {
      throw new AppError({
        source: Constants.CENTRAL_SERVER,
        errorCode: HTTPError.GENERAL_ERROR,
        message: `The requested start date '${new Date(filteredRequest.StartDateTime).toISOString()}' is after the requested end date '${new Date(filteredRequest.StartDateTime).toISOString()}' `,
        module: MODULE_NAME, method: 'handleGetConsumptionFromTransaction',
        user: req.user, action: action
      });
    }
    // Get the consumption
    let consumptions: Consumption[];
    if (filteredRequest.LoadAllConsumptions) {
      const consumptionsMDB = await ConsumptionStorage.getTransactionConsumptions(
        req.tenant, { transactionId: transaction.id }, Constants.DB_PARAMS_MAX_LIMIT, [
          'startedAt', 'endedAt', 'cumulatedConsumptionWh', 'cumulatedConsumptionAmps', 'cumulatedAmount',
          'stateOfCharge', 'limitWatts', 'limitAmps',
          'instantVoltsDC', 'instantVolts', 'instantVoltsL1', 'instantVoltsL2', 'instantVoltsL3',
          'instantWattsDC', 'instantWatts', 'instantWattsL1', 'instantWattsL2', 'instantWattsL3',
          'instantAmpsDC', 'instantAmps', 'instantAmpsL1', 'instantAmpsL2', 'instantAmpsL3'
        ]
      );
      consumptions = consumptionsMDB.result;
    } else {
      consumptions = await ConsumptionStorage.getOptimizedTransactionConsumptions(
        req.tenant, { transactionId: transaction.id }, [
          'consumptions.startedAt', 'consumptions.cumulatedConsumptionWh', 'consumptions.cumulatedConsumptionAmps', 'consumptions.cumulatedAmount',
          'consumptions.stateOfCharge', 'consumptions.limitWatts', 'consumptions.limitAmps', 'consumptions.startedAt', 'consumptions.endedAt',
          'consumptions.instantVoltsDC', 'consumptions.instantVolts', 'consumptions.instantVoltsL1', 'consumptions.instantVoltsL2', 'consumptions.instantVoltsL3',
          'consumptions.instantWattsDC', 'consumptions.instantWatts', 'consumptions.instantWattsL1', 'consumptions.instantWattsL2', 'consumptions.instantWattsL3',
          'consumptions.instantAmpsDC', 'consumptions.instantAmps', 'consumptions.instantAmpsL1', 'consumptions.instantAmpsL2', 'consumptions.instantAmpsL3'
        ]);
    }
    // Assign
    transaction.values = consumptions;
    // Return the result
    res.json(transaction);
    next();
  }

  public static async handleGetTransaction(action: ServerAction, req: Request, res: Response, next: NextFunction): Promise<void> {
    // Filter
    const filteredRequest = TransactionValidator.getInstance().validateTransactionGetReq(req.query);
    UtilsService.assertIdIsProvided(action, filteredRequest.ID, MODULE_NAME, 'handleGetTransaction', req.user);
    // Get Transaction
    const transaction = await TransactionStorage.getTransaction(req.tenant, filteredRequest.ID,
      { withTag: filteredRequest.WithTag, withCar: filteredRequest.WithCar, withUser: filteredRequest.WithUser },
      [
        'id', 'chargeBoxID', 'timestamp', 'issuer', 'stateOfCharge', 'tagID', 'tag.visualID', 'tag.description', 'timezone', 'connectorId', 'meterStart', 'siteAreaID', 'siteID', 'companyID',
        'userID', 'user.id', 'user.name', 'user.firstName', 'user.email', 'roundedPrice', 'price', 'priceUnit',
        'stop.userID', 'stop.user.id', 'stop.user.name', 'stop.user.firstName', 'stop.user.email',
        'currentTotalDurationSecs', 'currentTotalInactivitySecs', 'currentInstantWatts', 'currentTotalConsumptionWh', 'currentStateOfCharge',
        'currentCumulatedPrice', 'currentInactivityStatus', 'signedData', 'stop.reason',
        'stop.roundedPrice', 'stop.price', 'stop.priceUnit', 'stop.inactivityStatus', 'stop.stateOfCharge', 'stop.timestamp', 'stop.totalConsumptionWh', 'stop.meterStop',
        'stop.totalDurationSecs', 'stop.totalInactivitySecs', 'stop.extraInactivitySecs', 'stop.pricingSource', 'stop.signedData',
        'stop.tagID', 'stop.tag.visualID', 'stop.tag.description', 'billingData.stop.status', 'billingData.stop.invoiceID',
        'billingData.stop.invoiceStatus', 'billingData.stop.invoiceNumber',
        'carID' ,'carCatalogID', 'carCatalog.vehicleMake', 'carCatalog.vehicleModel', 'carCatalog.vehicleModelVersion',
      ]
    );
    UtilsService.assertObjectExists(action, transaction, `Transaction ID '${filteredRequest.ID}' does not exist`,
      MODULE_NAME, 'handleGetTransaction', req.user);
    // Check Transaction
    if (!await Authorizations.canReadTransaction(req.user, transaction)) {
      throw new AppAuthError({
        errorCode: HTTPAuthError.FORBIDDEN,
        user: req.user,
        action: Action.READ, entity: Entity.TRANSACTION,
        module: MODULE_NAME, method: 'handleGetTransaction',
        value: filteredRequest.ID.toString()
      });
    }
    // Check User
    if (!(await Authorizations.canReadUser(req.user, { UserID: transaction.userID })).authorized) {
      // Remove User
      delete transaction.user;
      delete transaction.userID;
      delete transaction.tagID;
      if (transaction.stop) {
        delete transaction.stop.user;
        delete transaction.stop.userID;
        delete transaction.stop.tagID;
      }
    }
    // Return
    res.json(transaction);
    next();
  }

  public static async handleGetChargingStationTransactions(action: ServerAction, req: Request, res: Response, next: NextFunction): Promise<void> {
    // Get transaction
    const transactions = await TransactionService.getTransactions(req, action, {}, [
      'id', 'chargeBoxID', 'timestamp', 'issuer', 'stateOfCharge', 'timezone', 'connectorId', 'meterStart', 'siteAreaID', 'siteID', 'companyID',
      'currentTotalDurationSecs', 'currentTotalInactivitySecs', 'currentInstantWatts', 'currentTotalConsumptionWh', 'currentStateOfCharge', 'currentInactivityStatus',
      'stop.roundedPrice', 'stop.price', 'stop.priceUnit', 'stop.inactivityStatus', 'stop.stateOfCharge', 'stop.timestamp', 'stop.totalConsumptionWh',
      'stop.totalDurationSecs', 'stop.totalInactivitySecs', 'stop.extraInactivitySecs', 'site.name', 'siteArea.name', 'company.name',
      'billingData.stop.invoiceNumber', 'stop.reason', 'ocpi', 'ocpiWithCdr', 'tagID', 'stop.tagID',
    ]);
    res.json(transactions);
    next();
  }

  public static async handleGetTransactionYears(action: ServerAction, req: Request, res: Response, next: NextFunction): Promise<void> {
    // Get Transactions
    const transactionsYears = await TransactionStorage.getTransactionYears(req.tenant);
    const result: any = {};
    if (transactionsYears) {
      result.years = [];
      result.years.push(new Date().getFullYear());
    }
    // Return
    res.json(transactionsYears);
    next();
  }

  public static async handleGetTransactionsActive(action: ServerAction, req: Request, res: Response, next: NextFunction): Promise<void> {
    req.query.Status = 'active';
    const transactions = await TransactionService.getTransactions(req, action, {}, [
      'id', 'chargeBoxID', 'timestamp', 'issuer', 'stateOfCharge', 'timezone', 'connectorId', 'status', 'meterStart', 'siteAreaID', 'siteID', 'companyID',
      'currentTotalDurationSecs', 'currentTotalInactivitySecs', 'currentInstantWatts', 'currentTotalConsumptionWh', 'currentStateOfCharge',
      'currentCumulatedPrice', 'currentInactivityStatus', 'roundedPrice', 'price', 'priceUnit', 'tagID', 'tag.visualID', 'site.name', 'siteArea.name', 'company.name'
    ]);
    res.json(transactions);
    next();
  }

  public static async handleGetTransactionsCompleted(action: ServerAction, req: Request, res: Response, next: NextFunction): Promise<void> {
    // Get transaction
    req.query.Status = 'completed';
    const transactions = await TransactionService.getTransactions(req, action, {}, [
      'id', 'chargeBoxID', 'timestamp', 'issuer', 'stateOfCharge', 'timezone', 'connectorId', 'meterStart', 'siteAreaID', 'siteID', 'companyID',
      'stop.roundedPrice', 'stop.price', 'stop.priceUnit', 'stop.inactivityStatus', 'stop.stateOfCharge', 'stop.timestamp', 'stop.totalConsumptionWh',
      'stop.totalDurationSecs', 'stop.totalInactivitySecs', 'stop.extraInactivitySecs', 'stop.meterStop',
      'site.name', 'siteArea.name', 'company.name',
      'billingData.stop.invoiceNumber', 'stop.reason', 'ocpi', 'ocpiWithCdr', 'tagID', 'tag.visualID', 'stop.tagID', 'stop.tag.visualID'
    ]);
    res.json(transactions);
    next();
  }

  public static async handleGetTransactionsToRefund(action: ServerAction, req: Request, res: Response, next: NextFunction): Promise<void> {
    // Check if component is active
    UtilsService.assertComponentIsActiveFromToken(req.user, TenantComponents.REFUND,
      Action.LIST, Entity.TRANSACTIONS, MODULE_NAME, 'handleGetTransactionsToRefund');
    // Only e-Mobility transactions
    req.query.issuer = 'true';
    // Call
    req.query.Status = 'completed';
    const transactions = await TransactionService.getTransactions(req, action, {}, [
      'id', 'chargeBoxID', 'timestamp', 'issuer', 'stateOfCharge', 'timezone', 'connectorId', 'meterStart', 'siteAreaID', 'siteID', 'companyID',
      'refundData.reportId', 'refundData.refundedAt', 'refundData.status', 'site.name', 'siteArea.name', 'company.name',
      'stop.roundedPrice', 'stop.price', 'stop.priceUnit', 'stop.inactivityStatus', 'stop.stateOfCharge', 'stop.timestamp', 'stop.totalConsumptionWh',
      'stop.totalDurationSecs', 'stop.totalInactivitySecs', 'stop.extraInactivitySecs', 'billingData.stop.invoiceNumber',
      'tagID', 'stop.tagID', 'stop.reason',
    ]);
    res.json(transactions);
    next();
  }

  public static async handleGetRefundReports(action: ServerAction, req: Request, res: Response, next: NextFunction): Promise<void> {
    // Check if component is active
    UtilsService.assertComponentIsActiveFromToken(req.user, TenantComponents.REFUND,
      Action.LIST, Entity.TRANSACTIONS, MODULE_NAME, 'handleGetRefundReports');
    // Check Transaction
    if (!await Authorizations.canListTransactions(req.user)) {
      throw new AppAuthError({
        errorCode: HTTPAuthError.FORBIDDEN,
        user: req.user,
        action: Action.LIST, entity: Entity.TRANSACTIONS,
        module: MODULE_NAME, method: 'handleGetRefundReports'
      });
    }
    // Check Users
    let userProject: string[] = [];
    if ((await Authorizations.canListUsers(req.user)).authorized) {
      userProject = ['userID', 'user.id', 'user.name', 'user.firstName', 'user.email', 'tagID'];
    }
    const filter: any = { stop: { $exists: true } };
    // Filter
    const filteredRequest = TransactionValidator.getInstance().validateTransactionsGetReq(req.query);
    if (Authorizations.isBasic(req.user)) {
      filter.ownerID = req.user.id;
    }
    if (Utils.isComponentActiveFromToken(req.user, TenantComponents.ORGANIZATION)) {
      if (filteredRequest.SiteAreaID) {
        filter.siteAreaIDs = filteredRequest.SiteAreaID.split('|');
      }
      if (filteredRequest.SiteID) {
        filter.siteID = Authorizations.getAuthorizedSiteAdminIDs(req.user, filteredRequest.SiteID.split('|'));
      }
      filter.siteAdminIDs = Authorizations.getAuthorizedSiteAdminIDs(req.user);
    }
    // Get Reports
    const reports = await TransactionStorage.getRefundReports(req.tenant, filter, {
      limit: filteredRequest.Limit,
      skip: filteredRequest.Skip,
      sort: filteredRequest.SortFields,
      onlyRecordCount: filteredRequest.OnlyRecordCount
    },
    ['id', ...userProject]);
    // Return
    res.json(reports);
    next();
  }

  public static async handleExportTransactions(action: ServerAction, req: Request, res: Response, next: NextFunction): Promise<void> {
    // Export
    await UtilsService.exportToCSV(req, res, 'exported-sessions.csv',
      TransactionService.getCompletedTransactionsToExport.bind(this),
      TransactionService.convertToCSV.bind(this));
  }

  public static async getCompletedTransactionsToExport(req: Request): Promise<DataResult<Transaction>> {
    // Get transaction
    req.query.Status = 'completed';
    req.query.WithTag = 'true';
    return TransactionService.getTransactions(req, ServerAction.TRANSACTIONS_EXPORT, {}, [
      'id', 'chargeBoxID', 'timestamp', 'issuer', 'stateOfCharge', 'timezone', 'connectorId', 'meterStart', 'siteAreaID', 'siteID', 'companyID',
      'stop.roundedPrice', 'stop.price', 'stop.priceUnit', 'stop.inactivityStatus', 'stop.stateOfCharge', 'stop.timestamp', 'stop.totalConsumptionWh',
      'stop.totalDurationSecs', 'stop.totalInactivitySecs', 'stop.extraInactivitySecs', 'site.name', 'siteArea.name', 'company.name',
      'billingData.stop.invoiceNumber', 'stop.reason', 'ocpi', 'ocpiWithCdr', 'tagID', 'stop.tagID', 'tag.description', 'stop.tag.description', 'tag.visualID', 'stop.tag.visualID'
    ]);
  }

  public static async handleExportTransactionsToRefund(action: ServerAction, req: Request, res: Response, next: NextFunction): Promise<void> {
    // Export
    await UtilsService.exportToCSV(req, res, 'exported-refund-sessions.csv',
      TransactionService.getRefundedTransactionsToExport.bind(this),
      TransactionService.convertToCSV.bind(this));
  }

  public static async getRefundedTransactionsToExport(req: Request): Promise<DataResult<Transaction>> {
    req.query.Status = 'completed';
    return await TransactionService.getTransactions(req, ServerAction.TRANSACTIONS_TO_REFUND_EXPORT, {}, [
      'id', 'chargeBoxID', 'timestamp', 'issuer', 'stateOfCharge', 'timezone', 'connectorId', 'meterStart', 'siteAreaID', 'siteID', 'companyID',
      'refundData.reportId', 'refundData.refundedAt', 'refundData.status', 'site.name', 'siteArea.name', 'company.name',
      'stop.roundedPrice', 'stop.price', 'stop.priceUnit', 'stop.inactivityStatus', 'stop.stateOfCharge', 'stop.timestamp', 'stop.totalConsumptionWh',
      'stop.totalDurationSecs', 'stop.totalInactivitySecs', 'stop.extraInactivitySecs',
      'billingData.stop.invoiceNumber', 'stop.reason', 'tagID', 'stop.tagID',
    ]);
  }

  public static async handleExportTransactionOcpiCdr(action: ServerAction, req: Request, res: Response, next: NextFunction): Promise<void> {
    // Check auth
    if (!await Authorizations.canListTransactions(req.user)) {
      throw new AppAuthError({
        errorCode: HTTPAuthError.FORBIDDEN,
        user: req.user,
        action: Action.LIST,
        entity: Entity.TRANSACTIONS,
        module: MODULE_NAME,
        method: 'handleExportTransactionOcpiCdr'
      });
    }
    // Filter
    const filteredRequest = TransactionValidator.getInstance().validateTransactionGetReq(req.query);
    UtilsService.assertIdIsProvided(action, filteredRequest.ID, MODULE_NAME, 'handleExportTransactionOcpiCdr', req.user);
    // Get Transaction
    const transaction = await TransactionStorage.getTransaction(req.tenant, filteredRequest.ID, {}, ['id', 'ocpiData']);
    UtilsService.assertObjectExists(action, transaction, `Transaction ID '${filteredRequest.ID}' does not exist`,
      MODULE_NAME, 'handleExportTransactionOcpiCdr', req.user);
    // Check
    if (!transaction?.ocpiData) {
      throw new AppError({
        source: Constants.CENTRAL_SERVER,
        errorCode: HTTPError.GENERAL_ERROR,
        message: `Transaction ID '${transaction.id}' does not contain roaming data`,
        module: MODULE_NAME, method: 'handleExportTransactionOcpiCdr',
        user: req.user,
        action: action
      });
    }
    // Get Ocpi Data
    res.json(transaction.ocpiData.cdr);
    next();
  }

  public static async handleGetTransactionsInError(action: ServerAction, req: Request, res: Response, next: NextFunction): Promise<void> {
    // Check auth
    if (!await Authorizations.canListTransactionsInError(req.user)) {
      throw new AppAuthError({
        errorCode: HTTPAuthError.FORBIDDEN,
        user: req.user,
        action: Action.IN_ERROR, entity: Entity.TRANSACTIONS,
        module: MODULE_NAME, method: 'handleGetTransactionsInError'
      });
    }
    let projectFields = [
      'id', 'chargeBoxID', 'timestamp', 'issuer', 'stateOfCharge', 'timezone', 'connectorId',
      'meterStart', 'siteAreaID', 'siteID', 'companyID', 'errorCode', 'uniqueId', 'stop.totalConsumptionWh',
      'stop.totalDurationSecs', 'stop.stateOfCharge'
    ];
    // Check Users
    if ((await Authorizations.canListUsers(req.user)).authorized) {
      if (projectFields) {
        projectFields = [
          ...projectFields,
          'userID', 'user.id', 'user.name', 'user.firstName', 'user.email', 'tagID',
          'stop.userID', 'stop.user.id', 'stop.user.name', 'stop.user.firstName', 'stop.user.email', 'stop.tagID'
        ];
      }
    }
    // Check Cars
    if (Utils.isComponentActiveFromToken(req.user, TenantComponents.CAR)) {
      if (await Authorizations.canListCars(req.user)) {
        projectFields = [
          ...projectFields,
          'carID' ,'carCatalogID', 'carCatalog.vehicleMake', 'carCatalog.vehicleModel', 'carCatalog.vehicleModelVersion',
        ];
      }
    }
    const filter: any = {};
    // Filter
    const filteredRequest = TransactionSecurity.filterTransactionsInErrorRequest(req.query);
    // Site Area
    const transactions = await TransactionStorage.getTransactionsInError(req.tenant,
      {
        ...filter, search: filteredRequest.Search,
        issuer: true,
        errorType: filteredRequest.ErrorType ? filteredRequest.ErrorType.split('|') : UtilsService.getTransactionInErrorTypes(req.user),
        endDateTime: filteredRequest.EndDateTime,
        startDateTime: filteredRequest.StartDateTime,
        chargingStationIDs: filteredRequest.ChargingStationID ? filteredRequest.ChargingStationID.split('|') : null,
        siteAreaIDs: filteredRequest.SiteAreaID ? filteredRequest.SiteAreaID.split('|') : null,
        siteIDs: Authorizations.getAuthorizedSiteAdminIDs(req.user, filteredRequest.SiteID ? filteredRequest.SiteID.split('|') : null),
        userIDs: filteredRequest.UserID ? filteredRequest.UserID.split('|') : null,
        connectorIDs: filteredRequest.ConnectorID ? filteredRequest.ConnectorID.split('|').map((connectorID) => Utils.convertToInt(connectorID)) : null,
      },
      {
        limit: filteredRequest.Limit,
        skip: filteredRequest.Skip,
        sort: filteredRequest.SortFields
      },
      projectFields
    );
    // Return
    res.json(transactions);
    next();
  }

  public static convertToCSV(req: Request, transactions: Transaction[], writeHeader = true): string {
    let headers = null;
    // Header
    if (writeHeader) {
      const headerArray = [
        'id',
        'chargingStationID',
        'connectorID',
        'companyName',
        'siteName',
        'siteAreaName',
        'userID',
        'user',
        'tagID',
        'visualTagID',
        'tagDescription',
        'timezone',
        'startDate',
        'startTime',
        'endDate',
        'endTime',
        'totalConsumptionkWh',
        'totalDurationMins',
        'totalInactivityMins',
        'price',
        'priceUnit'
      ];
      headers = headerArray.join(Constants.CSV_SEPARATOR);
    }
    // Content
    const rows = transactions.map((transaction) => {
      const row = [
        transaction.id,
        transaction.chargeBoxID,
        transaction.connectorId,
        transaction.company?.name,
        transaction.site?.name,
        transaction.siteArea?.name,
        transaction.user ? transaction.user.id : '',
        transaction.user ? Utils.buildUserFullName(transaction.user, false) : '',
        transaction.tagID,
        transaction.tag?.visualID,
        transaction.tag?.description || '',
        transaction.timezone || 'N/A (UTC by default)',
        (transaction.timezone ? moment(transaction.timestamp).tz(transaction.timezone) : moment.utc(transaction.timestamp)).format('YYYY-MM-DD'),
        (transaction.timezone ? moment(transaction.timestamp).tz(transaction.timezone) : moment.utc(transaction.timestamp)).format('HH:mm:ss'),
        (transaction.stop ? (transaction.timezone ? moment(transaction.stop.timestamp).tz(transaction.timezone) : moment.utc(transaction.stop.timestamp)).format('YYYY-MM-DD') : ''),
        (transaction.stop ? (transaction.timezone ? moment(transaction.stop.timestamp).tz(transaction.timezone) : moment.utc(transaction.stop.timestamp)).format('HH:mm:ss') : ''),
        transaction.stop ?
          (transaction.stop.totalConsumptionWh ? Utils.truncTo(Utils.createDecimal(transaction.stop.totalConsumptionWh).div(1000).toNumber(), 2) : 0) : '',
        transaction.stop ?
          (transaction.stop.totalDurationSecs ? Utils.truncTo(Utils.createDecimal(transaction.stop.totalDurationSecs).div(60).toNumber(), 2) : 0) : '',
        transaction.stop ?
          (transaction.stop.totalInactivitySecs ? Utils.truncTo(Utils.createDecimal(transaction.stop.totalInactivitySecs).div(60).toNumber(), 2) : 0) : '',
        transaction.stop ? transaction.stop.roundedPrice : '',
        transaction.stop ? transaction.stop.priceUnit : ''
      ].map((value) => Utils.escapeCsvValue(value));
      return row;
    }).join(Constants.CR_LF);
    return Utils.isNullOrUndefined(headers) ? Constants.CR_LF + rows : [headers, rows].join(Constants.CR_LF);
  }

  private static async deleteTransactions(action: ServerAction, tenant: Tenant, loggedUser: UserToken, transactionsIDs: number[]): Promise<ActionsResponse> {
    const transactionsIDsToDelete = [];
    const result: ActionsResponse = {
      inSuccess: 0,
      inError: 0
    };
    // Check if transaction has been refunded
    const refundConnector = await RefundFactory.getRefundImpl(tenant);
    const billingImpl = await BillingFactory.getBillingImpl(tenant);
    for (const transactionID of transactionsIDs) {
      // Get
      const transaction = await TransactionStorage.getTransaction(await TenantStorage.getTenant(loggedUser.tenantID), transactionID);
      // Not Found
      if (!transaction) {
        result.inError++;
        await Logging.logError({
          tenantID: loggedUser.tenantID,
          user: loggedUser,
          module: MODULE_NAME, method: 'handleDeleteTransactions',
          message: `Transaction ID '${transactionID}' does not exist`,
          action: action,
          detailedMessages: { transaction }
        });
        // Already Refunded
      } else if (refundConnector && !refundConnector.canBeDeleted(transaction)) {
        result.inError++;
        await Logging.logError({
          tenantID: loggedUser.tenantID,
          user: loggedUser,
          module: MODULE_NAME, method: 'handleDeleteTransactions',
          message: `Transaction ID '${transactionID}' has been refunded and cannot be deleted`,
          action: action,
          detailedMessages: { transaction }
        });
        // Billed
      } else if (billingImpl && transaction.billingData?.stop?.status === BillingStatus.BILLED) {
        result.inError++;
        await Logging.logError({
          tenantID: loggedUser.tenantID,
          user: loggedUser,
          module: MODULE_NAME, method: 'handleDeleteTransactions',
          message: `Transaction ID '${transactionID}' has been billed and cannot be deleted`,
          action: action,
          detailedMessages: { transaction }
        });
        // Transaction in progress
      } else if (!transaction.stop) {
        if (!transaction.chargeBox) {
          transactionsIDsToDelete.push(transactionID);
        } else {
          // Check connector
          const foundConnector = Utils.getConnectorFromID(transaction.chargeBox, transaction.connectorId);
          if (foundConnector && transaction.id === foundConnector.currentTransactionID) {
            OCPPUtils.clearChargingStationConnectorRuntimeData(transaction.chargeBox, transaction.connectorId);
            await ChargingStationStorage.saveChargingStationConnectors(await TenantStorage.getTenant(loggedUser.tenantID),
              transaction.chargeBox.id, transaction.chargeBox.connectors);
          }
          // To Delete
          transactionsIDsToDelete.push(transactionID);
        }
        // Ok
      } else {
        transactionsIDsToDelete.push(transactionID);
      }
    }
    // Delete All Transactions
    result.inSuccess = await TransactionStorage.deleteTransactions(await TenantStorage.getTenant(loggedUser.tenantID), transactionsIDsToDelete);
    // Log
    await Logging.logActionsResponse(loggedUser.tenantID,
      ServerAction.TRANSACTIONS_DELETE,
      MODULE_NAME, 'deleteTransactions', result,
      '{{inSuccess}} transaction(s) were successfully deleted',
      '{{inError}} transaction(s) failed to be deleted',
      '{{inSuccess}} transaction(s) were successfully deleted and {{inError}} failed to be deleted',
      'No transactions have been deleted', loggedUser
    );
    return result;
  }

  private static async getTransactions(req: Request, action: ServerAction,
      params: { completedTransactions?: boolean, withTag?: boolean } = {}, projectFields): Promise<DataResult<Transaction>> {
    // Check Transactions
    if (!await Authorizations.canListTransactions(req.user)) {
      throw new AppAuthError({
        errorCode: HTTPAuthError.FORBIDDEN,
        user: req.user,
        action: Action.LIST, entity: Entity.TRANSACTIONS,
        module: MODULE_NAME, method: 'handleGetTransactionsToRefund'
      });
    }
    // Check Users
    if ((await Authorizations.canListUsers(req.user)).authorized) {
      if (projectFields) {
        projectFields = [
          ...projectFields,
          'userID', 'user.id', 'user.name', 'user.firstName', 'user.email',
          'stop.userID', 'stop.user.id', 'stop.user.name', 'stop.user.firstName', 'stop.user.email',
        ];
      }
    }
    // Check Cars
    if (Utils.isComponentActiveFromToken(req.user, TenantComponents.CAR)) {
      if (await Authorizations.canListCars(req.user)) {
        projectFields = [
          ...projectFields,
          'carID' ,'carCatalogID', 'carCatalog.vehicleMake', 'carCatalog.vehicleModel', 'carCatalog.vehicleModelVersion',
        ];
      }
      if (await Authorizations.canUpdateCar(req.user)) {
        projectFields = [
          ...projectFields,
          'car.licensePlate',
        ];
      }
    }
    // Filter
    const filteredRequest = TransactionValidator.getInstance().validateTransactionsGetReq(req.query);
    // Build
    const extrafilters: any = {};
    if (filteredRequest.Status === 'completed') {
      extrafilters.stop = { $exists: true };
    }
    if (filteredRequest.Status === 'active') {
      extrafilters.stop = { $exists: false };
    }
    // Check projection
    const httpProjectFields = UtilsService.httpFilterProjectToArray(filteredRequest.ProjectFields);
    if (!Utils.isEmptyArray(httpProjectFields)) {
      projectFields = projectFields.filter((projectField) => httpProjectFields.includes(projectField));
    }
    // Get Tag IDs from Visual IDs
    if (filteredRequest.VisualTagID) {
      const tagIDs = await TagStorage.getTags(req.tenant, { visualIDs: filteredRequest.VisualTagID.split('|') }, Constants.DB_PARAMS_MAX_LIMIT, ['id']);
      if (!Utils.isEmptyArray(tagIDs.result)) {
        filteredRequest.TagID = tagIDs.result.map((tag) => tag.id).join('|');
      }
    }
    // Get the transactions
    const transactions = await TransactionStorage.getTransactions(req.tenant,
      {
        ...extrafilters,
        chargeBoxIDs: filteredRequest.ChargingStationID ? filteredRequest.ChargingStationID.split('|') : null,
        issuer: Utils.objectHasProperty(filteredRequest, 'Issuer') ? filteredRequest.Issuer : null,
        userIDs: filteredRequest.UserID ? filteredRequest.UserID.split('|') : null,
        tagIDs: filteredRequest.TagID ? filteredRequest.TagID.split('|') : null,
        ownerID: Authorizations.isBasic(req.user) ? req.user.id : null,
        withTag: filteredRequest.WithTag,
        withUser: filteredRequest.WithUser,
        withChargingStation: filteredRequest.WithChargingStation,
        withCar: filteredRequest.WithCar,
        withSite: filteredRequest.WithSite,
        withCompany: filteredRequest.WithCompany,
        siteAreaIDs: filteredRequest.SiteAreaID ? filteredRequest.SiteAreaID.split('|') : null,
        withSiteArea: filteredRequest.WithSiteArea,
        siteIDs: filteredRequest.SiteID ? Authorizations.getAuthorizedSiteAdminIDs(req.user, filteredRequest.SiteID.split('|')) : null,
        siteAdminIDs: Authorizations.getAuthorizedSiteAdminIDs(req.user),
        startDateTime: filteredRequest.StartDateTime ? filteredRequest.StartDateTime : null,
        endDateTime: filteredRequest.EndDateTime ? filteredRequest.EndDateTime : null,
        refundStatus: filteredRequest.RefundStatus ? filteredRequest.RefundStatus.split('|') : null,
        minimalPrice: filteredRequest.MinimalPrice ? filteredRequest.MinimalPrice : null,
        statistics: filteredRequest.Statistics ? filteredRequest.Statistics : null,
        search: filteredRequest.Search ? filteredRequest.Search : null,
        reportIDs: filteredRequest.ReportIDs ? filteredRequest.ReportIDs.split('|') : null,
        connectorIDs: filteredRequest.ConnectorID ? filteredRequest.ConnectorID.split('|').map((connectorID) => Utils.convertToInt(connectorID)) : null,
        inactivityStatus: filteredRequest.InactivityStatus ? filteredRequest.InactivityStatus.split('|') : null,
      },
      { limit: filteredRequest.Limit, skip: filteredRequest.Skip, sort: UtilsService.httpSortFieldsToMongoDB(filteredRequest.SortFields), onlyRecordCount: filteredRequest.OnlyRecordCount },
      projectFields
    );
    return transactions;
  }
}<|MERGE_RESOLUTION|>--- conflicted
+++ resolved
@@ -438,14 +438,6 @@
 
   public static async handleDeleteTransactions(action: ServerAction, req: Request, res: Response, next: NextFunction): Promise<void> {
     // Filter
-<<<<<<< HEAD
-    try {
-      TransactionValidator.getInstance().validateTransactionsGetByIDsReq(req.body);
-    } catch (e) {
-      const a = 5;
-    }
-=======
->>>>>>> bbee5834
     const transactionsIds = TransactionValidator.getInstance().validateTransactionsGetByIDsReq(req.body).transactionsIDs;
     // Check auth
     if (!await Authorizations.canDeleteTransaction(req.user)) {
