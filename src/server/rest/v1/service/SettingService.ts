--- conflicted
+++ resolved
@@ -205,16 +205,6 @@
     // Update timestamp
     setting.lastChangedBy = { 'id': req.user.id };
     setting.lastChangedOn = new Date();
-<<<<<<< HEAD
-
-    if (settingUpdate.identifier === TenantComponents.CRYPTO) {
-      if (Cypher.hash(settingUpdate.content.crypto.key) !== Cypher.hash(setting.content.crypto.key)) {
-        settingUpdate.content.crypto.migrationToBeDone = true;
-      }
-      settingUpdate.content.crypto.formerKey = setting.content.crypto.key;
-    }
-
-=======
     if (settingUpdate.identifier === TenantComponents.CRYPTO) {
       if (setting.content.crypto.migrationToBeDone) {
         // If migration in progress, throw error
@@ -234,16 +224,11 @@
         settingUpdate.content.crypto.formerKeyProperties = setting.content.crypto.keyProperties;
       }
     }
->>>>>>> 4a4143d1
     // Update Setting
     settingUpdate.id = await SettingStorage.saveSettings(req.user.tenantID, settingUpdate);
     // Crypto Setting handling
     if (settingUpdate.identifier === TenantComponents.CRYPTO) {
-<<<<<<< HEAD
-      if (settingUpdate.content.crypto.migrationToBeDone === true) {
-=======
       if (settingUpdate.content.crypto.migrationToBeDone) {
->>>>>>> 4a4143d1
         await Cypher.handleCryptoSettingsChange(req.user.tenantID);
       }
     }
