import { Action, Entity } from '../../../../types/Authorization';
import ChargingStation, { ChargingStationOcppParameters, ChargingStationQRCode, Command, OCPPParams, StaticLimitAmps } from '../../../../types/ChargingStation';
import { HTTPAuthError, HTTPError } from '../../../../types/HTTPError';
import { NextFunction, Request, Response } from 'express';
import { OCPPConfigurationStatus, OCPPGetCompositeScheduleCommandResult, OCPPRemoteStartStopStatus, OCPPStatus, OCPPUnlockStatus } from '../../../../types/ocpp/OCPPClient';

import AppAuthError from '../../../../exception/AppAuthError';
import AppError from '../../../../exception/AppError';
import Authorizations from '../../../../authorization/Authorizations';
import BackendError from '../../../../exception/BackendError';
import { ChargingProfile } from '../../../../types/ChargingProfile';
import ChargingStationClientFactory from '../../../../client/ocpp/ChargingStationClientFactory';
import { ChargingStationInErrorType } from '../../../../types/InError';
import ChargingStationSecurity from './security/ChargingStationSecurity';
import ChargingStationStorage from '../../../../storage/mongodb/ChargingStationStorage';
import ChargingStationVendorFactory from '../../../../integration/charging-station-vendor/ChargingStationVendorFactory';
import Constants from '../../../../utils/Constants';
import CpoOCPIClient from '../../../../client/ocpi/CpoOCPIClient';
import { DataResult } from '../../../../types/DataResult';
import { HttpChargingStationCommandRequest } from '../../../../types/requests/HttpChargingStationRequest';
import I18nManager from '../../../../utils/I18nManager';
import LockingHelper from '../../../../locking/LockingHelper';
import LockingManager from '../../../../locking/LockingManager';
import Logging from '../../../../utils/Logging';
import OCPIClientFactory from '../../../../client/ocpi/OCPIClientFactory';
import { OCPIRole } from '../../../../types/ocpi/OCPIRole';
import OCPPStorage from '../../../../storage/mongodb/OCPPStorage';
import OCPPUtils from '../../../ocpp/utils/OCPPUtils';
import { ServerAction } from '../../../../types/Server';
import SiteArea from '../../../../types/SiteArea';
import SiteAreaStorage from '../../../../storage/mongodb/SiteAreaStorage';
import SiteStorage from '../../../../storage/mongodb/SiteStorage';
import SmartChargingFactory from '../../../../integration/smart-charging/SmartChargingFactory';
import { StatusCodes } from 'http-status-codes';
import TenantComponents from '../../../../types/TenantComponents';
import TenantStorage from '../../../../storage/mongodb/TenantStorage';
import TransactionStorage from '../../../../storage/mongodb/TransactionStorage';
import UserStorage from '../../../../storage/mongodb/UserStorage';
import UserToken from '../../../../types/UserToken';
import Utils from '../../../../utils/Utils';
import UtilsService from './UtilsService';

const MODULE_NAME = 'ChargingStationService';

export default class ChargingStationService {
  public static async handleUpdateChargingStationParams(action: ServerAction, req: Request, res: Response, next: NextFunction): Promise<void> {
    // Filter
    const filteredRequest = ChargingStationSecurity.filterChargingStationParamsUpdateRequest(req.body);
    // Check the Charging Station
    const chargingStation = await ChargingStationStorage.getChargingStation(req.user.tenantID, filteredRequest.id);
    UtilsService.assertObjectExists(action, chargingStation, `Charging Station '${filteredRequest.id}' does not exist.`,
      MODULE_NAME, 'handleUpdateChargingStationParams', req.user);
    // OCPI Charging Station
    if (!chargingStation.issuer) {
      throw new AppError({
        source: Constants.CENTRAL_SERVER,
        errorCode: HTTPError.GENERAL_ERROR,
        message: `Charging Station '${chargingStation.id}' not issued by the organization`,
        module: MODULE_NAME, method: 'handleUpdateChargingStationParams',
        user: req.user,
        action: action
      });
    }
    let siteArea: SiteArea = null;
    // Check the Site Area
    if (Utils.isComponentActiveFromToken(req.user, TenantComponents.ORGANIZATION) && filteredRequest.siteAreaID) {
      siteArea = await SiteAreaStorage.getSiteArea(req.user.tenantID, filteredRequest.siteAreaID);
      UtilsService.assertObjectExists(action, siteArea, `Site Area '${filteredRequest.siteAreaID}' does not exist.`,
        MODULE_NAME, 'handleUpdateChargingStationParams', req.user);
    }
    // Check Auth
    if (!Authorizations.canUpdateChargingStation(req.user, siteArea ? siteArea.siteID : null)) {
      throw new AppAuthError({
        errorCode: HTTPAuthError.ERROR,
        user: req.user,
        action: Action.UPDATE, entity: Entity.CHARGING_STATION,
        module: MODULE_NAME, method: 'handleUpdateChargingStationParams',
        value: chargingStation.id
      });
    }
    // Update props
    if (filteredRequest.chargingStationURL) {
      chargingStation.chargingStationURL = filteredRequest.chargingStationURL;
    }
    if (Utils.objectHasProperty(filteredRequest, 'maximumPower')) {
      chargingStation.maximumPower = filteredRequest.maximumPower;
    }
    if (Utils.objectHasProperty(filteredRequest, 'public')) {
      if (filteredRequest.public === false && filteredRequest.public !== chargingStation.public) {
        // Remove charging station from ocpi
        if (Utils.isComponentActiveFromToken(req.user, TenantComponents.OCPI)) {
          const tenant = await TenantStorage.getTenant(req.user.tenantID);
          try {
            const ocpiClient: CpoOCPIClient = await OCPIClientFactory.getAvailableOcpiClient(tenant, OCPIRole.CPO) as CpoOCPIClient;
            if (ocpiClient) {
              await ocpiClient.removeChargingStation(chargingStation);
            }
          } catch (error) {
            Logging.logError({
              tenantID: req.user.tenantID,
              module: MODULE_NAME, method: 'handleUpdateChargingStationParams',
              action: action,
              user: req.user,
              message: `Unable to remove charging station ${chargingStation.id} from IOP`,
              detailedMessages: { error: error.message, stack: error.stack }
            });
          }
        }
      }
      chargingStation.public = filteredRequest.public;
    }
    if (Utils.objectHasProperty(filteredRequest, 'excludeFromSmartCharging')) {
      chargingStation.excludeFromSmartCharging = filteredRequest.excludeFromSmartCharging;
    }
    if (Utils.objectHasProperty(filteredRequest, 'forceInactive')) {
      chargingStation.forceInactive = filteredRequest.forceInactive;
    }
    // Existing Connectors
    if (!Utils.isEmptyArray(filteredRequest.connectors)) {
      for (const filteredConnector of filteredRequest.connectors) {
        const connector = Utils.getConnectorFromID(chargingStation, filteredConnector.connectorId);
        // Update Connectors only if no Charge Point is defined
        if (connector && Utils.isEmptyArray(chargingStation.chargePoints)) {
          connector.type = filteredConnector.type;
          connector.power = filteredConnector.power;
          connector.amperage = filteredConnector.amperage;
          connector.voltage = filteredConnector.voltage;
          connector.currentType = filteredConnector.currentType;
          connector.numberOfConnectedPhase = filteredConnector.numberOfConnectedPhase;
        }
        connector.phaseAssignmentToGrid = filteredConnector.phaseAssignmentToGrid;
      }
    }
    // Update Site Area
    if (siteArea) {
      // OCPI Site Area
      if (!siteArea.issuer) {
        throw new AppError({
          source: Constants.CENTRAL_SERVER,
          errorCode: HTTPError.GENERAL_ERROR,
          message: `Site Area '${siteArea.name}' with ID '${siteArea.id}' not issued by the organization`,
          module: MODULE_NAME, method: 'handleUpdateChargingStationParams',
          user: req.user,
          action: action
        });
      }
      chargingStation.siteAreaID = siteArea.id;
      // Check number of phases corresponds to the site area one
      for (const connector of chargingStation.connectors) {
        const numberOfConnectedPhase = Utils.getNumberOfConnectedPhases(chargingStation, null, connector.connectorId);
        if (numberOfConnectedPhase !== 1 && siteArea?.numberOfPhases === 1) {
          throw new AppError({
            source: Constants.CENTRAL_SERVER,
            action: action,
            errorCode: HTTPError.THREE_PHASE_CHARGER_ON_SINGLE_PHASE_SITE_AREA,
            message: `Error occurred while updating chargingStation: '${chargingStation.id}'. Site area '${chargingStation.siteArea.name}' is single phased.`,
            module: MODULE_NAME, method: 'handleUpdateChargingStationParams',
            user: req.user,
          });
        }
      }
      // Check Smart Charging
      if (!siteArea.smartCharging) {
        delete chargingStation.excludeFromSmartCharging;
      }
    } else {
      delete chargingStation.excludeFromSmartCharging;
      chargingStation.siteAreaID = null;
    }
    if (filteredRequest.coordinates && filteredRequest.coordinates.length === 2) {
      chargingStation.coordinates = [
        filteredRequest.coordinates[0],
        filteredRequest.coordinates[1]
      ];
    }
    // Update timestamp
    chargingStation.lastChangedBy = { 'id': req.user.id };
    chargingStation.lastChangedOn = new Date();
    // Update
    await ChargingStationStorage.saveChargingStation(req.user.tenantID, chargingStation);
    // Log
    Logging.logSecurityInfo({
      tenantID: req.user.tenantID,
      source: chargingStation.id, action: action,
      user: req.user, module: MODULE_NAME,
      method: 'handleUpdateChargingStationParams',
      message: 'Parameters have been updated successfully',
      detailedMessages: {
        'chargingStationURL': chargingStation.chargingStationURL
      }
    });
    // Ok
    res.json(Constants.REST_RESPONSE_SUCCESS);
    next();
  }

  public static async handleChargingStationLimitPower(action: ServerAction, req: Request, res: Response, next: NextFunction): Promise<void> {
    // Filter
    const filteredRequest = ChargingStationSecurity.filterChargingStationLimitPowerRequest(req.body);
    // Check
    if (!filteredRequest.chargePointID) {
      throw new AppError({
        source: filteredRequest.chargeBoxID,
        action: action,
        errorCode: HTTPError.GENERAL_ERROR,
        message: 'You must provide a Charge Point ID',
        module: MODULE_NAME, method: 'handleChargingStationLimitPower',
        user: req.user
      });
    }
    // Charging Station
    const chargingStation = await ChargingStationStorage.getChargingStation(req.user.tenantID, filteredRequest.chargeBoxID);
    UtilsService.assertObjectExists(action, chargingStation, `Charging Station '${filteredRequest.chargeBoxID}' does not exist.`,
      MODULE_NAME, 'handleChargingStationLimitPower', req.user);
    // Charge Point
    const chargePoint = Utils.getChargePointFromID(chargingStation, filteredRequest.chargePointID);
    UtilsService.assertObjectExists(action, chargePoint, `Charge Point '${filteredRequest.chargePointID}' does not exist.`,
      MODULE_NAME, 'handleChargingStationLimitPower', req.user);
    // Min Current
    const numberOfPhases = Utils.getNumberOfConnectedPhases(chargingStation, chargePoint, 0);
    if (filteredRequest.ampLimitValue < (StaticLimitAmps.MIN_LIMIT_PER_PHASE * numberOfPhases * chargePoint.connectorIDs.length)) {
      throw new AppError({
        source: filteredRequest.chargeBoxID,
        action: action,
        errorCode: HTTPError.GENERAL_ERROR,
        message: `Limitation to ${filteredRequest.ampLimitValue}A is too low, min required is ${StaticLimitAmps.MIN_LIMIT_PER_PHASE * numberOfPhases * chargePoint.connectorIDs.length}A`,
        module: MODULE_NAME, method: 'handleChargingStationLimitPower',
        user: req.user
      });
    }
    let siteID = null;
    if (Utils.isComponentActiveFromToken(req.user, TenantComponents.ORGANIZATION)) {
      // Get the Site Area
      const siteArea = await SiteAreaStorage.getSiteArea(req.user.tenantID, chargingStation.siteAreaID);
      siteID = siteArea ? siteArea.siteID : null;
    }
    // Check Auth
    if (!Authorizations.canUpdateChargingStation(req.user, siteID)) {
      throw new AppAuthError({
        errorCode: HTTPAuthError.ERROR,
        user: req.user,
        action: Action.UPDATE, entity: Entity.CHARGING_STATION,
        module: MODULE_NAME, method: 'handleChargingStationLimitPower',
        value: chargingStation.id
      });
    }
    // Get the Vendor instance
    const chargingStationVendor = ChargingStationVendorFactory.getChargingStationVendorImpl(chargingStation);
    if (!chargingStationVendor) {
      throw new AppError({
        source: chargingStation.id,
        action: action,
        errorCode: HTTPError.FEATURE_NOT_SUPPORTED_ERROR,
        message: `No vendor implementation is available (${chargingStation.chargePointVendor}) for limiting the charge`,
        module: MODULE_NAME, method: 'handleChargingStationLimitPower',
        user: req.user
      });
    }
    // Check if static limitation is supported
    if (!chargingStationVendor.hasStaticLimitationSupport(chargingStation)) {
      throw new AppError({
        source: chargingStation.id,
        action: action,
        errorCode: HTTPError.FEATURE_NOT_SUPPORTED_ERROR,
        message: 'Charging Station does not support power limitation',
        module: MODULE_NAME, method: 'handleChargingStationLimitPower',
        user: req.user
      });
    }
    // Check Charging Profile
    const chargingProfiles = await ChargingStationStorage.getChargingProfiles(req.user.tenantID,
      { chargingStationIDs: [chargingStation.id], connectorID: 0 },
      Constants.DB_PARAMS_MAX_LIMIT);
    const updatedChargingProfiles: ChargingProfile[] = Utils.cloneObject(chargingProfiles.result);
    for (let index = 0; index < updatedChargingProfiles.length; index++) {
      const updatedChargingProfile = updatedChargingProfiles[index];
      let planHasBeenAdjusted = false;
      // Check schedules
      if (updatedChargingProfile.profile && updatedChargingProfile.profile.chargingSchedule &&
        updatedChargingProfile.profile.chargingSchedule.chargingSchedulePeriod) {
        for (const chargingSchedulePeriod of updatedChargingProfile.profile.chargingSchedule.chargingSchedulePeriod) {
          // Check the limit max is beyond the new values
          if (chargingSchedulePeriod.limit > filteredRequest.ampLimitValue) {
            // Adjust it
            planHasBeenAdjusted = true;
            chargingSchedulePeriod.limit = filteredRequest.ampLimitValue;
          }
        }
      }
      // Charging plan updated?
      if (planHasBeenAdjusted) {
        // Check Force Update?
        if (!filteredRequest.forceUpdateChargingPlan) {
          throw new AppError({
            source: chargingStation.id,
            action: action,
            user: req.user,
            errorCode: HTTPError.GENERAL_ERROR,
            message: `Cannot change the current limitation to ${filteredRequest.ampLimitValue}A because of an existing charging plan!`,
            module: MODULE_NAME, method: 'handleChargingStationLimitPower',
            detailedMessages: { result: chargingProfiles.result[index] }
          });
        }
        // Log
        Logging.logWarning({
          tenantID: req.user.tenantID,
          source: chargingStation.id,
          action: action,
          user: req.user,
          module: MODULE_NAME, method: 'handleChargingStationLimitPower',
          message: `Adjust the Charging Plan power limit to ${filteredRequest.ampLimitValue}A`,
          detailedMessages: { chargingProfile: chargingProfiles.result[index] }
        });
        // Apply & Save charging plan
        await OCPPUtils.setAndSaveChargingProfile(req.user.tenantID, updatedChargingProfile, req.user);
        break;
      }
    }
    // Call the limitation
    const result = await chargingStationVendor.setStaticPowerLimitation(req.user.tenantID, chargingStation,
      chargePoint, filteredRequest.ampLimitValue);
    if (result.status !== OCPPConfigurationStatus.ACCEPTED && result.status !== OCPPConfigurationStatus.REBOOT_REQUIRED) {
      throw new AppError({
        source: chargingStation.id,
        action: action,
        errorCode: HTTPError.LIMIT_POWER_ERROR,
        module: MODULE_NAME, method: 'handleChargingStationLimitPower',
        message: `Cannot limit the charger's power to ${filteredRequest.ampLimitValue}A: '${result.status}'`,
        detailedMessages: { result },
        user: req.user
      });
    }
    Logging.logInfo({
      tenantID: req.user.tenantID,
      source: chargingStation.id,
      action: action,
      user: req.user,
      module: MODULE_NAME, method: 'handleChargingStationLimitPower',
      message: `The charger's power limit has been successfully set to ${filteredRequest.ampLimitValue}A`,
      detailedMessages: { result }
    });
    // Ok
    res.json({ status: result.status });
    next();
  }

  public static async handleGetChargingProfiles(action: ServerAction, req: Request, res: Response, next: NextFunction): Promise<void> {
    // Filter
    const filteredRequest = ChargingStationSecurity.filterChargingProfilesRequest(req.query);
    // Check auth
    if (!Authorizations.canListChargingProfiles(req.user)) {
      throw new AppAuthError({
        errorCode: HTTPAuthError.ERROR,
        user: req.user,
        action: Action.LIST, entity: Entity.CHARGING_PROFILES,
        module: MODULE_NAME, method: 'handleGetChargingProfiles'
      });
    }
    // Profiles of the charging station?
    let profilesProject: string[] = ['profile.chargingProfileKind', 'profile.chargingProfilePurpose', 'profile.stackLevel'];
    if (filteredRequest.ChargeBoxID) {
      // Enhanced the projection
      profilesProject = ['profile'];
    }
    // Get the profiles
    const chargingProfiles = await ChargingStationStorage.getChargingProfiles(req.user.tenantID,
      {
        search: filteredRequest.Search,
        chargingStationIDs: filteredRequest.ChargeBoxID ? filteredRequest.ChargeBoxID.split('|') : null,
        connectorID: filteredRequest.ConnectorID,
        withChargingStation: filteredRequest.WithChargingStation,
        withSiteArea: true,
        siteIDs: Authorizations.getAuthorizedSiteIDs(req.user, filteredRequest.SiteID ? filteredRequest.SiteID.split('|') : null),
      },
      { limit: filteredRequest.Limit, skip: filteredRequest.Skip, sort: filteredRequest.Sort, onlyRecordCount: filteredRequest.OnlyRecordCount },
      [
        'id', 'chargingStationID', 'chargePointID', 'connectorID', 'chargingStation.id',
        'chargingStation.siteArea.id', 'chargingStation.siteArea.name', 'chargingStation.siteArea.maximumPower',
        ...profilesProject
      ]);
    // Build the result
    res.json(chargingProfiles);
    next();
  }

  public static async handleTriggerSmartCharging(action: ServerAction, req: Request, res: Response, next: NextFunction): Promise<void> {
    // Check if Component is active
    UtilsService.assertComponentIsActiveFromToken(req.user, TenantComponents.SMART_CHARGING,
      Action.UPDATE, Entity.SITE_AREA, MODULE_NAME, 'handleTriggerSmartCharging');
    // Filter
    const filteredRequest = ChargingStationSecurity.filterTriggerSmartCharging(req.query);
    UtilsService.assertIdIsProvided(action, filteredRequest.siteAreaID, MODULE_NAME, 'handleTriggerSmartCharging', req.user);
    // Get Site Area
    const siteArea = await SiteAreaStorage.getSiteArea(req.user.tenantID, filteredRequest.siteAreaID);
    UtilsService.assertObjectExists(action, siteArea, `Site Area '${filteredRequest.siteAreaID}' does not exist`,
      MODULE_NAME, 'handleTriggerSmartCharging', req.user);
    // Check auth
    if (!Authorizations.canUpdateSiteArea(req.user, siteArea.siteID)) {
      throw new AppAuthError({
        errorCode: HTTPAuthError.ERROR,
        user: req.user,
        action: Action.UPDATE, entity: Entity.SITE_AREA,
        module: MODULE_NAME, method: 'handleTriggerSmartCharging',
        value: filteredRequest.siteAreaID
      });
    }
    // Call Smart Charging
    const smartCharging = await SmartChargingFactory.getSmartChargingImpl(req.user.tenantID);
    if (!smartCharging) {
      throw new AppError({
        source: Constants.CENTRAL_SERVER,
        errorCode: HTTPError.GENERAL_ERROR,
        message: 'Smart Charging service is not configured',
        module: MODULE_NAME, method: 'handleTriggerSmartCharging',
        action: action,
        user: req.user
      });
    }
    const siteAreaLock = await LockingHelper.createSiteAreaSmartChargingLock(req.user.tenantID, siteArea);
    if (siteAreaLock) {
      try {
        // Call
        const actionsResponse = await smartCharging.computeAndApplyChargingProfiles(siteArea);
        if (actionsResponse && actionsResponse.inError > 0) {
          throw new AppError({
            source: Constants.CENTRAL_SERVER,
            action: action,
            errorCode: HTTPError.GENERAL_ERROR,
            module: MODULE_NAME, method: 'handleTriggerSmartCharging',
            user: req.user,
            message: 'Error occurred while triggering the smart charging',
          });
        }
      } finally {
        // Release lock
        await LockingManager.release(siteAreaLock);
      }
    }
    // Ok
    res.json(Constants.REST_RESPONSE_SUCCESS);
    next();
  }

  public static async handleGenerateQrCodeForConnector(action: ServerAction, req: Request, res: Response, next: NextFunction): Promise<void> {
    // Filter
    const filteredRequest = ChargingStationSecurity.filterChargingStationConnectorRequest(req.body);
    // Check auth
    if (!Authorizations.canReadChargingStation(req.user)) {
      throw new AppAuthError({
        errorCode: HTTPAuthError.ERROR,
        user: req.user,
        action: Action.READ, entity: Entity.CHARGING_STATION,
        module: MODULE_NAME, method: 'handleGenerateQrCodeForConnector',
        value: filteredRequest.chargeBoxID
      });
    }
    // Check ChargeBoxID
    UtilsService.assertIdIsProvided(action, filteredRequest.chargeBoxID, MODULE_NAME, 'handleGenerateQrCodeForConnector', req.user);
    // Check ConnectorID
    UtilsService.assertIdIsProvided(action, filteredRequest.connectorID, MODULE_NAME, 'handleGenerateQrCodeForConnector', req.user);
    // Get the Charging Station`
    const chargingStation: ChargingStation = await ChargingStationStorage.getChargingStation(req.user.tenantID, filteredRequest.chargeBoxID);
    // Found ChargingStation ?
    UtilsService.assertObjectExists(action, chargingStation, `ChargingStation '${filteredRequest.chargeBoxID}' does not exist`,
      MODULE_NAME, 'handleGetChargingStationOcppParameters', req.user);
    // Found Connector ?
    UtilsService.assertObjectExists(action, Utils.getConnectorFromID(chargingStation, filteredRequest.connectorID),
      `Connector ID '${filteredRequest.connectorID}' does not exist`,
      MODULE_NAME, 'handleGetChargingStationOcppParameters', req.user);
    const chargingStationQRCode: ChargingStationQRCode = {
      chargingStationID: filteredRequest.chargeBoxID,
      connectorID: filteredRequest.connectorID,
      endpoint: Utils.getChargingStationEndpoint(),
      tenantName: req.user.tenantName,
      tenantSubDomain: req.user.tenantSubdomain
    };
    // Generate
    const generatedQR = await Utils.generateQrCode(Buffer.from(JSON.stringify(chargingStationQRCode)).toString('base64'));
    res.json({ image: generatedQR });
    next();
  }

  public static async handleUpdateChargingProfile(action: ServerAction, req: Request, res: Response, next: NextFunction): Promise<void> {
    // Filter
    const filteredRequest = ChargingStationSecurity.filterChargingProfileUpdateRequest(req.body);
    // Check existence
    const chargingStation = await ChargingStationStorage.getChargingStation(req.user.tenantID, filteredRequest.chargingStationID);
    UtilsService.assertObjectExists(action, chargingStation, `ChargingStation '${filteredRequest.chargingStationID}' does not exist.`,
      MODULE_NAME, 'handleUpdateChargingProfile', req.user);
    // OCPI Charging Station
    if (!chargingStation.issuer) {
      throw new AppError({
        source: Constants.CENTRAL_SERVER,
        errorCode: HTTPError.GENERAL_ERROR,
        message: `Charging Station '${chargingStation.id}' not issued by the organization`,
        module: MODULE_NAME, method: 'handleUpdateChargingProfile',
        user: req.user,
        action: action
      });
    }
    const chargePoint = Utils.getChargePointFromID(chargingStation, filteredRequest.chargePointID);
    UtilsService.assertObjectExists(action, chargePoint, `Charge Point '${filteredRequest.chargePointID}' does not exist.`,
      MODULE_NAME, 'handleUpdateChargingProfile', req.user);
    // Check Mandatory fields
    UtilsService.checkIfChargingProfileIsValid(chargingStation, chargePoint, filteredRequest, req);
    let siteID = null;
    if (Utils.isComponentActiveFromToken(req.user, TenantComponents.ORGANIZATION)) {
      // Get the Site Area
      const siteArea = await SiteAreaStorage.getSiteArea(req.user.tenantID, chargingStation.siteAreaID);
      siteID = siteArea ? siteArea.siteID : null;
    }
    // Check Auth
    if (!Authorizations.canUpdateChargingStation(req.user, siteID)) {
      throw new AppAuthError({
        errorCode: HTTPAuthError.ERROR,
        user: req.user,
        action: Action.UPDATE, entity: Entity.CHARGING_STATION,
        module: MODULE_NAME, method: 'handleUpdateChargingProfile',
        value: chargingStation.id
      });
    }
    // Check if Charging Profile is supported
    if (!chargingStation.capabilities || !chargingStation.capabilities.supportChargingProfiles) {
      throw new AppError({
        source: chargingStation.id,
        action: action,
        errorCode: HTTPError.FEATURE_NOT_SUPPORTED_ERROR,
        user: req.user,
        module: MODULE_NAME, method: 'handleUpdateChargingProfile',
        message: `Charging Station '${chargingStation.id}' does not support Charging Profiles`,
      });
    }
    // Apply & Save charging plan
    const chargingProfileID = await OCPPUtils.setAndSaveChargingProfile(req.user.tenantID, filteredRequest, req.user);
    // Ok
    res.json(Object.assign({ id: chargingProfileID }, Constants.REST_RESPONSE_SUCCESS));
    next();
  }

  public static async handleDeleteChargingProfile(action: ServerAction, req: Request, res: Response, next: NextFunction): Promise<void> {
    // Check existence
    const chargingProfileID = ChargingStationSecurity.filterChargingProfileRequestByID(req.query);
    // Get Profile
    const chargingProfile = await ChargingStationStorage.getChargingProfile(req.user.tenantID, chargingProfileID);
    UtilsService.assertObjectExists(action, chargingProfile, `Charging Profile ID '${chargingProfileID}' does not exist.`,
      MODULE_NAME, 'handleDeleteChargingProfile', req.user);
    // Get Charging Station
    const chargingStation = await ChargingStationStorage.getChargingStation(req.user.tenantID, chargingProfile.chargingStationID);
    UtilsService.assertObjectExists(action, chargingStation, `ChargingStation '${chargingProfile.chargingStationID}' does not exist.`,
      MODULE_NAME, 'handleDeleteChargingProfile', req.user);
    // OCPI Charging Station
    if (!chargingStation.issuer) {
      throw new AppError({
        source: Constants.CENTRAL_SERVER,
        errorCode: HTTPError.GENERAL_ERROR,
        message: `Charging Station '${chargingStation.id}' not issued by the organization`,
        module: MODULE_NAME, method: 'handleDeleteChargingProfile',
        user: req.user,
        action: action
      });
    }
    // Check Component
    let siteID = null;
    if (Utils.isComponentActiveFromToken(req.user, TenantComponents.ORGANIZATION)) {
      // Get the Site Area
      const siteArea = await SiteAreaStorage.getSiteArea(req.user.tenantID, chargingStation.siteAreaID);
      siteID = siteArea ? siteArea.siteID : null;
    }
    // Check Auth
    if (!Authorizations.canUpdateChargingStation(req.user, siteID)) {
      throw new AppAuthError({
        errorCode: HTTPAuthError.ERROR,
        user: req.user,
        action: Action.UPDATE, entity: Entity.CHARGING_STATION,
        module: MODULE_NAME, method: 'handleDeleteChargingProfile',
        value: chargingStation.id
      });
    }
    try {
      // Delete
      await OCPPUtils.clearAndDeleteChargingProfile(req.user.tenantID, chargingProfile);
    } catch (error) {
      throw new AppError({
        source: Constants.CENTRAL_SERVER,
        action: action,
        errorCode: HTTPError.CLEAR_CHARGING_PROFILE_NOT_SUCCESSFUL,
        message: 'Error occurred while clearing Charging Profile',
        module: MODULE_NAME, method: 'handleDeleteChargingProfile',
        user: req.user, actionOnUser: req.user,
        detailedMessages: { error: error.message, stack: error.stack }
      });
    }
    // Ok
    res.json(Constants.REST_RESPONSE_SUCCESS);
    next();
  }

  public static async handleGetChargingStationOcppParameters(action: ServerAction, req: Request, res: Response, next: NextFunction): Promise<void> {
    // Filter
    const filteredRequest = ChargingStationSecurity.filterChargingStationOcppParametersRequest(req.query);
    // Check
    UtilsService.assertIdIsProvided(action, filteredRequest.ChargeBoxID, MODULE_NAME, 'handleGetChargingStationOcppParameters', req.user);
    // Get the Charging Station`
    const chargingStation = await ChargingStationStorage.getChargingStation(req.user.tenantID, filteredRequest.ChargeBoxID);
    // Found?
    UtilsService.assertObjectExists(action, chargingStation, `ChargingStation '${filteredRequest.ChargeBoxID}' does not exist`,
      MODULE_NAME, 'handleGetChargingStationOcppParameters', req.user);
    // Check auth
    if (!Authorizations.canReadChargingStation(req.user)) {
      throw new AppAuthError({
        errorCode: HTTPAuthError.ERROR,
        user: req.user,
        action: Action.READ, entity: Entity.CHARGING_STATION,
        module: MODULE_NAME, method: 'handleGetChargingStationOcppParameters',
        value: chargingStation.id
      });
    }
    // Get the Parameters
    const parameters = await ChargingStationStorage.getOcppParameters(req.user.tenantID, chargingStation.id);
    // Return the result
    res.json(parameters);
    next();
  }

  public static async handleRequestChargingStationOcppParameters(action: ServerAction, req: Request, res: Response, next: NextFunction): Promise<void> {
    // Filter
    const filteredRequest = ChargingStationSecurity.filterRequestChargingStationOcppParametersRequest(req.body);
    UtilsService.assertIdIsProvided(action, filteredRequest.chargeBoxID, MODULE_NAME, 'handleRequestChargingStationOcppParameters', req.user);
    // Check auth
    if (!Authorizations.canReadChargingStation(req.user)) {
      throw new AppAuthError({
        errorCode: HTTPAuthError.ERROR,
        user: req.user,
        action: Action.READ, entity: Entity.CHARGING_STATION,
        module: MODULE_NAME, method: 'handleRequestChargingStationOcppParameters',
        value: filteredRequest.chargeBoxID
      });
    }
    // Get the Charging Station
    const chargingStation = await ChargingStationStorage.getChargingStation(req.user.tenantID, filteredRequest.chargeBoxID);
    // Found?
    UtilsService.assertObjectExists(action, chargingStation, `ChargingStation '${filteredRequest.chargeBoxID}' does not exist`,
      MODULE_NAME, 'handleRequestChargingStationOcppParameters', req.user);
    // Get the Config
    const result = await OCPPUtils.requestAndSaveChargingStationOcppParameters(
      req.user.tenantID, chargingStation, filteredRequest.forceUpdateOCPPParamsFromTemplate);
    // Ok
    res.json(result);
    next();
  }

  public static async handleDeleteChargingStation(action: ServerAction, req: Request, res: Response, next: NextFunction): Promise<void> {
    // Filter
    const chargingStationID = ChargingStationSecurity.filterChargingStationRequestByID(req.query);
    // Check Mandatory fields
    UtilsService.assertIdIsProvided(action, chargingStationID, MODULE_NAME,
      'handleDeleteChargingStation', req.user);
    // Get
    const chargingStation = await ChargingStationStorage.getChargingStation(req.user.tenantID, chargingStationID);
    UtilsService.assertObjectExists(action, chargingStation, `Charging Station with ID '${chargingStationID}' does not exist`,
      MODULE_NAME, 'handleDeleteChargingStation', req.user);
    // OCPI Charging Station
    if (!chargingStation.issuer) {
      throw new AppError({
        source: Constants.CENTRAL_SERVER,
        errorCode: HTTPError.GENERAL_ERROR,
        message: `Charging Station '${chargingStation.id}' not issued by the organization`,
        module: MODULE_NAME, method: 'handleDeleteChargingStation',
        user: req.user,
        action: action
      });
    }
    let siteID = null;
    if (Utils.isComponentActiveFromToken(req.user, TenantComponents.ORGANIZATION)) {
      // Get the Site Area
      const siteArea = await SiteAreaStorage.getSiteArea(req.user.tenantID, chargingStation.siteAreaID);
      siteID = siteArea ? siteArea.siteID : null;
    }
    // Check auth
    if (!Authorizations.canDeleteChargingStation(req.user, siteID)) {
      throw new AppAuthError({
        errorCode: HTTPAuthError.ERROR,
        user: req.user,
        action: Action.DELETE, entity: Entity.CHARGING_STATION,
        module: MODULE_NAME, method: 'handleDeleteChargingStation',
        value: chargingStationID
      });
    }
    // Deleted
    if (chargingStation.deleted) {
      throw new AppError({
        source: Constants.CENTRAL_SERVER,
        action: action,
        errorCode: HTTPError.OBJECT_DOES_NOT_EXIST_ERROR,
        message: `Charging Station with ID '${chargingStationID}' is already deleted`,
        module: MODULE_NAME,
        method: 'handleDeleteChargingStation',
        user: req.user
      });
    }
    for (const connector of chargingStation.connectors) {
      if (connector && connector.currentTransactionID) {
        const transaction = await TransactionStorage.getTransaction(req.user.tenantID, connector.currentTransactionID);
        if (transaction && !transaction.stop) {
          throw new AppError({
            source: Constants.CENTRAL_SERVER,
            action: action,
            errorCode: HTTPError.EXISTING_TRANSACTION_ERROR,
            message: `Charging Station '${chargingStation.id}' can't be deleted due to existing active transactions`,
            module: MODULE_NAME,
            method: 'handleDeleteChargingStation',
            user: req.user
          });
        } else {
          OCPPUtils.checkAndFreeChargingStationConnector(chargingStation, connector.connectorId);
        }
      }
    }
    // Remove Site Area
    chargingStation.siteArea = null;
    chargingStation.siteAreaID = null;
    // Set as deleted
    chargingStation.deleted = true;
    // Check if charging station has had transactions
    const transactions = await TransactionStorage.getTransactions(req.user.tenantID,
      { chargeBoxIDs: [chargingStation.id] }, Constants.DB_PARAMS_COUNT_ONLY);
    if (transactions.count > 0) {
      // Delete logically
      await ChargingStationStorage.saveChargingStation(req.user.tenantID, chargingStation);
    } else {
      // Delete physically
      await ChargingStationStorage.deleteChargingStation(req.user.tenantID, chargingStation.id);
    }
    // Log
    Logging.logSecurityInfo({
      tenantID: req.user.tenantID,
      user: req.user, module: MODULE_NAME, method: 'handleDeleteChargingStation',
      message: `Charging Station '${chargingStation.id}' has been deleted successfully`,
      action: action,
      detailedMessages: { chargingStation }
    });
    // Ok
    res.json(Constants.REST_RESPONSE_SUCCESS);
    next();
  }

  public static async handleGetChargingStation(action: ServerAction, req: Request, res: Response, next: NextFunction): Promise<void> {
    // Filter
    const filteredRequest = ChargingStationSecurity.filterChargingStationRequest(req.query);
    UtilsService.assertIdIsProvided(action, filteredRequest.ID, MODULE_NAME, 'handleGetChargingStation', req.user);
    // Check auth
    if (!Authorizations.canReadChargingStation(req.user)) {
      throw new AppAuthError({
        errorCode: HTTPAuthError.ERROR,
        user: req.user,
        action: Action.READ, entity: Entity.CHARGING_STATION,
        module: MODULE_NAME, method: 'handleGetChargingStation',
        value: filteredRequest.ID
      });
    }
    // Query charging station
    const chargingStation = await ChargingStationStorage.getChargingStation(req.user.tenantID, filteredRequest.ID, {},
      [
        'id', 'inactive', 'public', 'chargingStationURL', 'issuer', 'maximumPower', 'excludeFromSmartCharging', 'lastReboot',
        'siteAreaID', 'siteArea.id', 'siteArea.name', 'siteArea.smartCharging', 'siteArea.siteID',
        'siteArea.site.id', 'siteArea.site.name', 'voltage', 'coordinates', 'forceInactive', 'firmwareUpdateStatus',
        'capabilities', 'endpoint', 'chargePointVendor', 'chargePointModel', 'ocppVersion', 'ocppProtocol', 'lastSeen',
        'firmwareVersion', 'currentIPAddress', 'ocppStandardParameters', 'ocppVendorParameters', 'connectors', 'chargePoints',
        'createdOn', 'chargeBoxSerialNumber', 'chargePointSerialNumber', 'powerLimitUnit'
      ]
    );
    UtilsService.assertObjectExists(action, chargingStation, `Charging Station '${filteredRequest.ID}' does not exist`,
      MODULE_NAME, 'handleGetChargingStation', req.user);
    // Deleted?
    if (chargingStation.deleted) {
      throw new AppError({
        source: Constants.CENTRAL_SERVER,
        errorCode: HTTPError.OBJECT_DOES_NOT_EXIST_ERROR,
        message: `ChargingStation with ID '${filteredRequest.ID}' is logically deleted`,
        module: MODULE_NAME,
        method: 'handleGetChargingStation',
        user: req.user
      });
    }
    res.json(chargingStation);
    next();
  }

  public static async handleGetChargingStations(action: ServerAction, req: Request, res: Response, next: NextFunction): Promise<void> {
    res.json(await ChargingStationService.getChargingStations(req));
    next();
  }

  public static async handleExportChargingStationsOCPPParams(action: ServerAction, req: Request, res: Response, next: NextFunction): Promise<void> {
    // Always with site
    req.query.WithSite = 'true';
    // Get Charging Stations
    const chargingStations = await ChargingStationService.getChargingStations(req);
    for (const chargingStation of chargingStations.result) {
      // Check all chargers
      if (!Authorizations.canExportParams(req.user, chargingStation.siteArea.siteID)) {
        throw new AppAuthError({
          errorCode: HTTPAuthError.ERROR,
          user: req.user,
          action: Action.EXPORT_PARAMS,
          entity: Entity.CHARGING_STATION,
          module: MODULE_NAME,
          method: 'handleExportChargingStationsOCPPParams',
        });
      }
    }
    const ocppParams: OCPPParams[] = [];
    // Set the attachment name
    res.attachment('exported-ocpp-params.csv');
    let writeHeader = true;
    for (const chargingStation of chargingStations.result) {
      const ocppParameters = await ChargingStationStorage.getOcppParameters(req.user.tenantID, chargingStation.id);
      // Get OCPP Params
      const dataToExport = ChargingStationService.convertOCPPParamsToCSV({
        params: ocppParameters.result,
        siteName: chargingStation.siteArea.site.name,
        siteAreaName: chargingStation.siteArea.name,
        chargingStationName: chargingStation.id
      }, req.user.locale, writeHeader);
      // Send OCPP Params
      res.write(dataToExport);
      writeHeader = false;
    }
    // End of stream
    res.end();
  }

  public static async handleExportChargingStations(action: ServerAction, req: Request, res: Response, next: NextFunction): Promise<void> {
    // Export
    await UtilsService.exportToCSV(req, res, 'exported-charging-stations.csv',
      ChargingStationService.getChargingStations.bind(this),
      ChargingStationService.convertToCSV.bind(this));
  }

  public static async handleDownloadQrCodesPdf(action: ServerAction, req: Request, res: Response, next: NextFunction): Promise<void> {
    // Filter
    const filteredRequest = ChargingStationSecurity.filterDownloadQrCodesPdfRequest(req.query);
    // Check
    if (!filteredRequest.SiteID && !filteredRequest.SiteAreaID && !filteredRequest.ChargeBoxID) {
      throw new AppError({
        source: Constants.CENTRAL_SERVER,
        errorCode: HTTPError.GENERAL_ERROR,
        message: 'Site ID or Site Area ID or Charging Station ID must be provided',
        module: MODULE_NAME, method: 'handleDownloadQrCodesPdf',
        user: req.user
      });
    }
    // Export
    await UtilsService.exportToPDF(req, res, 'exported-charging-stations-qr-code.pdf',
      ChargingStationService.getChargingStationsForQrCode.bind(this),
      ChargingStationService.convertQrCodeToPDF.bind(this));
  }


  public static async handleGetChargingStationsInError(action: ServerAction, req: Request, res: Response, next: NextFunction): Promise<void> {
    // Check auth
    if (!Authorizations.canListChargingStations(req.user)) {
      throw new AppAuthError({
        errorCode: HTTPAuthError.ERROR,
        user: req.user,
        action: Action.LIST, entity: Entity.CHARGING_STATIONS,
        module: MODULE_NAME, method: 'handleGetChargingStations'
      });
    }
    // Filter
    const filteredRequest = ChargingStationSecurity.filterChargingStationsRequest(req.query);
    // Check component
    if (filteredRequest.SiteID) {
      UtilsService.assertComponentIsActiveFromToken(req.user, TenantComponents.ORGANIZATION,
        Action.READ, Entity.CHARGING_STATIONS, MODULE_NAME, 'handleGetChargingStations');
    }
    let errorType;
    if (Utils.isComponentActiveFromToken(req.user, TenantComponents.ORGANIZATION)) {
      // Get the Site Area
      errorType = (filteredRequest.ErrorType ? filteredRequest.ErrorType.split('|') :
        [ChargingStationInErrorType.MISSING_SETTINGS, ChargingStationInErrorType.CONNECTION_BROKEN,
          ChargingStationInErrorType.CONNECTOR_ERROR, ChargingStationInErrorType.MISSING_SITE_AREA]);
    } else {
      errorType = (filteredRequest.ErrorType ? filteredRequest.ErrorType.split('|') :
        [ChargingStationInErrorType.MISSING_SETTINGS, ChargingStationInErrorType.CONNECTION_BROKEN,
          ChargingStationInErrorType.CONNECTOR_ERROR]);
    }
    // Get Charging Stations
    const chargingStations = await ChargingStationStorage.getChargingStationsInError(req.user.tenantID,
      {
        search: filteredRequest.Search,
        siteIDs: Authorizations.getAuthorizedSiteIDs(req.user, filteredRequest.SiteID ? filteredRequest.SiteID.split('|') : null),
        siteAreaIDs: (filteredRequest.SiteAreaID ? filteredRequest.SiteAreaID.split('|') : null),
        errorType
      },
      {
        limit: filteredRequest.Limit,
        skip: filteredRequest.Skip,
        sort: filteredRequest.Sort,
        onlyRecordCount: filteredRequest.OnlyRecordCount
      },
      [
        'id', 'inactive', 'connectorsStatus', 'connectorsConsumption', 'public', 'errorCodeDetails', 'errorCode', 'lastSeen',
        'connectors.connectorId', 'connectors.status', 'connectors.type', 'connectors.power', 'connectors.errorCode',
      ]
    );
    // Return
    res.json(chargingStations);
  }

  public static async handleGetStatusNotifications(action: ServerAction, req: Request, res: Response, next: NextFunction) {
    // Check auth
    if (!Authorizations.canListChargingStations(req.user)) {
      throw new AppAuthError({
        errorCode: HTTPAuthError.ERROR,
        user: req.user,
        action: Action.LIST, entity: Entity.CHARGING_STATIONS,
        module: MODULE_NAME, method: 'handleGetStatusNotifications'
      });
    }
    // Filter
    const filteredRequest = ChargingStationSecurity.filterNotificationsRequest(req.query);
    // Get all Status Notifications
    const statusNotifications = await OCPPStorage.getStatusNotifications(req.user.tenantID, {},
      { limit: filteredRequest.Limit, skip: filteredRequest.Skip, sort: filteredRequest.Sort });
    // Return
    res.json(statusNotifications);
    next();
  }

  public static async handleGetBootNotifications(action: ServerAction, req: Request, res: Response, next: NextFunction) {
    // Check auth
    if (!Authorizations.canListChargingStations(req.user)) {
      throw new AppAuthError({
        errorCode: HTTPAuthError.ERROR,
        user: req.user, action: Action.LIST,
        entity: Entity.CHARGING_STATIONS,
        module: MODULE_NAME, method: 'handleGetBootNotifications'
      });
    }
    // Filter
    const filteredRequest = ChargingStationSecurity.filterNotificationsRequest(req.query);
    // Get all Status Notifications
    const bootNotifications = await OCPPStorage.getBootNotifications(req.user.tenantID, {},
      { limit: filteredRequest.Limit, skip: filteredRequest.Skip, sort: filteredRequest.Sort });
    // Return
    res.json(bootNotifications);
    next();
  }

  public static async handleGetFirmware(action: ServerAction, req: Request, res: Response, next: NextFunction): Promise<void> {
    // Filter
    const filteredRequest = ChargingStationSecurity.filterChargingStationGetFirmwareRequest(req.query);
    if (!filteredRequest.ID) {
      throw new AppError({
        source: Constants.CENTRAL_SERVER,
        errorCode: HTTPError.GENERAL_ERROR,
        message: 'The firmware FileName is mandatory',
        module: MODULE_NAME,
        method: 'handleGetFirmware'
      });
    }
    // Open a download stream and pipe it in the response
    const bucketStream = ChargingStationStorage.getChargingStationFirmware(filteredRequest.ID);
    // Set headers
    res.setHeader('Content-Type', 'application/octet-stream');
    res.setHeader('Content-Disposition', 'attachment; filename=' + filteredRequest.ID);
    // Write chunks
    bucketStream.on('data', (chunk) => {
      res.write(chunk);
    });
    // Handle Errors
    bucketStream.on('error', (error) => {
      Logging.logError({
        tenantID: Constants.DEFAULT_TENANT,
        action: action,
        message: `Firmware '${filteredRequest.ID}' has not been found!`,
        module: MODULE_NAME, method: 'handleGetFirmware',
        detailedMessages: { error: error.message, stack: error.stack },
      });
      res.sendStatus(StatusCodes.NOT_FOUND);
    });
    // End of download
    bucketStream.on('end', () => {
      Logging.logInfo({
        tenantID: Constants.DEFAULT_TENANT,
        action: action,
        message: `Firmware '${filteredRequest.ID}' has been downloaded with success`,
        module: MODULE_NAME, method: 'handleGetFirmware',
      });
      res.end();
    });
  }

<<<<<<< HEAD
  public static async handleAction(action: ServerAction, req: Request, res: Response, next: NextFunction) {
=======
  public static async handleAction(action: ServerAction, command: Command, req: Request, res: Response, next: NextFunction): Promise<void> {
>>>>>>> 9c9c04c2
    // Filter - Type is hacked because code below is. Would need approval to change code structure.
    const command = action.slice(15) as Command;

    const filteredRequest: HttpChargingStationCommandRequest =
      ChargingStationSecurity.filterChargingStationActionRequest({ ...req.query, ...req.body });
    UtilsService.assertIdIsProvided(action, filteredRequest.chargeBoxID, MODULE_NAME, 'handleAction', req.user);
    // Get the Charging station
    const chargingStation = await ChargingStationStorage.getChargingStation(req.user.tenantID, filteredRequest.chargeBoxID);
    UtilsService.assertObjectExists(action, chargingStation, `Charging Station with ID '${filteredRequest.chargeBoxID}' does not exist`,
      MODULE_NAME, 'handleAction', req.user);
    let result;
    // Remote Stop Transaction / Unlock Connector
    if (command === Command.REMOTE_STOP_TRANSACTION) {
      // Check Transaction ID
      if (!filteredRequest.args || !filteredRequest.args.transactionId) {
        throw new AppError({
          source: Constants.CENTRAL_SERVER,
          errorCode: HTTPError.GENERAL_ERROR,
          message: 'Transaction ID is mandatory',
          module: MODULE_NAME,
          method: 'handleAction',
          user: req.user,
          action: action,
        });
      }
      // Get Transaction
      const transaction = await TransactionStorage.getTransaction(req.user.tenantID, filteredRequest.args.transactionId);
      UtilsService.assertObjectExists(action, transaction, `Transaction ID '${filteredRequest.args.transactionId}' does not exist`,
        MODULE_NAME, 'handleAction', req.user);
      // Add connector ID
      filteredRequest.args.connectorId = transaction.connectorId;
      // Check Tag ID
      if (!req.user.tagIDs || req.user.tagIDs.length === 0) {
        throw new AppError({
          source: Constants.CENTRAL_SERVER,
          errorCode: HTTPError.USER_NO_BADGE_ERROR,
          message: 'The user does not have any badge',
          module: MODULE_NAME,
          method: 'handleAction',
          user: req.user,
          action: action,
        });
      }
      // Check if user is authorized
      await Authorizations.isAuthorizedToStopTransaction(req.user.tenantID, chargingStation, transaction, req.user.tagIDs[0],
        ServerAction.STOP_TRANSACTION, Action.REMOTE_STOP_TRANSACTION);
      // Set the tag ID to handle the Stop Transaction afterwards
      transaction.remotestop = {
        timestamp: new Date(),
        tagID: req.user.tagIDs[0],
        userID: req.user.id
      };
      // Save Transaction
      await TransactionStorage.saveTransaction(req.user.tenantID, transaction);
      // Ok: Execute it
      result = await this.handleChargingStationCommand(
        req.user.tenantID, req.user, chargingStation, action, command, filteredRequest.args);
      // Remote Start Transaction
    } else if (command === Command.REMOTE_START_TRANSACTION) {
      // Check Tag ID
      if (!filteredRequest.args || !filteredRequest.args.tagID) {
        throw new AppError({
          source: Constants.CENTRAL_SERVER,
          errorCode: HTTPError.USER_NO_BADGE_ERROR,
          message: 'The user does not have any badge',
          module: MODULE_NAME,
          method: 'handleAction',
          user: req.user,
          action: action,
        });
      }
      // Check if user is authorized
      const user = await Authorizations.isAuthorizedToStartTransaction(req.user.tenantID, chargingStation, filteredRequest.args.tagID,
        ServerAction.CHARGING_STATION_REMOTE_START_TRANSACTION, Action.REMOTE_START_TRANSACTION);
      if (!user.issuer) {
        throw new AppError({
          source: Constants.CENTRAL_SERVER,
          errorCode: HTTPError.GENERAL_ERROR,
          message: `User not issued by the organization execute command '${Command.REMOTE_START_TRANSACTION}'`,
          module: MODULE_NAME, method: 'handleAction',
          user: req.user,
          action: action
        });
      }
      // Ok: Execute it
      result = await this.handleChargingStationCommand(
        req.user.tenantID, req.user, chargingStation, action, command, filteredRequest.args);
      // Save Car ID
      if (Utils.isComponentActiveFromToken(req.user, TenantComponents.CAR)) {
        if (result?.status === OCPPRemoteStartStopStatus.ACCEPTED) {
          if (filteredRequest.carID && filteredRequest.carID !== user.lastSelectedCarID) {
            // Save Car selection
            await UserStorage.saveUserLastSelectedCarID(req.user.tenantID, user.id, filteredRequest.carID);
          }
        }
      }
    } else if (command === Command.GET_COMPOSITE_SCHEDULE) {
      // Check auth
      if (!Authorizations.canPerformActionOnChargingStation(req.user, command as unknown as Action, chargingStation)) {
        throw new AppAuthError({
          errorCode: HTTPAuthError.ERROR,
          user: req.user,
          action: command as unknown as Action,
          entity: Entity.CHARGING_STATION,
          module: MODULE_NAME, method: 'handleAction',
          value: chargingStation.id
        });
      }
      // Get the Vendor instance
      const chargingStationVendor = ChargingStationVendorFactory.getChargingStationVendorImpl(chargingStation);
      if (!chargingStationVendor) {
        throw new AppError({
          source: chargingStation.id,
          action: action,
          errorCode: HTTPError.FEATURE_NOT_SUPPORTED_ERROR,
          message: `No vendor implementation is available (${chargingStation.chargePointVendor}) for limiting the charge`,
          module: MODULE_NAME, method: 'handleAction',
          user: req.user
        });
      }
      // Get composite schedule
      if (filteredRequest.args.connectorId === 0) {
        result = [] as OCPPGetCompositeScheduleCommandResult[];
        for (const connector of chargingStation.connectors) {
          // Connector ID > 0
          const chargePoint = Utils.getChargePointFromID(chargingStation, connector.chargePointID);
          result.push(await chargingStationVendor.getCompositeSchedule(
            req.user.tenantID, chargingStation, chargePoint, connector.connectorId, filteredRequest.args.duration));
        }
      } else {
        // Connector ID > 0
        const connector = Utils.getConnectorFromID(chargingStation, filteredRequest.args.connectorId);
        const chargePoint = Utils.getChargePointFromID(chargingStation, connector?.chargePointID);
        result = await chargingStationVendor.getCompositeSchedule(
          req.user.tenantID, chargingStation, chargePoint, filteredRequest.args.connectorId, filteredRequest.args.duration);
      }
    } else {
      // Check auth
      if (!Authorizations.canPerformActionOnChargingStation(req.user, command as unknown as Action, chargingStation)) {
        throw new AppAuthError({
          errorCode: HTTPAuthError.ERROR,
          user: req.user,
          action: command as unknown as Action,
          entity: Entity.CHARGING_STATION,
          module: MODULE_NAME, method: 'handleAction',
          value: chargingStation.id
        });
      }
      // Execute it
      result = await ChargingStationService.handleChargingStationCommand(
        req.user.tenantID, req.user, chargingStation, action, command, filteredRequest.args);
    }
    // Return
    res.json(result);
    next();
  }

  public static async handleCheckSmartChargingConnection(action: ServerAction, req: Request, res: Response, next: NextFunction) {
    // Check if Component is active
    UtilsService.assertComponentIsActiveFromToken(req.user, TenantComponents.SMART_CHARGING,
      Action.CHECK_CONNECTION, Entity.CHARGING_STATION, MODULE_NAME, 'handleCheckSmartChargingConnection');
    // Check auth
    if (!Authorizations.canReadSetting(req.user)) {
      throw new AppAuthError({
        errorCode: HTTPAuthError.ERROR,
        user: req.user,
        entity: Entity.SETTING,
        action: Action.UPDATE,
        module: MODULE_NAME,
        method: 'handleCheckSmartChargingConnection'
      });
    }
    // Get implementation
    const smartCharging = await SmartChargingFactory.getSmartChargingImpl(req.user.tenantID);
    if (!smartCharging) {
      throw new AppError({
        source: Constants.CENTRAL_SERVER,
        errorCode: HTTPError.GENERAL_ERROR,
        message: 'Smart Charging service is not configured',
        module: MODULE_NAME, method: 'handleCheckSmartChargingConnection',
        action: action,
        user: req.user
      });
    }
    // Check
    await smartCharging.checkConnection();
    // Ok
    res.json(Constants.REST_RESPONSE_SUCCESS);
    next();
  }

  private static async checkConnectorsActionAuthorizations(tenantID: string, user: UserToken, chargingStation: ChargingStation) {
    const results = [];
    if (Utils.isComponentActiveFromToken(user, TenantComponents.ORGANIZATION)) {
      try {
        // Site is mandatory
        if (!chargingStation.siteArea) {
          throw new AppError({
            source: chargingStation.id,
            errorCode: HTTPError.CHARGER_WITH_NO_SITE_AREA_ERROR,
            message: `Charging Station '${chargingStation.id}' is not assigned to a Site Area!`,
            module: MODULE_NAME,
            method: 'checkConnectorsActionAuthorizations',
            user: user
          });
        }

        // Site -----------------------------------------------------
        chargingStation.siteArea.site = await SiteStorage.getSite(tenantID, chargingStation.siteArea.siteID);
        if (!chargingStation.siteArea.site) {
          throw new AppError({
            source: chargingStation.id,
            errorCode: HTTPError.SITE_AREA_WITH_NO_SITE_ERROR,
            message: `Site Area '${chargingStation.siteArea.name}' is not assigned to a Site!`,
            module: MODULE_NAME,
            method: 'checkConnectorsActionAuthorizations',
            user: user
          });
        }
      } catch (error) {
        // Problem with site assignment so do not allow any action
        for (let index = 0; index < chargingStation.connectors.length; index++) {
          results.push(
            {
              'isStartAuthorized': false,
              'isStopAuthorized': false,
              'isTransactionDisplayAuthorized': false
            }
          );
        }
        return results;
      }
    }
    // Check authorization for each connectors
    for (let index = 0; index < chargingStation.connectors.length; index++) {
      const foundConnector = Utils.getConnectorFromID(chargingStation, index + 1);
      if (foundConnector?.currentTransactionID > 0) {
        const transaction = await TransactionStorage.getTransaction(user.tenantID, foundConnector.currentTransactionID);
        results.push({
          'isStartAuthorized': false,
          'isStopAuthorized': Authorizations.canStopTransaction(user, transaction),
          'isTransactionDisplayAuthorized': Authorizations.canReadTransaction(user, transaction),
        });
      } else {
        results.push({
          'isStartAuthorized': Authorizations.canStartTransaction(user, chargingStation),
          'isStopAuthorized': false,
          'isTransactionDisplayAuthorized': false,
        });
      }
    }
    return results;
  }

  private static async getChargingStations(req: Request, projectFields?: string[]): Promise<DataResult<ChargingStation>> {
    // Check auth
    if (!Authorizations.canListChargingStations(req.user)) {
      throw new AppAuthError({
        errorCode: HTTPAuthError.ERROR,
        user: req.user,
        action: Action.LIST, entity: Entity.CHARGING_STATIONS,
        module: MODULE_NAME, method: 'getChargingStations',
      });
    }
    // Filter
    const filteredRequest = ChargingStationSecurity.filterChargingStationsRequest(req.query);
    // Check Users
    let userProject: string[] = [];
    if (Authorizations.canListUsers(req.user)) {
      userProject = ['connectors.user.id', 'connectors.user.name', 'connectors.user.firstName', 'connectors.user.email'];
    }
    // Project fields
    if (!projectFields) {
      projectFields = [
        // TODO: To remove the 'lastHeartBeat' when new version of Mobile App will be released (> V1.3.22)
        'id', 'inactive', 'connectorsStatus', 'connectorsConsumption', 'public', 'firmwareVersion', 'chargePointVendor', 'chargePointModel',
        'ocppVersion', 'ocppProtocol', 'lastSeen', 'lastHeartBeat', 'firmwareUpdateStatus', 'coordinates', 'issuer', 'voltage',
        'siteAreaID', 'siteArea.id', 'siteArea.name', 'siteArea.siteID', 'siteArea.site.name', 'siteArea.address', 'maximumPower', 'powerLimitUnit',
        'chargePointModel', 'chargePointSerialNumber', 'chargeBoxSerialNumber', 'connectors.connectorId', 'connectors.status', 'connectors.type', 'connectors.power', 'connectors.errorCode',
        'connectors.currentTotalConsumptionWh', 'connectors.currentInstantWatts', 'connectors.currentStateOfCharge',
        'connectors.currentTransactionID', 'connectors.currentTotalInactivitySecs', 'connectors.currentTagID', 'chargePoints', 'lastReboot', 'createdOn',
        ...userProject
      ];
    } else {
      projectFields = [
        ...projectFields,
        ...userProject
      ];
    }
    // Get Charging Stations
    const chargingStations = await ChargingStationStorage.getChargingStations(req.user.tenantID,
      {
        search: filteredRequest.Search,
        withNoSiteArea: filteredRequest.WithNoSiteArea,
        withSite: filteredRequest.WithSite,
        chargingStationIDs: filteredRequest.ChargeBoxID ? filteredRequest.ChargeBoxID.split('|') : null,
        connectorStatuses: filteredRequest.ConnectorStatus ? filteredRequest.ConnectorStatus.split('|') : null,
        connectorTypes: filteredRequest.ConnectorType ? filteredRequest.ConnectorType.split('|') : null,
        issuer: filteredRequest.Issuer,
        siteIDs: Authorizations.getAuthorizedSiteIDs(req.user, filteredRequest.SiteID ? filteredRequest.SiteID.split('|') : null),
        siteAreaIDs: filteredRequest.SiteAreaID ? filteredRequest.SiteAreaID.split('|') : null,
        includeDeleted: filteredRequest.IncludeDeleted,
        locCoordinates: filteredRequest.LocCoordinates,
        locMaxDistanceMeters: filteredRequest.LocMaxDistanceMeters,
      },
      {
        limit: filteredRequest.Limit,
        skip: filteredRequest.Skip,
        sort: filteredRequest.Sort,
        onlyRecordCount: filteredRequest.OnlyRecordCount
      },
      projectFields
    );
    return chargingStations;
  }

  private static convertOCPPParamsToCSV(ocppParams: OCPPParams, userLocale: string, writeHeader = true): string {
    let csv = '';
    const i18nManager = I18nManager.getInstanceForLocale(userLocale);
    // Header
    if (writeHeader) {
      csv = i18nManager.translate('chargers.chargingStation') + Constants.CSV_SEPARATOR;
      csv += i18nManager.translate('general.name') + Constants.CSV_SEPARATOR;
      csv += i18nManager.translate('general.value') + Constants.CSV_SEPARATOR;
      csv += i18nManager.translate('general.siteArea') + Constants.CSV_SEPARATOR;
      csv += i18nManager.translate('general.site') + '\r\n';
    }
    // Content
    for (const param of ocppParams.params) {
      csv += ocppParams.chargingStationName + Constants.CSV_SEPARATOR;
      csv += param.key + Constants.CSV_SEPARATOR;
      csv += Utils.replaceSpecialCharsInCSVValueParam(param.value) + Constants.CSV_SEPARATOR;
      csv += ocppParams.siteAreaName + Constants.CSV_SEPARATOR;
      csv += ocppParams.siteName + '\r\n';
    }
    return csv;
  }

  private static convertToCSV(req: Request, chargingStations: ChargingStation[], writeHeader = true): string {
    let csv = '';

    const i18nManager = I18nManager.getInstanceForLocale(req.user.locale);
    // Header
    if (writeHeader) {
      csv = i18nManager.translate('general.name') + Constants.CSV_SEPARATOR;
      csv += i18nManager.translate('general.createdOn') + Constants.CSV_SEPARATOR;
      csv += i18nManager.translate('chargers.numberOfConnectors') + Constants.CSV_SEPARATOR;
      csv += i18nManager.translate('general.siteArea') + Constants.CSV_SEPARATOR;
      csv += i18nManager.translate('general.latitude') + Constants.CSV_SEPARATOR;
      csv += i18nManager.translate('general.longitude') + Constants.CSV_SEPARATOR;
      csv += i18nManager.translate('chargers.chargePointSN') + Constants.CSV_SEPARATOR;
      csv += i18nManager.translate('chargers.model') + Constants.CSV_SEPARATOR;
      csv += i18nManager.translate('chargers.chargeBoxSN') + Constants.CSV_SEPARATOR;
      csv += i18nManager.translate('chargers.vendor') + Constants.CSV_SEPARATOR;
      csv += i18nManager.translate('chargers.firmwareVersion') + Constants.CSV_SEPARATOR;
      csv += i18nManager.translate('chargers.ocppVersion') + Constants.CSV_SEPARATOR;
      csv += i18nManager.translate('chargers.ocppProtocol') + Constants.CSV_SEPARATOR;
      csv += i18nManager.translate('chargers.lastSeen') + Constants.CSV_SEPARATOR;
      csv += i18nManager.translate('chargers.lastReboot') + Constants.CSV_SEPARATOR;
      csv += i18nManager.translate('chargers.maxPower') + Constants.CSV_SEPARATOR;
      csv += i18nManager.translate('chargers.powerLimitUnit') + '\r\n';
    }
    // Content
    for (const chargingStation of chargingStations) {
      csv += chargingStation.id + Constants.CSV_SEPARATOR;
      if (chargingStation.createdOn) {
        csv += i18nManager.formatDateTime(chargingStation.createdOn, 'L') + ' ' + i18nManager.formatDateTime(chargingStation.createdOn, 'LT') + Constants.CSV_SEPARATOR;
      } else {
        csv += i18nManager.translate('general.invalidDate') + ' ' + i18nManager.translate('general.invalidTime') + Constants.CSV_SEPARATOR;
      }
      csv += (chargingStation.connectors ? chargingStation.connectors.length : '0') + Constants.CSV_SEPARATOR;
      csv += (chargingStation?.siteArea?.name ? chargingStation.siteArea.name : '') + Constants.CSV_SEPARATOR;
      if (chargingStation.coordinates && chargingStation.coordinates.length === 2) {
        csv += chargingStation.coordinates[1] + Constants.CSV_SEPARATOR;
        csv += chargingStation.coordinates[0] + Constants.CSV_SEPARATOR;
      } else {
        csv += '' + Constants.CSV_SEPARATOR;
        csv += '' + Constants.CSV_SEPARATOR;
      }
      csv += chargingStation.chargePointSerialNumber + Constants.CSV_SEPARATOR;
      csv += chargingStation.chargePointModel + Constants.CSV_SEPARATOR;
      csv += chargingStation.chargeBoxSerialNumber + Constants.CSV_SEPARATOR;
      csv += chargingStation.chargePointVendor + Constants.CSV_SEPARATOR;
      csv += chargingStation.firmwareVersion + Constants.CSV_SEPARATOR;
      csv += chargingStation.ocppVersion + Constants.CSV_SEPARATOR;
      csv += chargingStation.ocppProtocol + Constants.CSV_SEPARATOR;
      csv += i18nManager.formatDateTime(chargingStation.lastSeen, 'L') + ' ' + i18nManager.formatDateTime(chargingStation.lastSeen, 'LT') + Constants.CSV_SEPARATOR;
      csv += i18nManager.formatDateTime(chargingStation.lastReboot, 'L') + ' ' + i18nManager.formatDateTime(chargingStation.lastReboot, 'LT') + Constants.CSV_SEPARATOR;
      csv += chargingStation.maximumPower + Constants.CSV_SEPARATOR;
      csv += chargingStation.powerLimitUnit + '\r\n';
    }
    return csv;
  }


  private static async getChargingStationsForQrCode(req: Request): Promise<DataResult<ChargingStation>> {
    return ChargingStationService.getChargingStations(req,
      ['id', 'connectors.connectorId', 'siteArea.name']);
  }

  private static async convertQrCodeToPDF(req: Request, pdfDocument: PDFKit.PDFDocument, chargingStations: ChargingStation[]): Promise<void> {
    const i18nManager = I18nManager.getInstanceForLocale(req.user.locale);
    // Check for Connector ID
    let connectorID = null;
    if (req.query.ConnectorID) {
      connectorID = Utils.convertToInt(req.query.ConnectorID);
    }
    // Content
    for (const chargingStation of chargingStations) {
      if (!Utils.isEmptyArray(chargingStation.connectors)) {
        for (const connector of chargingStation.connectors) {
          // Filter on connector ID?
          if (connectorID > 0 && connector.connectorId !== connectorID) {
            continue;
          }
          // Create data
          const chargingStationQRCode: ChargingStationQRCode = {
            chargingStationID: chargingStation.id,
            connectorID: connector.connectorId,
            endpoint: Utils.getChargingStationEndpoint(),
            tenantName: req.user.tenantName,
            tenantSubDomain: req.user.tenantSubdomain
          };
          // Generated QR-Code
          const qrCodeImage = await Utils.generateQrCode(
            Buffer.from(JSON.stringify(chargingStationQRCode)).toString('base64'));
          // Build title
          const qrCodeTitle = `${chargingStation.id} / ${i18nManager.translate('chargers.connector')} ${Utils.getConnectorLetterFromConnectorID(connector.connectorId)}`;
          // Add the QR Codes
          ChargingStationService.build3SizesPDFQrCode(pdfDocument, qrCodeImage, qrCodeTitle);
          // Add page (expect the last one)
          if (!connectorID && (chargingStations[chargingStations.length - 1] !== chargingStation ||
              chargingStation.connectors[chargingStation.connectors.length - 1] !== connector)) {
            pdfDocument.addPage();
          }
        }
      }
    }
  }

  private static build3SizesPDFQrCode(pdfDocument: PDFKit.PDFDocument, qrCodeImage: string, qrCodeTitle: string): void {
    const bigSquareSide = 300;
    const mediumSquareSide = 150;
    const smallSquareSide = 75;
    const marginHeight = 50;
    // Add big QR-Code
    pdfDocument.image(qrCodeImage, (pdfDocument.page.width / 2) - (bigSquareSide / 2), marginHeight, {
      width: bigSquareSide, height: bigSquareSide,
    });
    pdfDocument.fontSize(18);
    pdfDocument.text(qrCodeTitle, 65, bigSquareSide + marginHeight, { align: 'center' });
    // Add medium QR-Code
    pdfDocument.image(qrCodeImage, (pdfDocument.page.width / 2) - (mediumSquareSide / 2), (bigSquareSide + (marginHeight * 2)), {
      width: mediumSquareSide, height: mediumSquareSide,
    });
    pdfDocument.fontSize(12);
    pdfDocument.text(qrCodeTitle, 65, bigSquareSide + mediumSquareSide + (marginHeight * 2) + 10, { align: 'center' });
    // Add small QR-Code
    pdfDocument.image(qrCodeImage, (pdfDocument.page.width / 2) - (smallSquareSide / 2), (bigSquareSide + mediumSquareSide + (marginHeight * 3)), {
      width: smallSquareSide, height: smallSquareSide,
    });
    pdfDocument.fontSize(8);
    pdfDocument.text(qrCodeTitle, 65, bigSquareSide + mediumSquareSide + smallSquareSide + (marginHeight * 3) + 10, { align: 'center' });
  }

  private static async handleChargingStationCommand(tenantID: string, user: UserToken, chargingStation: ChargingStation,
    action: ServerAction, command: Command, params: any): Promise<any> {
    let result: any;
    // Get the OCPP Client
    const chargingStationClient = await ChargingStationClientFactory.getChargingStationClient(tenantID, chargingStation);
    if (!chargingStationClient) {
      throw new BackendError({
        source: chargingStation.id,
        action: action,
        module: MODULE_NAME, method: 'handleChargingStationCommand',
        message: 'Charging Station is not connected to the backend',
      });
    }
    try {
      // Handle Requests
      switch (command) {
        // Reset
        case Command.RESET:
          result = await chargingStationClient.reset({ type: params.type });
          break;
        // Clear cache
        case Command.CLEAR_CACHE:
          result = await chargingStationClient.clearCache();
          break;
        // Get Configuration
        case Command.GET_CONFIGURATION:
          result = await chargingStationClient.getConfiguration({ key: params.key });
          break;
        // Set Configuration
        case Command.CHANGE_CONFIGURATION:
          // Change the config
          result = await chargingStationClient.changeConfiguration({
            key: params.key,
            value: params.value
          });
          // Check
          if (result.status === OCPPConfigurationStatus.ACCEPTED ||
            result.status === OCPPConfigurationStatus.REBOOT_REQUIRED) {
            // Reboot?
            if (result.status === OCPPConfigurationStatus.REBOOT_REQUIRED) {
              Logging.logWarning({
                tenantID: tenantID,
                source: chargingStation.id,
                user: user,
                action: action,
                module: MODULE_NAME, method: 'handleChargingStationCommand',
                // eslint-disable-next-line @typescript-eslint/restrict-template-expressions
                message: `Reboot is required due to change of OCPP Parameter '${params.key}' to '${params.value}'`,
                detailedMessages: { result }
              });
            }
            // Custom param?
            if (params.custom) {
              // Get OCPP Parameters from DB
              const ocppParametersFromDB = await ChargingStationStorage.getOcppParameters(tenantID, chargingStation.id);
              // Set new structure
              const chargingStationOcppParameters: ChargingStationOcppParameters = {
                id: chargingStation.id,
                configuration: ocppParametersFromDB.result,
                timestamp: new Date()
              };
              // Search for existing Custom param
              const foundOcppParam = chargingStationOcppParameters.configuration.find((ocppParam) => ocppParam.key === params.key);
              if (foundOcppParam) {
                // Update param
                foundOcppParam.value = params.value;
                // Save config
                if (foundOcppParam.custom) {
                  // Save
                  await ChargingStationStorage.saveOcppParameters(tenantID, chargingStationOcppParameters);
                } else {
                  // Not a custom param: refresh the whole OCPP Parameters
                  await OCPPUtils.requestAndSaveChargingStationOcppParameters(tenantID, chargingStation);
                }
              } else {
                // Add custom param
                chargingStationOcppParameters.configuration.push(params);
                // Save
                await ChargingStationStorage.saveOcppParameters(tenantID, chargingStationOcppParameters);
              }
            } else {
              // Refresh the whole OCPP Parameters
              await OCPPUtils.requestAndSaveChargingStationOcppParameters(tenantID, chargingStation);
            }
            // Check update with Vendor
            const chargingStationVendor = ChargingStationVendorFactory.getChargingStationVendorImpl(chargingStation);
            if (chargingStationVendor) {
              await chargingStationVendor.checkUpdateOfOCPPParams(tenantID, chargingStation, params.key, params.value);
            }
          }
          break;
        // Unlock Connector
        case Command.UNLOCK_CONNECTOR:
          result = await chargingStationClient.unlockConnector({ connectorId: params.connectorId });
          break;
        // Start Transaction
        case Command.REMOTE_START_TRANSACTION:
          result = await chargingStationClient.remoteStartTransaction({
            connectorId: params.connectorId,
            idTag: params.tagID
          });
          break;
        // Stop Transaction
        case Command.REMOTE_STOP_TRANSACTION:
          result = await chargingStationClient.remoteStopTransaction({
            transactionId: params.transactionId
          });
          break;
        // Change availability
        case Command.CHANGE_AVAILABILITY:
          result = await chargingStationClient.changeAvailability({
            connectorId: params.connectorId,
            type: params.type
          });
          break;
        // Get diagnostic
        case Command.GET_DIAGNOSTICS:
          result = await chargingStationClient.getDiagnostics({
            location: params.location,
            retries: params.retries,
            retryInterval: params.retryInterval,
            startTime: params.startTime,
            stopTime: params.stopTime
          });
          break;
        // Update Firmware
        case Command.UPDATE_FIRMWARE:
          result = await chargingStationClient.updateFirmware({
            location: params.location,
            retries: params.retries,
            retrieveDate: params.retrieveDate,
            retryInterval: params.retryInterval
          });
          break;
      }
      // Ok?
      if (result) {
        // OCPP Command with status
        if (Utils.objectHasProperty(result, 'status') && ![OCPPStatus.ACCEPTED, OCPPUnlockStatus.UNLOCKED].includes(result.status)) {
          Logging.logError({
            tenantID: tenantID,
            source: chargingStation.id,
            user: user,
            module: MODULE_NAME, method: 'handleChargingStationCommand',
            action: action,
            message: `OCPP Command '${command}' has failed`,
            detailedMessages: { params, result }
          });
        } else {
          // OCPP Command with no status
          Logging.logInfo({
            tenantID: tenantID,
            source: chargingStation.id,
            user: user,
            module: MODULE_NAME, method: 'handleChargingStationCommand',
            action: action,
            message: `OCPP Command '${command}' has been executed successfully`,
            detailedMessages: { params, result }
          });
        }
        return result;
      }
      // Throw error
      throw new AppError({
        source: chargingStation.id,
        action: action,
        errorCode: HTTPError.GENERAL_ERROR,
        message: `Unknown OCPP command '${command}'`,
        module: MODULE_NAME,
        method: 'handleChargingStationCommand',
        user: user,
      });
    } catch (error) {
      throw new AppError({
        source: chargingStation.id,
        action: action,
        errorCode: HTTPError.GENERAL_ERROR,
        message: `OCPP Command '${command}' has failed`,
        module: MODULE_NAME, method: 'handleChargingStationCommand',
        user: user,
        detailedMessages: { error: error.message, stack: error.stack, params }
      });
    }
  }
}<|MERGE_RESOLUTION|>--- conflicted
+++ resolved
@@ -992,14 +992,9 @@
     });
   }
 
-<<<<<<< HEAD
-  public static async handleAction(action: ServerAction, req: Request, res: Response, next: NextFunction) {
-=======
-  public static async handleAction(action: ServerAction, command: Command, req: Request, res: Response, next: NextFunction): Promise<void> {
->>>>>>> 9c9c04c2
+  public static async handleAction(action: ServerAction, req: Request, res: Response, next: NextFunction): Promise<void> {
     // Filter - Type is hacked because code below is. Would need approval to change code structure.
     const command = action.slice(15) as Command;
-
     const filteredRequest: HttpChargingStationCommandRequest =
       ChargingStationSecurity.filterChargingStationActionRequest({ ...req.query, ...req.body });
     UtilsService.assertIdIsProvided(action, filteredRequest.chargeBoxID, MODULE_NAME, 'handleAction', req.user);
