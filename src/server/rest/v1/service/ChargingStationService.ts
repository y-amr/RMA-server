import { Action, Entity } from '../../../../types/Authorization';
import ChargingStation, { ChargingStationOcppParameters, ChargingStationQRCode, Command, OCPPParams, StaticLimitAmps } from '../../../../types/ChargingStation';
import { HTTPAuthError, HTTPError } from '../../../../types/HTTPError';
import { NextFunction, Request, Response } from 'express';
import { OCPPConfigurationStatus, OCPPGetCompositeScheduleCommandResult, OCPPRemoteStartStopStatus, OCPPStatus, OCPPUnlockStatus } from '../../../../types/ocpp/OCPPClient';

import AppAuthError from '../../../../exception/AppAuthError';
import AppError from '../../../../exception/AppError';
import Authorizations from '../../../../authorization/Authorizations';
import BackendError from '../../../../exception/BackendError';
import { ChargingProfile } from '../../../../types/ChargingProfile';
import ChargingStationClientFactory from '../../../../client/ocpp/ChargingStationClientFactory';
import { ChargingStationInErrorType } from '../../../../types/InError';
import ChargingStationSecurity from './security/ChargingStationSecurity';
import ChargingStationStorage from '../../../../storage/mongodb/ChargingStationStorage';
import ChargingStationValidator from '../validator/ChargingStationValidator';
import ChargingStationVendorFactory from '../../../../integration/charging-station-vendor/ChargingStationVendorFactory';
import Constants from '../../../../utils/Constants';
import CpoOCPIClient from '../../../../client/ocpi/CpoOCPIClient';
import CpoOICPClient from '../../../../client/oicp/CpoOICPClient';
import { DataResult } from '../../../../types/DataResult';
import I18nManager from '../../../../utils/I18nManager';
import LockingHelper from '../../../../locking/LockingHelper';
import LockingManager from '../../../../locking/LockingManager';
import Logging from '../../../../utils/Logging';
import OCPIClientFactory from '../../../../client/ocpi/OCPIClientFactory';
import { OCPIEvseStatus } from '../../../../types/ocpi/OCPIEvse';
import { OCPIRole } from '../../../../types/ocpi/OCPIRole';
import OCPPStorage from '../../../../storage/mongodb/OCPPStorage';
import OCPPUtils from '../../../ocpp/utils/OCPPUtils';
import { OICPActionType } from '../../../../types/oicp/OICPEvseData';
import OICPClientFactory from '../../../../client/oicp/OICPClientFactory';
import OICPMapping from '../../../oicp/oicp-services-impl/oicp-2.3.0/OICPMapping';
import { ServerAction } from '../../../../types/Server';
import SiteArea from '../../../../types/SiteArea';
import SiteAreaStorage from '../../../../storage/mongodb/SiteAreaStorage';
import SiteStorage from '../../../../storage/mongodb/SiteStorage';
import SmartChargingFactory from '../../../../integration/smart-charging/SmartChargingFactory';
import { StatusCodes } from 'http-status-codes';
import TenantComponents from '../../../../types/TenantComponents';
import TransactionStorage from '../../../../storage/mongodb/TransactionStorage';
import UserStorage from '../../../../storage/mongodb/UserStorage';
import UserToken from '../../../../types/UserToken';
import Utils from '../../../../utils/Utils';
import UtilsService from './UtilsService';

const MODULE_NAME = 'ChargingStationService';

export default class ChargingStationService {
  public static async handleUpdateChargingStationParams(action: ServerAction, req: Request, res: Response, next: NextFunction): Promise<void> {
    // Filter
    const filteredRequest = ChargingStationValidator.getInstance().validateChargingStationUpdateParametersReq({ ...req.params, ...req.body });
    // Check the Charging Station
    const chargingStation = await ChargingStationStorage.getChargingStation(req.user.tenantID, filteredRequest.id);
    UtilsService.assertObjectExists(action, chargingStation, `Charging Station ID '${filteredRequest.id}' does not exist.`,
      MODULE_NAME, 'handleUpdateChargingStationParams', req.user);
    // OCPI Charging Station
    if (!chargingStation.issuer) {
      throw new AppError({
        source: Constants.CENTRAL_SERVER,
        errorCode: HTTPError.GENERAL_ERROR,
        message: `Charging Station '${chargingStation.id}' not issued by the organization`,
        module: MODULE_NAME, method: 'handleUpdateChargingStationParams',
        user: req.user,
        action: action
      });
    }
    let siteArea: SiteArea = null;
    // Check the Site Area
    if (Utils.isComponentActiveFromToken(req.user, TenantComponents.ORGANIZATION) && filteredRequest.siteAreaID) {
      siteArea = await SiteAreaStorage.getSiteArea(req.user.tenantID, filteredRequest.siteAreaID, { withSite: true });
      UtilsService.assertObjectExists(action, siteArea, `Site Area ID '${filteredRequest.siteAreaID}' does not exist.`,
        MODULE_NAME, 'handleUpdateChargingStationParams', req.user);
    }
    // Check Auth
    if (!await Authorizations.canUpdateChargingStation(req.user, siteArea ? siteArea.siteID : null)) {
      throw new AppAuthError({
        errorCode: HTTPAuthError.FORBIDDEN,
        user: req.user,
        action: Action.UPDATE, entity: Entity.CHARGING_STATION,
        module: MODULE_NAME, method: 'handleUpdateChargingStationParams',
        value: chargingStation.id
      });
    }
    // Update props
    if (filteredRequest.chargingStationURL) {
      chargingStation.chargingStationURL = filteredRequest.chargingStationURL;
    }
    if (Utils.objectHasProperty(filteredRequest, 'maximumPower')) {
      chargingStation.maximumPower = filteredRequest.maximumPower;
    }
    if (Utils.objectHasProperty(filteredRequest, 'public')) {
      if (Utils.isComponentActiveFromToken(req.user, TenantComponents.ORGANIZATION) && filteredRequest.public && !siteArea.site?.public) {
        throw new AppError({
          source: chargingStation.id,
          action: action,
          errorCode: HTTPError.FEATURE_NOT_SUPPORTED_ERROR,
          message: `Cannot set charging station ${chargingStation.id} attached to the non public site ${siteArea.site.name} public`,
          module: MODULE_NAME, method: 'handleUpdateChargingStationParams',
          user: req.user
        });
      }
      if (filteredRequest.public !== chargingStation.public) {
        // OCPI handling
        if (Utils.isComponentActiveFromToken(req.user, TenantComponents.OCPI)) {
          // Remove charging station from ocpi
          try {
            const ocpiClient = await OCPIClientFactory.getAvailableOcpiClient(req.tenant, OCPIRole.CPO) as CpoOCPIClient;
            let status: OCPIEvseStatus;
            if (!filteredRequest.public) {
              // Force remove
              status = OCPIEvseStatus.REMOVED;
            }
            if (ocpiClient) {
              await ocpiClient.updateChargingStationStatus(chargingStation, status);
            }
          } catch (error) {
            await Logging.logError({
              tenantID: req.user.tenantID,
              module: MODULE_NAME, method: 'handleUpdateChargingStationParams',
              action: action,
              user: req.user,
              message: `Unable to remove charging station ${chargingStation.id} from IOP`,
              detailedMessages: { error: error.message, stack: error.stack }
            });
          }
        }
        // OICP handling
        if (Utils.isComponentActiveFromToken(req.user, TenantComponents.OICP)) {
          let actionType = OICPActionType.INSERT;
          if (!filteredRequest.public) {
            actionType = OICPActionType.DELETE;
          }
          try {
            const oicpClient = await OICPClientFactory.getAvailableOicpClient(req.tenant, OCPIRole.CPO) as CpoOICPClient;
            if (oicpClient) {
              // Define get option
              const options = {
                addChargeBoxID: true,
                countryID: oicpClient.getLocalCountryCode(ServerAction.OICP_PUSH_EVSE_DATA),
                partyID: oicpClient.getLocalPartyID(ServerAction.OICP_PUSH_EVSE_DATA)
              };
              await oicpClient.pushEvseData(OICPMapping.convertChargingStation2MultipleEvses(req.tenant, chargingStation.siteArea, chargingStation, options), actionType);
            }
          } catch (error) {
            await Logging.logError({
              tenantID: req.user.tenantID,
              module: MODULE_NAME, method: 'handleUpdateChargingStationParams',
              action: action,
              user: req.user,
              message: `Unable to insert or remove charging station ${chargingStation.id} from HBS`,
              detailedMessages: { error: error.message, stack: error.stack }
            });
          }
        }
      }
      chargingStation.public = filteredRequest.public;
    }
    if (Utils.objectHasProperty(filteredRequest, 'excludeFromSmartCharging')) {
      chargingStation.excludeFromSmartCharging = filteredRequest.excludeFromSmartCharging;
    }
    if (Utils.objectHasProperty(filteredRequest, 'forceInactive')) {
      chargingStation.forceInactive = filteredRequest.forceInactive;
    }
    let resetAndApplyTemplate = false;
    if (Utils.objectHasProperty(filteredRequest, 'manualConfiguration')) {
      // Auto config -> Manual Config
      if (!chargingStation.manualConfiguration && filteredRequest.manualConfiguration) {
        chargingStation.manualConfiguration = filteredRequest.manualConfiguration;
        delete chargingStation.templateHash;
        delete chargingStation.templateHashCapabilities;
        delete chargingStation.templateHashOcppStandard;
        delete chargingStation.templateHashOcppVendor;
        delete chargingStation.templateHashTechnical;
      // Manual config -> Auto Config || Auto Config with no Charge Point
      } else if ((chargingStation.manualConfiguration && !filteredRequest.manualConfiguration) ||
        (!filteredRequest.manualConfiguration && Utils.isEmptyArray(chargingStation.chargePoints))) {
        // If charging station is not configured manually anymore, the template will be applied again
        chargingStation.manualConfiguration = filteredRequest.manualConfiguration;
        const chargingStationTemplate = await OCPPUtils.getChargingStationTemplate(chargingStation);
        // If not template was found, throw error (Check is done on technical configuration)
        if (!chargingStationTemplate) {
          throw new AppError({
            source: Constants.CENTRAL_SERVER,
            action: action,
            errorCode: HTTPError.GENERAL_ERROR,
            message: `Error occurred while updating chargingStation: '${chargingStation.id}'. No template found`,
            module: MODULE_NAME, method: 'handleUpdateChargingStationParams',
            user: req.user,
          });
        }
        resetAndApplyTemplate = true;
      }
    }
    // Existing Connectors
    if (!Utils.isEmptyArray(filteredRequest.connectors)) {
      for (const filteredConnector of filteredRequest.connectors) {
        const connector = Utils.getConnectorFromID(chargingStation, filteredConnector.connectorId);
        // Update Connectors only if no Charge Point is defined
        if (connector && (Utils.isEmptyArray(chargingStation.chargePoints) || chargingStation.manualConfiguration)) {
          connector.type = filteredConnector.type;
          connector.power = filteredConnector.power;
          connector.amperage = filteredConnector.amperage;
          connector.voltage = filteredConnector.voltage;
          connector.currentType = filteredConnector.currentType;
          connector.numberOfConnectedPhase = filteredConnector.numberOfConnectedPhase;
        }
        connector.phaseAssignmentToGrid = filteredConnector.phaseAssignmentToGrid;
      }
    }
    // Manual Config
    if (chargingStation.manualConfiguration) {
      // Existing charge points
      if (!Utils.isEmptyArray(filteredRequest.chargePoints)) {
        // Update and check the Charge Points
        for (const filteredChargePoint of filteredRequest.chargePoints) {
          const chargePoint = Utils.getChargePointFromID(chargingStation, filteredChargePoint.chargePointID);
          // Update Connectors only if manual configuration is enabled
          if (chargePoint) {
            chargePoint.currentType = filteredChargePoint.currentType,
            chargePoint.voltage = filteredChargePoint.voltage,
            chargePoint.amperage = filteredChargePoint.amperage,
            chargePoint.numberOfConnectedPhase = filteredChargePoint.numberOfConnectedPhase,
            chargePoint.cannotChargeInParallel = filteredChargePoint.cannotChargeInParallel,
            chargePoint.sharePowerToAllConnectors = filteredChargePoint.sharePowerToAllConnectors,
            chargePoint.excludeFromPowerLimitation = filteredChargePoint.excludeFromPowerLimitation;
            chargePoint.ocppParamForPowerLimitation = filteredChargePoint.ocppParamForPowerLimitation,
            chargePoint.power = filteredChargePoint.power,
            chargePoint.efficiency = filteredChargePoint.efficiency;
            chargePoint.connectorIDs = filteredChargePoint.connectorIDs;
            UtilsService.checkIfChargePointValid(chargingStation, chargePoint, req);
          } else {
            // If charging station does not have charge points, but request contains charge points, add it to the station
            if (chargingStation.chargePoints) {
              chargingStation.chargePoints.push(filteredChargePoint);
            } else {
              chargingStation.chargePoints = [filteredChargePoint];
            }
            UtilsService.checkIfChargePointValid(chargingStation, filteredChargePoint, req);
          }
        }
      // If charging station contains charge points, but request does not contain charge points, delete them
      } else if (!Utils.isEmptyArray(chargingStation.chargePoints)) {
        delete chargingStation.chargePoints;
      }
    }
    // Update Site Area
    if (siteArea) {
      // OCPI Site Area
      if (!siteArea.issuer) {
        throw new AppError({
          source: Constants.CENTRAL_SERVER,
          errorCode: HTTPError.GENERAL_ERROR,
          message: `Site Area '${siteArea.name}' with ID '${siteArea.id}' not issued by the organization`,
          module: MODULE_NAME, method: 'handleUpdateChargingStationParams',
          user: req.user,
          action: action
        });
      }
      chargingStation.siteAreaID = siteArea.id;
      chargingStation.siteID = siteArea.siteID;
      // Check if number of phases corresponds to the site area one
      for (const connector of chargingStation.connectors) {
        const numberOfConnectedPhase = Utils.getNumberOfConnectedPhases(chargingStation, null, connector.connectorId);
        if (numberOfConnectedPhase !== 1 && siteArea?.numberOfPhases === 1) {
          throw new AppError({
            source: Constants.CENTRAL_SERVER,
            action: action,
            errorCode: HTTPError.THREE_PHASE_CHARGER_ON_SINGLE_PHASE_SITE_AREA,
            message: `Error occurred while updating chargingStation: '${chargingStation.id}'. Site area '${chargingStation.siteArea.name}' is single phased.`,
            module: MODULE_NAME, method: 'handleUpdateChargingStationParams',
            user: req.user,
          });
        }
      }
      // Check Smart Charging
      if (!siteArea.smartCharging) {
        delete chargingStation.excludeFromSmartCharging;
      }
    } else {
      delete chargingStation.excludeFromSmartCharging;
      chargingStation.siteAreaID = null;
      chargingStation.siteID = null;
    }
    if (filteredRequest.coordinates && filteredRequest.coordinates.length === 2) {
      chargingStation.coordinates = [
        filteredRequest.coordinates[0],
        filteredRequest.coordinates[1]
      ];
    }
    // Update timestamp
    chargingStation.lastChangedBy = { 'id': req.user.id };
    chargingStation.lastChangedOn = new Date();
    // Update
    await ChargingStationStorage.saveChargingStation(req.user.tenantID, chargingStation);
    // Reboot the Charging Station to reapply the templates
    if (resetAndApplyTemplate) {
      try {
        // Use the reset to apply the template again
        await OCPPUtils.triggerChargingStationReset(req.user.tenantID, chargingStation, true);
      } catch (error) {
        throw new AppError({
          source: Constants.CENTRAL_SERVER,
          action: action,
          errorCode: HTTPError.GENERAL_ERROR,
          message: 'Error occurred while restarting the charging station',
          module: MODULE_NAME, method: 'handleUpdateChargingStationParams',
          user: req.user, actionOnUser: req.user,
          detailedMessages: { error: error.message, stack: error.stack }
        });
      }
    }
    // Log
    await Logging.logSecurityInfo({
      tenantID: req.user.tenantID,
      source: chargingStation.id, action: action,
      user: req.user, module: MODULE_NAME,
      method: 'handleUpdateChargingStationParams',
      message: 'Parameters have been updated successfully',
      detailedMessages: {
        'chargingStationURL': chargingStation.chargingStationURL
      }
    });
    // Ok
    res.json(Constants.REST_RESPONSE_SUCCESS);
    next();
  }

  public static async handleChargingStationLimitPower(action: ServerAction, req: Request, res: Response, next: NextFunction): Promise<void> {
    // Filter
    const filteredRequest = ChargingStationValidator.getInstance().validateChargingStationLimitPowerReq(req.body);
    // Check
    if (!filteredRequest.chargePointID) {
      throw new AppError({
        source: filteredRequest.chargingStationID,
        action: action,
        errorCode: HTTPError.GENERAL_ERROR,
        message: 'You must provide a Charge Point ID',
        module: MODULE_NAME, method: 'handleChargingStationLimitPower',
        user: req.user
      });
    }
    // Charging Station
    const chargingStation = await ChargingStationStorage.getChargingStation(req.user.tenantID, filteredRequest.chargingStationID);
    UtilsService.assertObjectExists(action, chargingStation, `Charging Station ID '${filteredRequest.chargingStationID}' does not exist.`,
      MODULE_NAME, 'handleChargingStationLimitPower', req.user);
    // Charge Point
    const chargePoint = Utils.getChargePointFromID(chargingStation, filteredRequest.chargePointID);
    UtilsService.assertObjectExists(action, chargePoint, `Charge Point ID '${filteredRequest.chargePointID}' does not exist.`,
      MODULE_NAME, 'handleChargingStationLimitPower', req.user);
    // Min Current
    const numberOfPhases = Utils.getNumberOfConnectedPhases(chargingStation, chargePoint, 0);
    if (filteredRequest.ampLimitValue < (StaticLimitAmps.MIN_LIMIT_PER_PHASE * numberOfPhases * chargePoint.connectorIDs.length)) {
      throw new AppError({
        source: filteredRequest.chargingStationID,
        action: action,
        errorCode: HTTPError.GENERAL_ERROR,
        message: `Limitation to ${filteredRequest.ampLimitValue}A is too low, min required is ${StaticLimitAmps.MIN_LIMIT_PER_PHASE * numberOfPhases * chargePoint.connectorIDs.length}A`,
        module: MODULE_NAME, method: 'handleChargingStationLimitPower',
        user: req.user
      });
    }
    let siteID = null;
    if (Utils.isComponentActiveFromToken(req.user, TenantComponents.ORGANIZATION)) {
      // Get the Site Area
      const siteArea = await SiteAreaStorage.getSiteArea(req.user.tenantID, chargingStation.siteAreaID);
      siteID = siteArea ? siteArea.siteID : null;
    }
    // Check Auth
    if (!await Authorizations.canUpdateChargingStation(req.user, siteID)) {
      throw new AppAuthError({
        errorCode: HTTPAuthError.FORBIDDEN,
        user: req.user,
        action: Action.UPDATE, entity: Entity.CHARGING_STATION,
        module: MODULE_NAME, method: 'handleChargingStationLimitPower',
        value: chargingStation.id
      });
    }
    // Get the Vendor instance
    const chargingStationVendor = ChargingStationVendorFactory.getChargingStationVendorImpl(chargingStation);
    if (!chargingStationVendor) {
      throw new AppError({
        source: chargingStation.id,
        action: action,
        errorCode: HTTPError.FEATURE_NOT_SUPPORTED_ERROR,
        message: `No vendor implementation is available (${chargingStation.chargePointVendor}) for limiting the charge`,
        module: MODULE_NAME, method: 'handleChargingStationLimitPower',
        user: req.user
      });
    }
    // Check if static limitation is supported
    if (!chargingStationVendor.hasStaticLimitationSupport(chargingStation)) {
      throw new AppError({
        source: chargingStation.id,
        action: action,
        errorCode: HTTPError.FEATURE_NOT_SUPPORTED_ERROR,
        message: 'Charging Station does not support power limitation',
        module: MODULE_NAME, method: 'handleChargingStationLimitPower',
        user: req.user
      });
    }
    // Check Charging Profile
    const chargingProfiles = await ChargingStationStorage.getChargingProfiles(req.user.tenantID,
      { chargingStationIDs: [chargingStation.id], connectorID: 0 },
      Constants.DB_PARAMS_MAX_LIMIT);
    const updatedChargingProfiles: ChargingProfile[] = Utils.cloneObject(chargingProfiles.result);
    for (let index = 0; index < updatedChargingProfiles.length; index++) {
      const updatedChargingProfile = updatedChargingProfiles[index];
      let planHasBeenAdjusted = false;
      // Check schedules
      if (updatedChargingProfile.profile && updatedChargingProfile.profile.chargingSchedule &&
        updatedChargingProfile.profile.chargingSchedule.chargingSchedulePeriod) {
        for (const chargingSchedulePeriod of updatedChargingProfile.profile.chargingSchedule.chargingSchedulePeriod) {
          // Check the limit max is beyond the new values
          if (chargingSchedulePeriod.limit > filteredRequest.ampLimitValue) {
            // Adjust it
            planHasBeenAdjusted = true;
            chargingSchedulePeriod.limit = filteredRequest.ampLimitValue;
          }
        }
      }
      // Charging plan updated?
      if (planHasBeenAdjusted) {
        // Check Force Update?
        if (!filteredRequest.forceUpdateChargingPlan) {
          throw new AppError({
            source: chargingStation.id,
            action: action,
            user: req.user,
            errorCode: HTTPError.GENERAL_ERROR,
            message: `Cannot change the current limitation to ${filteredRequest.ampLimitValue}A because of an existing charging plan!`,
            module: MODULE_NAME, method: 'handleChargingStationLimitPower',
            detailedMessages: { result: chargingProfiles.result[index] }
          });
        }
        // Log
        await Logging.logWarning({
          tenantID: req.user.tenantID,
          source: chargingStation.id,
          action: action,
          user: req.user,
          module: MODULE_NAME, method: 'handleChargingStationLimitPower',
          message: `Adjust the Charging Plan power limit to ${filteredRequest.ampLimitValue}A`,
          detailedMessages: { chargingProfile: chargingProfiles.result[index] }
        });
        // Apply & Save charging plan
        await OCPPUtils.setAndSaveChargingProfile(req.user.tenantID, updatedChargingProfile, req.user);
        break;
      }
    }
    // Call the limitation
    const result = await chargingStationVendor.setStaticPowerLimitation(req.user.tenantID, chargingStation,
      chargePoint, filteredRequest.ampLimitValue);
    if (result.status !== OCPPConfigurationStatus.ACCEPTED && result.status !== OCPPConfigurationStatus.REBOOT_REQUIRED) {
      throw new AppError({
        source: chargingStation.id,
        action: action,
        errorCode: HTTPError.LIMIT_POWER_ERROR,
        module: MODULE_NAME, method: 'handleChargingStationLimitPower',
        message: `Cannot limit the charger's power to ${filteredRequest.ampLimitValue}A: '${result.status}'`,
        detailedMessages: { result },
        user: req.user
      });
    }
    await Logging.logInfo({
      tenantID: req.user.tenantID,
      source: chargingStation.id,
      action: action,
      user: req.user,
      module: MODULE_NAME, method: 'handleChargingStationLimitPower',
      message: `The charger's power limit has been successfully set to ${filteredRequest.ampLimitValue}A`,
      detailedMessages: { result }
    });
    // Ok
    res.json({ status: result.status });
    next();
  }

  public static async handleGetChargingProfiles(action: ServerAction, req: Request, res: Response, next: NextFunction): Promise<void> {
    // Filter
    const filteredRequest = ChargingStationValidator.getInstance().validateChargingProfilesGetReq(req.query);
    // Check auth
    if (!await Authorizations.canListChargingProfiles(req.user)) {
      throw new AppAuthError({
        errorCode: HTTPAuthError.FORBIDDEN,
        user: req.user,
        action: Action.LIST, entity: Entity.CHARGING_PROFILES,
        module: MODULE_NAME, method: 'handleGetChargingProfiles'
      });
    }
    // Profiles of the charging station?
    let projectFields: string[] = [
      'profile.chargingProfileKind', 'profile.chargingProfilePurpose', 'profile.stackLevel'
    ];
    if (filteredRequest.ChargingStationID) {
      // Enhanced the projection
      projectFields = [
        'profile'
      ];
    }
    projectFields = [
      'id', 'chargingStationID', 'chargePointID', 'connectorID', 'chargingStation.id',
      'chargingStation.siteArea.id', 'chargingStation.siteArea.name', 'chargingStation.siteArea.maximumPower',
      ...projectFields
    ];
    // Check projection
    const httpProjectFields = UtilsService.httpFilterProjectToArray(filteredRequest.ProjectFields);
    if (!Utils.isEmptyArray(httpProjectFields)) {
      projectFields = projectFields.filter((projectField) => httpProjectFields.includes(projectField));
    }
    // Get the profiles
    const chargingProfiles = await ChargingStationStorage.getChargingProfiles(req.user.tenantID,
      {
        search: filteredRequest.Search,
        chargingStationIDs: filteredRequest.ChargingStationID ? filteredRequest.ChargingStationID.split('|') : null,
        connectorID: filteredRequest.ConnectorID,
        withChargingStation: filteredRequest.WithChargingStation,
        withSiteArea: filteredRequest.WithSiteArea,
        siteIDs: Authorizations.getAuthorizedSiteIDs(req.user, filteredRequest.SiteID ? filteredRequest.SiteID.split('|') : null),
      },
      {
        limit: filteredRequest.Limit,
        skip: filteredRequest.Skip,
        sort: UtilsService.httpSortFieldsToMongoDB(filteredRequest.SortFields),
        onlyRecordCount: filteredRequest.OnlyRecordCount
      },
      projectFields
    );
    // Build the result
    res.json(chargingProfiles);
    next();
  }

  public static async handleTriggerSmartCharging(action: ServerAction, req: Request, res: Response, next: NextFunction): Promise<void> {
    // Check if Component is active
    UtilsService.assertComponentIsActiveFromToken(req.user, TenantComponents.SMART_CHARGING,
      Action.UPDATE, Entity.SITE_AREA, MODULE_NAME, 'handleTriggerSmartCharging');
    // Filter
    const filteredRequest = ChargingStationValidator.getInstance().validateSmartChargingTriggerReq(req.query);
    UtilsService.assertIdIsProvided(action, filteredRequest.SiteAreaID, MODULE_NAME, 'handleTriggerSmartCharging', req.user);
    // Get Site Area
    const siteArea = await SiteAreaStorage.getSiteArea(req.user.tenantID, filteredRequest.SiteAreaID);
    UtilsService.assertObjectExists(action, siteArea, `Site Area ID '${filteredRequest.SiteAreaID}' does not exist`,
      MODULE_NAME, 'handleTriggerSmartCharging', req.user);
    // Check auth
    if (!await Authorizations.canUpdateSiteArea(req.user)) {
      throw new AppAuthError({
        errorCode: HTTPAuthError.FORBIDDEN,
        user: req.user,
        action: Action.UPDATE, entity: Entity.SITE_AREA,
        module: MODULE_NAME, method: 'handleTriggerSmartCharging',
        value: filteredRequest.SiteAreaID
      });
    }
    // Call Smart Charging
    const smartCharging = await SmartChargingFactory.getSmartChargingImpl(req.user.tenantID);
    if (!smartCharging) {
      throw new AppError({
        source: Constants.CENTRAL_SERVER,
        errorCode: HTTPError.GENERAL_ERROR,
        message: 'Smart Charging service is not configured',
        module: MODULE_NAME, method: 'handleTriggerSmartCharging',
        action: action,
        user: req.user
      });
    }
    const siteAreaLock = await LockingHelper.tryCreateSiteAreaSmartChargingLock(req.user.tenantID, siteArea, 30 * 1000);
    if (siteAreaLock) {
      try {
        // Call
        const actionsResponse = await smartCharging.computeAndApplyChargingProfiles(siteArea);
        if (actionsResponse && actionsResponse.inError > 0) {
          throw new AppError({
            source: Constants.CENTRAL_SERVER,
            action: action,
            errorCode: HTTPError.GENERAL_ERROR,
            module: MODULE_NAME, method: 'handleTriggerSmartCharging',
            user: req.user,
            message: 'Error occurred while triggering the smart charging',
          });
        }
      } finally {
        // Release lock
        await LockingManager.release(siteAreaLock);
      }
    }
    // Ok
    res.json(Constants.REST_RESPONSE_SUCCESS);
    next();
  }

  public static async handleGenerateQrCodeForConnector(action: ServerAction, req: Request, res: Response, next: NextFunction): Promise<void> {
    // Filter
    const filteredRequest = ChargingStationValidator.getInstance().validateChargingStationQRCodeGenerateReq(req.query);
    // Check auth
    if (!await Authorizations.canReadChargingStation(req.user)) {
      throw new AppAuthError({
        errorCode: HTTPAuthError.FORBIDDEN,
        user: req.user,
        action: Action.READ, entity: Entity.CHARGING_STATION,
        module: MODULE_NAME, method: 'handleGenerateQrCodeForConnector',
        value: filteredRequest.ChargingStationID
      });
    }
    // Check ChargeBoxID
    UtilsService.assertIdIsProvided(action, filteredRequest.ChargingStationID, MODULE_NAME, 'handleGenerateQrCodeForConnector', req.user);
    // Check ConnectorID
    UtilsService.assertIdIsProvided(action, filteredRequest.ConnectorID, MODULE_NAME, 'handleGenerateQrCodeForConnector', req.user);
    // Get the Charging Station`
    const chargingStation: ChargingStation = await ChargingStationStorage.getChargingStation(req.user.tenantID, filteredRequest.ChargingStationID);
    // Found ChargingStation ?
    UtilsService.assertObjectExists(action, chargingStation, `Charging Station ID '${filteredRequest.ChargingStationID}' does not exist`,
      MODULE_NAME, 'handleGetChargingStationOcppParameters', req.user);
    // Found Connector ?
    UtilsService.assertObjectExists(action, Utils.getConnectorFromID(chargingStation, filteredRequest.ConnectorID),
      `Connector ID '${filteredRequest.ConnectorID}' does not exist`,
      MODULE_NAME, 'handleGetChargingStationOcppParameters', req.user);
    const chargingStationQRCode: ChargingStationQRCode = {
      chargingStationID: filteredRequest.ChargingStationID,
      connectorID: filteredRequest.ConnectorID,
      endpoint: Utils.getChargingStationEndpoint(),
      tenantName: req.user.tenantName,
      tenantSubDomain: req.user.tenantSubdomain
    };
    // Generate
    const generatedQR = await Utils.generateQrCode(Buffer.from(JSON.stringify(chargingStationQRCode)).toString('base64'));
    res.json({ image: generatedQR });
    next();
  }

  public static async handleCreateChargingProfile(action: ServerAction, req: Request, res: Response, next: NextFunction): Promise<void> {
    // Filter
    const filteredRequest = ChargingStationValidator.getInstance().validateChargingProfileCreateReq(req.body);
    const chargingProfileID = await ChargingStationService.setAndSaveChargingProfile(filteredRequest, action, req);
    res.status(StatusCodes.CREATED).send(Object.assign({ id: chargingProfileID }, Constants.REST_RESPONSE_SUCCESS));
    next();
  }

  public static async handleUpdateChargingProfile(action: ServerAction, req: Request, res: Response, next: NextFunction): Promise<void> {
    // Filter
    const filteredRequest = ChargingStationValidator.getInstance().validateChargingProfileUpdateReq({ ...req.params, ...req.body });
    // Check for existing charging profile
    const chargingProfile = await ChargingStationStorage.getChargingProfile(req.tenant.id, filteredRequest.id);
    UtilsService.assertObjectExists(action, chargingProfile, `Charging Profile ID '${filteredRequest.id}' does not exist.`,
      MODULE_NAME, 'handleUpdateChargingProfile', req.user);
    const chargingProfileID = await ChargingStationService.setAndSaveChargingProfile(filteredRequest, action, req);
    res.send(Object.assign({ id: chargingProfileID }, Constants.REST_RESPONSE_SUCCESS));
    next();
  }

  public static async handleDeleteChargingProfile(action: ServerAction, req: Request, res: Response, next: NextFunction): Promise<void> {
    // Check existence
    const chargingProfileID = ChargingStationValidator.getInstance().validateChargingProfileDeleteReq(req.query).ID;
    // Get Profile
    const chargingProfile = await ChargingStationStorage.getChargingProfile(req.user.tenantID, chargingProfileID);
    UtilsService.assertObjectExists(action, chargingProfile, `Charging Profile ID '${chargingProfileID}' does not exist.`,
      MODULE_NAME, 'handleDeleteChargingProfile', req.user);
    // Get Charging Station
    const chargingStation = await ChargingStationStorage.getChargingStation(req.user.tenantID, chargingProfile.chargingStationID);
    UtilsService.assertObjectExists(action, chargingStation, `Charging Station ID '${chargingProfile.chargingStationID}' does not exist.`,
      MODULE_NAME, 'handleDeleteChargingProfile', req.user);
    // OCPI Charging Station
    if (!chargingStation.issuer) {
      throw new AppError({
        source: Constants.CENTRAL_SERVER,
        errorCode: HTTPError.GENERAL_ERROR,
        message: `Charging Station '${chargingStation.id}' not issued by the organization`,
        module: MODULE_NAME, method: 'handleDeleteChargingProfile',
        user: req.user,
        action: action
      });
    }
    // Check Component
    let siteID = null;
    if (Utils.isComponentActiveFromToken(req.user, TenantComponents.ORGANIZATION)) {
      // Get the Site Area
      const siteArea = await SiteAreaStorage.getSiteArea(req.user.tenantID, chargingStation.siteAreaID);
      siteID = siteArea ? siteArea.siteID : null;
    }
    // Check Auth
    if (!await Authorizations.canUpdateChargingStation(req.user, siteID)) {
      throw new AppAuthError({
        errorCode: HTTPAuthError.FORBIDDEN,
        user: req.user,
        action: Action.UPDATE, entity: Entity.CHARGING_STATION,
        module: MODULE_NAME, method: 'handleDeleteChargingProfile',
        value: chargingStation.id
      });
    }
    try {
      // Delete
      await OCPPUtils.clearAndDeleteChargingProfile(req.user.tenantID, chargingProfile);
    } catch (error) {
      throw new AppError({
        source: Constants.CENTRAL_SERVER,
        action: action,
        errorCode: HTTPError.CLEAR_CHARGING_PROFILE_NOT_SUCCESSFUL,
        message: 'Error occurred while clearing Charging Profile',
        module: MODULE_NAME, method: 'handleDeleteChargingProfile',
        user: req.user, actionOnUser: req.user,
        detailedMessages: { error: error.message, stack: error.stack }
      });
    }
    // Ok
    res.json(Constants.REST_RESPONSE_SUCCESS);
    next();
  }

  public static async handleGetChargingStationOcppParameters(action: ServerAction, req: Request, res: Response, next: NextFunction): Promise<void> {
    // Backward compatibility for the mobile application
    req.query.ChargeBoxID && (req.query.ChargingStationID = req.query.ChargeBoxID);
    // Filter
    const filteredRequest = ChargingStationValidator.getInstance().validateChargingStationOcppParametersGetReq(req.query);
    // Check
    UtilsService.assertIdIsProvided(action, filteredRequest.ChargingStationID, MODULE_NAME, 'handleGetChargingStationOcppParameters', req.user);
    // Get the Charging Station`
    const chargingStation = await ChargingStationStorage.getChargingStation(req.user.tenantID, filteredRequest.ChargingStationID);
    // Found?
    UtilsService.assertObjectExists(action, chargingStation, `Charging Station ID '${filteredRequest.ChargingStationID}' does not exist`,
      MODULE_NAME, 'handleGetChargingStationOcppParameters', req.user);
    // Check auth
    if (!await Authorizations.canReadChargingStation(req.user)) {
      throw new AppAuthError({
        errorCode: HTTPAuthError.FORBIDDEN,
        user: req.user,
        action: Action.READ, entity: Entity.CHARGING_STATION,
        module: MODULE_NAME, method: 'handleGetChargingStationOcppParameters',
        value: chargingStation.id
      });
    }
    // Get the Parameters
    const parameters = await ChargingStationStorage.getOcppParameters(req.user.tenantID, chargingStation.id);
    // Return the result
    res.json(parameters);
    next();
  }

  public static async handleRequestChargingStationOcppParameters(action: ServerAction, req: Request, res: Response, next: NextFunction): Promise<void> {
    // Filter
    const filteredRequest = ChargingStationValidator.getInstance().validateChargingStationRequestOCPPParametersReq(req.body);
    UtilsService.assertIdIsProvided(action, filteredRequest.chargingStationID, MODULE_NAME, 'handleRequestChargingStationOcppParameters', req.user);
    // Check auth
    if (!await Authorizations.canReadChargingStation(req.user)) {
      throw new AppAuthError({
        errorCode: HTTPAuthError.FORBIDDEN,
        user: req.user,
        action: Action.READ, entity: Entity.CHARGING_STATION,
        module: MODULE_NAME, method: 'handleRequestChargingStationOcppParameters',
        value: filteredRequest.chargingStationID
      });
    }
    // Get the Charging Station
    const chargingStation = await ChargingStationStorage.getChargingStation(req.user.tenantID, filteredRequest.chargingStationID);
    // Found?
    UtilsService.assertObjectExists(action, chargingStation, `Charging Station ID '${filteredRequest.chargingStationID}' does not exist`,
      MODULE_NAME, 'handleRequestChargingStationOcppParameters', req.user);
    // Get the configuration
    let result = await OCPPUtils.requestAndSaveChargingStationOcppParameters(req.user.tenantID, chargingStation);
    if (filteredRequest.forceUpdateOCPPParamsFromTemplate) {
      result = await OCPPUtils.updateChargingStationOcppParametersWithTemplate(req.user.tenantID, chargingStation);
    }
    // Ok
    res.json(result);
    next();
  }

  public static async handleDeleteChargingStation(action: ServerAction, req: Request, res: Response, next: NextFunction): Promise<void> {
    // Filter
    const chargingStationID = ChargingStationValidator.getInstance().validateChargingStationDeleteReq(req.query).ID;
    // Check Mandatory fields
    UtilsService.assertIdIsProvided(action, chargingStationID, MODULE_NAME,
      'handleDeleteChargingStation', req.user);
    // Get
    const chargingStation = await ChargingStationStorage.getChargingStation(req.user.tenantID, chargingStationID);
    UtilsService.assertObjectExists(action, chargingStation, `Charging Station ID '${chargingStationID}' does not exist`,
      MODULE_NAME, 'handleDeleteChargingStation', req.user);
    // OCPI Charging Station
    if (!chargingStation.issuer) {
      throw new AppError({
        source: Constants.CENTRAL_SERVER,
        errorCode: HTTPError.GENERAL_ERROR,
        message: `Charging Station '${chargingStation.id}' not issued by the organization`,
        module: MODULE_NAME, method: 'handleDeleteChargingStation',
        user: req.user,
        action: action
      });
    }
    let siteID = null;
    if (Utils.isComponentActiveFromToken(req.user, TenantComponents.ORGANIZATION)) {
      // Get the Site Area
      const siteArea = await SiteAreaStorage.getSiteArea(req.user.tenantID, chargingStation.siteAreaID);
      siteID = siteArea ? siteArea.siteID : null;
    }
    // Check auth
    if (!await Authorizations.canDeleteChargingStation(req.user, siteID)) {
      throw new AppAuthError({
        errorCode: HTTPAuthError.FORBIDDEN,
        user: req.user,
        action: Action.DELETE, entity: Entity.CHARGING_STATION,
        module: MODULE_NAME, method: 'handleDeleteChargingStation',
        value: chargingStationID
      });
    }
    // Deleted
    if (chargingStation.deleted) {
      throw new AppError({
        source: Constants.CENTRAL_SERVER,
        action: action,
        errorCode: HTTPError.OBJECT_DOES_NOT_EXIST_ERROR,
        message: `Charging Station with ID '${chargingStationID}' is already deleted`,
        module: MODULE_NAME,
        method: 'handleDeleteChargingStation',
        user: req.user
      });
    }
    for (const connector of chargingStation.connectors) {
      if (connector && connector.currentTransactionID) {
        const transaction = await TransactionStorage.getTransaction(req.user.tenantID, connector.currentTransactionID);
        if (transaction && !transaction.stop) {
          throw new AppError({
            source: Constants.CENTRAL_SERVER,
            action: action,
            errorCode: HTTPError.EXISTING_TRANSACTION_ERROR,
            message: `Charging Station '${chargingStation.id}' can't be deleted due to existing active transactions`,
            module: MODULE_NAME,
            method: 'handleDeleteChargingStation',
            user: req.user
          });
        } else {
          OCPPUtils.checkAndFreeChargingStationConnector(chargingStation, connector.connectorId);
        }
      }
    }
    // Remove charging station from HBS
    if (chargingStation.public) {
      if (Utils.isComponentActiveFromToken(req.user, TenantComponents.OICP)) {
        try {
          const oicpClient: CpoOICPClient = await OICPClientFactory.getAvailableOicpClient(req.tenant, OCPIRole.CPO) as CpoOICPClient;
          if (oicpClient) {
            // Define get option
            const options = {
              addChargeBoxID: true,
              countryID: oicpClient.getLocalCountryCode(ServerAction.OICP_PUSH_EVSE_DATA),
              partyID: oicpClient.getLocalPartyID(ServerAction.OICP_PUSH_EVSE_DATA)
            };
            await oicpClient.pushEvseData(OICPMapping.convertChargingStation2MultipleEvses(req.tenant, chargingStation.siteArea, chargingStation, options), OICPActionType.DELETE);
          }
        } catch (error) {
          await Logging.logError({
            tenantID: req.user.tenantID,
            module: MODULE_NAME, method: 'handleDeleteChargingStation',
            action: action,
            user: req.user,
            message: `Unable to remove charging station ${chargingStation.id} from HBS`,
            detailedMessages: { error: error.message, stack: error.stack }
          });
        }
      }
    }
    // Remove Site Area
    chargingStation.siteArea = null;
    chargingStation.siteAreaID = null;
    // Remove Site
    chargingStation.siteID = null;
    // Set as deleted
    chargingStation.deleted = true;
    // Check if charging station has had transactions
    const transactions = await TransactionStorage.getTransactions(req.user.tenantID,
      { chargeBoxIDs: [chargingStation.id] }, Constants.DB_PARAMS_COUNT_ONLY);
    if (transactions.count > 0) {
      // Delete logically
      await ChargingStationStorage.saveChargingStation(req.user.tenantID, chargingStation);
    } else {
      // Delete physically
      await ChargingStationStorage.deleteChargingStation(req.user.tenantID, chargingStation.id);
    }
    // Log
    await Logging.logSecurityInfo({
      tenantID: req.user.tenantID,
      user: req.user, module: MODULE_NAME, method: 'handleDeleteChargingStation',
      message: `Charging Station '${chargingStation.id}' has been deleted successfully`,
      action: action,
      detailedMessages: { chargingStation }
    });
    // Ok
    res.json(Constants.REST_RESPONSE_SUCCESS);
    next();
  }

  public static async handleGetChargingStation(action: ServerAction, req: Request, res: Response, next: NextFunction): Promise<void> {
    // Filter
    const filteredRequest = ChargingStationValidator.getInstance().validateChargingStationGetReq({ ...req.params, ...req.query });
    // Check ID is provided
    UtilsService.assertIdIsProvided(action, filteredRequest.ID, MODULE_NAME, 'handleGetChargingStation', req.user);
    // Check auth
    if (!await Authorizations.canReadChargingStation(req.user)) {
      throw new AppAuthError({
        errorCode: HTTPAuthError.FORBIDDEN,
        user: req.user,
        action: Action.READ, entity: Entity.CHARGING_STATION,
        module: MODULE_NAME, method: 'handleGetChargingStation',
        value: filteredRequest.ID
      });
    }
    // Check and Get Charging Station
    const chargingStation = await UtilsService.checkAndGetChargingStationAuthorization(
      req.tenant, req.user, filteredRequest.ID, action, {
        withLogo: true
      }, true);
    res.json(chargingStation);
    next();
  }

  public static async handleGetChargingStations(action: ServerAction, req: Request, res: Response, next: NextFunction): Promise<void> {
    res.json(await ChargingStationService.getChargingStations(req));
    next();
  }

  public static async handleExportChargingStationsOCPPParams(action: ServerAction, req: Request, res: Response, next: NextFunction): Promise<void> {
    // Always with site
    req.query.WithSite = 'true';
    // Get Charging Stations
    const chargingStations = await ChargingStationService.getChargingStations(req);
    for (const chargingStation of chargingStations.result) {
      // Check all chargers
      if (!await Authorizations.canExportParams(req.user, chargingStation.siteArea.siteID)) {
        throw new AppAuthError({
          errorCode: HTTPAuthError.FORBIDDEN,
          user: req.user,
          action: Action.EXPORT,
          entity: Entity.CHARGING_STATION,
          module: MODULE_NAME,
          method: 'handleExportChargingStationsOCPPParams',
        });
      }
    }
    // Set the attachment name
    res.attachment('exported-ocpp-params.csv');
    let writeHeader = true;
    for (const chargingStation of chargingStations.result) {
      const ocppParameters = await ChargingStationStorage.getOcppParameters(req.user.tenantID, chargingStation.id);
      // Get OCPP Params
      const dataToExport = ChargingStationService.convertOCPPParamsToCSV({
        params: ocppParameters.result,
        siteName: chargingStation.siteArea.site.name,
        siteAreaName: chargingStation.siteArea.name,
        chargingStationName: chargingStation.id
      }, writeHeader);
      // Send OCPP Params
      res.write(dataToExport);
      writeHeader = false;
    }
    // End of stream
    res.end();
  }

  public static async handleExportChargingStations(action: ServerAction, req: Request, res: Response, next: NextFunction): Promise<void> {
    // Export
    await UtilsService.exportToCSV(req, res, 'exported-charging-stations.csv',
      ChargingStationService.getChargingStations.bind(this),
      ChargingStationService.convertToCSV.bind(this));
  }

  public static async handleDownloadQrCodesPdf(action: ServerAction, req: Request, res: Response, next: NextFunction): Promise<void> {
    // Filter
    const filteredRequest = ChargingStationValidator.getInstance().validateChargingStationQRCodeDownloadReq(req.query);
    // Check
    if (!filteredRequest.SiteID && !filteredRequest.SiteAreaID && !filteredRequest.ChargingStationID) {
      throw new AppError({
        source: Constants.CENTRAL_SERVER,
        errorCode: HTTPError.GENERAL_ERROR,
        message: 'Site ID or Site Area ID or Charging Station ID must be provided',
        module: MODULE_NAME, method: 'handleDownloadQrCodesPdf',
        user: req.user
      });
    }
    // Export
    await UtilsService.exportToPDF(req, res, 'exported-charging-stations-qr-code.pdf',
      ChargingStationService.getChargingStationsForQrCode.bind(this),
      ChargingStationService.convertQrCodeToPDF.bind(this));
  }


  public static async handleGetChargingStationsInError(action: ServerAction, req: Request, res: Response, next: NextFunction): Promise<void> {
    // Check auth
    if (!await Authorizations.canListChargingStationsInError(req.user)) {
      throw new AppAuthError({
        errorCode: HTTPAuthError.FORBIDDEN,
        user: req.user,
        action: Action.IN_ERROR, entity: Entity.CHARGING_STATIONS,
        module: MODULE_NAME, method: 'handleGetChargingStations'
      });
    }
    // Filter
    const filteredRequest = ChargingStationValidator.getInstance().validateChargingStationInErrorReq(req.query);
    // Check component
    if (filteredRequest.SiteID) {
      UtilsService.assertComponentIsActiveFromToken(req.user, TenantComponents.ORGANIZATION,
        Action.READ, Entity.CHARGING_STATIONS, MODULE_NAME, 'handleGetChargingStations');
    }
    let errorType;
    if (Utils.isComponentActiveFromToken(req.user, TenantComponents.ORGANIZATION)) {
      // Get the Site Area
      errorType = (filteredRequest.ErrorType ? filteredRequest.ErrorType.split('|') :
        [ChargingStationInErrorType.MISSING_SETTINGS, ChargingStationInErrorType.CONNECTION_BROKEN,
          ChargingStationInErrorType.CONNECTOR_ERROR, ChargingStationInErrorType.MISSING_SITE_AREA]);
    } else {
      errorType = (filteredRequest.ErrorType ? filteredRequest.ErrorType.split('|') :
        [ChargingStationInErrorType.MISSING_SETTINGS, ChargingStationInErrorType.CONNECTION_BROKEN,
          ChargingStationInErrorType.CONNECTOR_ERROR]);
    }
    let projectFields = [
      'id', 'inactive', 'connectorsStatus', 'connectorsConsumption', 'public', 'errorCodeDetails', 'errorCode', 'lastSeen',
      'connectors.connectorId', 'connectors.status', 'connectors.type', 'connectors.power', 'connectors.errorCode',
    ];
    // Check projection
    const projectHttpFields = UtilsService.httpFilterProjectToArray(filteredRequest.ProjectFields);
    if (!Utils.isEmptyArray(projectHttpFields)) {
      projectFields = projectFields.filter((projectField) => projectHttpFields.includes(projectField));
    }
    // Get Charging Stations
    const chargingStations = await ChargingStationStorage.getChargingStationsInError(req.user.tenantID,
      {
        search: filteredRequest.Search,
        siteIDs: Authorizations.getAuthorizedSiteIDs(req.user, filteredRequest.SiteID ? filteredRequest.SiteID.split('|') : null),
        siteAreaIDs: (filteredRequest.SiteAreaID ? filteredRequest.SiteAreaID.split('|') : null),
        errorType
      },
      {
        limit: filteredRequest.Limit,
        skip: filteredRequest.Skip,
        sort: UtilsService.httpSortFieldsToMongoDB(filteredRequest.SortFields),
        onlyRecordCount: filteredRequest.OnlyRecordCount
      },
      projectFields
    );
    // Return
    res.json(chargingStations);
  }

  public static async handleGetStatusNotifications(action: ServerAction, req: Request, res: Response, next: NextFunction): Promise<void> {
    // Check auth
    if (!await Authorizations.canListChargingStations(req.user)) {
      throw new AppAuthError({
        errorCode: HTTPAuthError.FORBIDDEN,
        user: req.user,
        action: Action.LIST, entity: Entity.CHARGING_STATIONS,
        module: MODULE_NAME, method: 'handleGetStatusNotifications'
      });
    }
    // Filter
    const filteredRequest = ChargingStationValidator.getInstance().validateChargingStationNotificationsGetReq(req.query);
    // Get all Status Notifications
<<<<<<< HEAD
    const statusNotifications = await OCPPStorage.getStatusNotifications(req.user.tenantID, {},
      { limit: filteredRequest.Limit, skip: filteredRequest.Skip, sort: UtilsService.httpSortFieldsToMongoDB(filteredRequest.SortFields) });
=======
    const statusNotifications = await OCPPStorage.getStatusNotifications(req.tenant, {},
      { limit: filteredRequest.Limit, skip: filteredRequest.Skip, sort: filteredRequest.SortFields });
>>>>>>> 15577b5d
    // Return
    res.json(statusNotifications);
    next();
  }

  public static async handleGetBootNotifications(action: ServerAction, req: Request, res: Response, next: NextFunction): Promise<void> {
    // Check auth
    if (!await Authorizations.canListChargingStations(req.user)) {
      throw new AppAuthError({
        errorCode: HTTPAuthError.FORBIDDEN,
        user: req.user, action: Action.LIST,
        entity: Entity.CHARGING_STATIONS,
        module: MODULE_NAME, method: 'handleGetBootNotifications'
      });
    }
    // Filter
    const filteredRequest = ChargingStationValidator.getInstance().validateChargingStationNotificationsGetReq(req.query);
    // Get all Status Notifications
<<<<<<< HEAD
    const bootNotifications = await OCPPStorage.getBootNotifications(req.user.tenantID, {},
      { limit: filteredRequest.Limit, skip: filteredRequest.Skip, sort: UtilsService.httpSortFieldsToMongoDB(filteredRequest.SortFields) });
=======
    const bootNotifications = await OCPPStorage.getBootNotifications(req.tenant, {},
      { limit: filteredRequest.Limit, skip: filteredRequest.Skip, sort: filteredRequest.SortFields });
>>>>>>> 15577b5d
    // Return
    res.json(bootNotifications);
    next();
  }

  public static async handleGetFirmware(action: ServerAction, req: Request, res: Response, next: NextFunction): Promise<void> {
    // Filter
    const filteredRequest = ChargingStationValidator.getInstance().validateChargingStationFirmwareDownloadReq(req.query);
    if (!filteredRequest.FileName) {
      throw new AppError({
        source: Constants.CENTRAL_SERVER,
        errorCode: HTTPError.GENERAL_ERROR,
        message: 'The firmware FileName is mandatory',
        module: MODULE_NAME,
        method: 'handleGetFirmware'
      });
    }
    // Open a download stream and pipe it in the response
    const bucketStream = ChargingStationStorage.getChargingStationFirmware(filteredRequest.FileName);
    // Set headers
    res.setHeader('Content-Type', 'application/octet-stream');
    res.setHeader('Content-Disposition', 'attachment; filename=' + filteredRequest.FileName);
    // Write chunks
    bucketStream.on('data', (chunk) => {
      res.write(chunk);
    });
    // Handle Errors
    bucketStream.on('error', (error) => {
      void Logging.logError({
        tenantID: Constants.DEFAULT_TENANT,
        action: action,
        message: `Firmware '${filteredRequest.FileName}' has not been found!`,
        module: MODULE_NAME, method: 'handleGetFirmware',
        detailedMessages: { error: error.message, stack: error.stack },
      });
      // Remove file related headers
      res.setHeader('Content-Type', 'text/plain');
      res.setHeader('Content-Disposition', '');
      res.sendStatus(StatusCodes.NOT_FOUND);
    });
    // End of download
    await new Promise((resolve) => {
      bucketStream.on('end', () => {
        void Logging.logInfo({
          tenantID: Constants.DEFAULT_TENANT,
          action: action,
          message: `Firmware '${filteredRequest.FileName}' has been downloaded with success`,
          module: MODULE_NAME, method: 'handleGetFirmware',
        });
        res.end();
        resolve();
      });
    });
  }

  public static async handleAction(action: ServerAction, req: Request, res: Response, next: NextFunction): Promise<void> {
    // Backward compatibility for the mobile application
    req.body.chargeBoxID && (req.body.chargingStationID = req.body.chargeBoxID);
    // Filter - Type is hacked because code below is. Would need approval to change code structure.
    const command = action.slice(15) as Command;
    const filteredRequest = ChargingStationValidator.getInstance().validateChargingStationActionReq(req.body);
    UtilsService.assertIdIsProvided(action, filteredRequest.chargingStationID, MODULE_NAME, 'handleAction', req.user);
    // Get the Charging station
    const chargingStation = await ChargingStationStorage.getChargingStation(req.user.tenantID, filteredRequest.chargingStationID);
    UtilsService.assertObjectExists(action, chargingStation, `Charging Station ID '${filteredRequest.chargingStationID}' does not exist`,
      MODULE_NAME, 'handleAction', req.user);
    let result = null;
    // Remote Stop Transaction / Unlock Connector
    if (command === Command.REMOTE_STOP_TRANSACTION) {
      // Check Transaction ID
      if (!filteredRequest.args || !filteredRequest.args.transactionId) {
        throw new AppError({
          source: Constants.CENTRAL_SERVER,
          errorCode: HTTPError.GENERAL_ERROR,
          message: 'Transaction ID is mandatory',
          module: MODULE_NAME,
          method: 'handleAction',
          user: req.user,
          action: action,
        });
      }
      // Get Transaction
      const transaction = await TransactionStorage.getTransaction(req.user.tenantID, filteredRequest.args.transactionId);
      UtilsService.assertObjectExists(action, transaction, `Transaction ID '${filteredRequest.args.transactionId.toString()}' does not exist`,
        MODULE_NAME, 'handleAction', req.user);
      // Add connector ID
      filteredRequest.args.connectorId = transaction.connectorId;
      // Check Tag ID
      if (Utils.isEmptyArray(req.user.tagIDs)) {
        throw new AppError({
          source: Constants.CENTRAL_SERVER,
          errorCode: HTTPError.USER_NO_BADGE_ERROR,
          message: 'The user does not have any badge',
          module: MODULE_NAME,
          method: 'handleAction',
          user: req.user,
          action: action,
        });
      }
      // Check if user is authorized
      await Authorizations.isAuthorizedToStopTransaction(req.user.tenantID, chargingStation, transaction, req.user.tagIDs[0],
        ServerAction.STOP_TRANSACTION, Action.REMOTE_STOP_TRANSACTION);
      // Set the tag ID to handle the Stop Transaction afterwards
      transaction.remotestop = {
        timestamp: new Date(),
        tagID: req.user.tagIDs[0],
        userID: req.user.id
      };
      // Save Transaction
      await TransactionStorage.saveTransaction(req.user.tenantID, transaction);
      // Ok: Execute it
      result = await ChargingStationService.handleChargingStationCommand(
        req.user.tenantID, req.user, chargingStation, action, command, filteredRequest.args);
      // Remote Start Transaction
    } else if (command === Command.REMOTE_START_TRANSACTION) {
      // Check Tag ID
      if (!filteredRequest.args || !filteredRequest.args.tagID) {
        throw new AppError({
          source: Constants.CENTRAL_SERVER,
          errorCode: HTTPError.USER_NO_BADGE_ERROR,
          message: 'The user does not have any badge',
          module: MODULE_NAME,
          method: 'handleAction',
          user: req.user,
          action: action,
        });
      }
      // Check if user is authorized
      const user = await Authorizations.isAuthorizedToStartTransaction(req.user.tenantID, chargingStation, filteredRequest.args.tagID,
        ServerAction.CHARGING_STATION_REMOTE_START_TRANSACTION, Action.REMOTE_START_TRANSACTION);
      if (!user.issuer) {
        throw new AppError({
          source: Constants.CENTRAL_SERVER,
          errorCode: HTTPError.GENERAL_ERROR,
          message: `User not issued by the organization execute command '${Command.REMOTE_START_TRANSACTION}'`,
          module: MODULE_NAME, method: 'handleAction',
          user: req.user,
          action: action
        });
      }
      // Ok: Execute it
      result = await ChargingStationService.handleChargingStationCommand(
        req.user.tenantID, req.user, chargingStation, action, command, filteredRequest.args);
      // Save Car ID
      if (Utils.isComponentActiveFromToken(req.user, TenantComponents.CAR)) {
        if (result?.status === OCPPRemoteStartStopStatus.ACCEPTED) {
          if (filteredRequest.carID && filteredRequest.carID !== user.lastSelectedCarID) {
            // Save Car selection
            await UserStorage.saveUserLastSelectedCarID(req.user.tenantID, user.id, filteredRequest.carID);
          }
        }
      }
    } else if (command === Command.GET_COMPOSITE_SCHEDULE) {
      // Check auth
      if (!await Authorizations.canPerformActionOnChargingStation(req.user, command as unknown as Action, chargingStation)) {
        throw new AppAuthError({
          errorCode: HTTPAuthError.FORBIDDEN,
          user: req.user,
          action: command as unknown as Action,
          entity: Entity.CHARGING_STATION,
          module: MODULE_NAME, method: 'handleAction',
          value: chargingStation.id
        });
      }
      // Get the Vendor instance
      const chargingStationVendor = ChargingStationVendorFactory.getChargingStationVendorImpl(chargingStation);
      if (!chargingStationVendor) {
        throw new AppError({
          source: chargingStation.id,
          action: action,
          errorCode: HTTPError.FEATURE_NOT_SUPPORTED_ERROR,
          message: `No vendor implementation is available (${chargingStation.chargePointVendor}) for limiting the charge`,
          module: MODULE_NAME, method: 'handleAction',
          user: req.user
        });
      }
      // Get composite schedule
      if (filteredRequest.args.connectorId === 0) {
        result = [] as OCPPGetCompositeScheduleCommandResult[];
        for (const connector of chargingStation.connectors) {
          // Connector ID > 0
          const chargePoint = Utils.getChargePointFromID(chargingStation, connector.chargePointID);
          result.push(await chargingStationVendor.getCompositeSchedule(
            req.user.tenantID, chargingStation, chargePoint, connector.connectorId, filteredRequest.args.duration));
        }
      } else {
        // Connector ID > 0
        const connector = Utils.getConnectorFromID(chargingStation, filteredRequest.args.connectorId);
        const chargePoint = Utils.getChargePointFromID(chargingStation, connector?.chargePointID);
        result = await chargingStationVendor.getCompositeSchedule(
          req.user.tenantID, chargingStation, chargePoint, filteredRequest.args.connectorId, filteredRequest.args.duration);
      }
    } else {
      // Check auth
      if (!await Authorizations.canPerformActionOnChargingStation(req.user, command as unknown as Action, chargingStation)) {
        throw new AppAuthError({
          errorCode: HTTPAuthError.FORBIDDEN,
          user: req.user,
          action: command as unknown as Action,
          entity: Entity.CHARGING_STATION,
          module: MODULE_NAME, method: 'handleAction',
          value: chargingStation.id
        });
      }
      // Execute it
      result = await ChargingStationService.handleChargingStationCommand(
        req.user.tenantID, req.user, chargingStation, action, command, filteredRequest.args);
    }
    // Return
    res.json(result);
    next();
  }

  public static async handleCheckSmartChargingConnection(action: ServerAction, req: Request, res: Response, next: NextFunction): Promise<void> {
    // Check if Component is active
    UtilsService.assertComponentIsActiveFromToken(req.user, TenantComponents.SMART_CHARGING,
      Action.CHECK_CONNECTION, Entity.CHARGING_STATION, MODULE_NAME, 'handleCheckSmartChargingConnection');
    // Check auth
    if (!await Authorizations.canReadSetting(req.user)) {
      throw new AppAuthError({
        errorCode: HTTPAuthError.FORBIDDEN,
        user: req.user,
        entity: Entity.SETTING,
        action: Action.UPDATE,
        module: MODULE_NAME,
        method: 'handleCheckSmartChargingConnection'
      });
    }
    // Get implementation
    const smartCharging = await SmartChargingFactory.getSmartChargingImpl(req.user.tenantID);
    if (!smartCharging) {
      throw new AppError({
        source: Constants.CENTRAL_SERVER,
        errorCode: HTTPError.GENERAL_ERROR,
        message: 'Smart Charging service is not configured',
        module: MODULE_NAME, method: 'handleCheckSmartChargingConnection',
        action: action,
        user: req.user
      });
    }
    // Check
    await smartCharging.checkConnection();
    // Ok
    res.json(Constants.REST_RESPONSE_SUCCESS);
    next();
  }

  private static async checkConnectorsActionAuthorizations(tenantID: string, user: UserToken, chargingStation: ChargingStation) {
    const results = [];
    if (Utils.isComponentActiveFromToken(user, TenantComponents.ORGANIZATION)) {
      try {
        // Site is mandatory
        if (!chargingStation.siteArea) {
          throw new AppError({
            source: chargingStation.id,
            errorCode: HTTPError.CHARGER_WITH_NO_SITE_AREA_ERROR,
            message: `Charging Station '${chargingStation.id}' is not assigned to a Site Area!`,
            module: MODULE_NAME,
            method: 'checkConnectorsActionAuthorizations',
            user: user
          });
        }

        // Site -----------------------------------------------------
        chargingStation.siteArea.site = await SiteStorage.getSite(tenantID, chargingStation.siteArea.siteID);
        if (!chargingStation.siteArea.site) {
          throw new AppError({
            source: chargingStation.id,
            errorCode: HTTPError.SITE_AREA_WITH_NO_SITE_ERROR,
            message: `Site Area '${chargingStation.siteArea.name}' is not assigned to a Site!`,
            module: MODULE_NAME,
            method: 'checkConnectorsActionAuthorizations',
            user: user
          });
        }
      } catch (error) {
        // Problem with site assignment so do not allow any action
        for (let index = 0; index < chargingStation.connectors.length; index++) {
          results.push(
            {
              'isStartAuthorized': false,
              'isStopAuthorized': false,
              'isTransactionDisplayAuthorized': false
            }
          );
        }
        return results;
      }
    }
    // Check authorization for each connectors
    for (let index = 0; index < chargingStation.connectors.length; index++) {
      const foundConnector = Utils.getConnectorFromID(chargingStation, index + 1);
      if (foundConnector?.currentTransactionID > 0) {
        const transaction = await TransactionStorage.getTransaction(user.tenantID, foundConnector.currentTransactionID);
        results.push({
          'isStartAuthorized': false,
          'isStopAuthorized': Authorizations.canStopTransaction(user, transaction),
          'isTransactionDisplayAuthorized': Authorizations.canReadTransaction(user, transaction),
        });
      } else {
        results.push({
          'isStartAuthorized': Authorizations.canStartTransaction(user, chargingStation),
          'isStopAuthorized': false,
          'isTransactionDisplayAuthorized': false,
        });
      }
    }
    return results;
  }

  private static async getChargingStations(req: Request, projectFields?: string[]): Promise<DataResult<ChargingStation>> {
    // Check auth
    if (!await Authorizations.canListChargingStations(req.user)) {
      throw new AppAuthError({
        errorCode: HTTPAuthError.FORBIDDEN,
        user: req.user,
        action: Action.LIST, entity: Entity.CHARGING_STATIONS,
        module: MODULE_NAME, method: 'getChargingStations',
      });
    }
    // Filter
    const filteredRequest = ChargingStationValidator.getInstance().validateChargingStationsGetReq(req.query);
    // Check Users
    let userProject: string[] = [];
    if (await Authorizations.canListUsers(req.user)) {
      userProject = ['connectors.user.id', 'connectors.user.name', 'connectors.user.firstName', 'connectors.user.email'];
    }
    // Project fields
    if (!projectFields) {
      projectFields = [
        'id', 'inactive', 'connectorsStatus', 'connectorsConsumption', 'public', 'firmwareVersion', 'chargePointVendor', 'chargePointModel',
        'ocppVersion', 'ocppProtocol', 'lastSeen', 'firmwareUpdateStatus', 'coordinates', 'issuer', 'voltage',
        'siteAreaID', 'siteArea.id', 'siteArea.name', 'siteArea.siteID', 'siteArea.site.name', 'siteArea.address', 'siteID', 'maximumPower', 'powerLimitUnit',
        'chargePointModel', 'chargePointSerialNumber', 'chargeBoxSerialNumber', 'connectors.connectorId', 'connectors.status', 'connectors.type', 'connectors.power', 'connectors.errorCode',
        'connectors.currentTotalConsumptionWh', 'connectors.currentInstantWatts', 'connectors.currentStateOfCharge',
        'connectors.currentTransactionID', 'connectors.currentTotalInactivitySecs', 'connectors.currentTagID', 'chargePoints', 'lastReboot', 'createdOn',
        ...userProject
      ];
    } else {
      projectFields = [
        ...projectFields,
        ...userProject
      ];
    }
    // Check projection
    const httpProjectFields = UtilsService.httpFilterProjectToArray(filteredRequest.ProjectFields);
    if (!Utils.isEmptyArray(httpProjectFields)) {
      projectFields = projectFields.filter((projectField) => httpProjectFields.includes(projectField));
    }
    const siteIDs = Authorizations.getAuthorizedSiteIDs(req.user, filteredRequest.SiteID ? filteredRequest.SiteID.split('|') : null);
    // todo: write this in a nicer way when refactoring the whole auth concept for ChargingStation
    if (Utils.isEmptyArray(siteIDs) && !Authorizations.isAdmin(req.user)) {
      return { count: 0, result: [] };
    }
    // Get Charging Stations
    const chargingStations = await ChargingStationStorage.getChargingStations(req.user.tenantID,
      {
        search: filteredRequest.Search,
        withNoSiteArea: filteredRequest.WithNoSiteArea,
        withSite: filteredRequest.WithSite,
        chargingStationIDs: filteredRequest.ChargingStationID ? filteredRequest.ChargingStationID.split('|') : null,
        connectorStatuses: filteredRequest.ConnectorStatus ? filteredRequest.ConnectorStatus.split('|') : null,
        connectorTypes: filteredRequest.ConnectorType ? filteredRequest.ConnectorType.split('|') : null,
        issuer: filteredRequest.Issuer,
        siteIDs: siteIDs,
        siteAreaIDs: filteredRequest.SiteAreaID ? filteredRequest.SiteAreaID.split('|') : null,
        includeDeleted: filteredRequest.IncludeDeleted,
        locCoordinates: filteredRequest.LocCoordinates,
        locMaxDistanceMeters: filteredRequest.LocMaxDistanceMeters,
      },
      {
        limit: filteredRequest.Limit,
        skip: filteredRequest.Skip,
        sort: UtilsService.httpSortFieldsToMongoDB(filteredRequest.SortFields),
        onlyRecordCount: filteredRequest.OnlyRecordCount
      },
      projectFields
    );
    return chargingStations;
  }

  private static convertOCPPParamsToCSV(ocppParams: OCPPParams, writeHeader = true): string {
    let headers = null;
    // Header
    if (writeHeader) {
      headers = [
        'chargingStation',
        'name',
        'value',
        'siteArea',
        'site'
      ].join(Constants.CSV_SEPARATOR);
    }
    // Content
    const rows = ocppParams.params.map((param) => {
      const row = [
        ocppParams.chargingStationName,
        param.key,
        Utils.replaceSpecialCharsInCSVValueParam(param.value),
        ocppParams.siteAreaName,
        ocppParams.siteName,
      ].map((value) => Utils.escapeCsvValue(value));
      return row;
    }).join(Constants.CR_LF);
    return Utils.isNullOrUndefined(headers) ? Constants.CR_LF + rows : [headers, rows].join(Constants.CR_LF);
  }

  private static convertToCSV(req: Request, chargingStations: ChargingStation[], writeHeader = true): string {
    // Build createdOn cell
    const getCreatedOnCell = (chargingStation: ChargingStation, i18nManager: I18nManager) => {
      if (chargingStation.createdOn) {
        return [i18nManager.formatDateTime(chargingStation.createdOn, 'L') + ' ' + i18nManager.formatDateTime(chargingStation.createdOn, 'LT')];
      }
      return [i18nManager.translate('general.invalidDate') + ' ' + i18nManager.translate('general.invalidTime')];
    };
    // Build coordinates cell
    const getCoordinatesCell = (chargingStation: ChargingStation) => {
      if (chargingStation.coordinates && chargingStation.coordinates.length === 2) {
        return [chargingStation.coordinates[1], chargingStation.coordinates[0]];
      }
      return ['', ''];
    };
    let headers = null;
    const i18nManager = I18nManager.getInstanceForLocale(req.user.locale);
    // Header
    if (writeHeader) {
      headers = [
        'name',
        'createdOn',
        'numberOfConnectors',
        'siteArea',
        'latitude',
        'longitude',
        'chargePointSerialNumber',
        'model',
        'chargeBoxSerialNumber',
        'vendor',
        'firmwareVersion',
        'ocppVersion',
        'ocppProtocol',
        'lastSeen',
        'lastReboot',
        'maxPower',
        'powerLimitUnit'
      ].join(Constants.CSV_SEPARATOR);
    }
    // Content
    const rows = chargingStations.map((chargingStation) => {
      const row = [
        chargingStation.id,
        getCreatedOnCell(chargingStation, i18nManager),
        chargingStation.connectors ? chargingStation.connectors.length : '0',
        chargingStation?.siteArea?.name ? chargingStation.siteArea.name : '',
        getCoordinatesCell(chargingStation),
        chargingStation.chargePointSerialNumber,
        chargingStation.chargePointModel,
        chargingStation.chargeBoxSerialNumber,
        chargingStation.chargePointVendor,
        chargingStation.firmwareVersion,
        chargingStation.ocppVersion,
        chargingStation.ocppProtocol,
        i18nManager.formatDateTime(chargingStation.lastSeen, 'L') + ' ' + i18nManager.formatDateTime(chargingStation.lastSeen, 'LT'),
        i18nManager.formatDateTime(chargingStation.lastReboot, 'L') + ' ' + i18nManager.formatDateTime(chargingStation.lastReboot, 'LT'),
        chargingStation.maximumPower,
        chargingStation.powerLimitUnit
      ].map((value) => Utils.escapeCsvValue(value));
      return row;
    }).join(Constants.CR_LF);
    return Utils.isNullOrUndefined(headers) ? Constants.CR_LF + rows : [headers, rows].join(Constants.CR_LF);
  }

  private static async getChargingStationsForQrCode(req: Request): Promise<DataResult<ChargingStation>> {
    return ChargingStationService.getChargingStations(req, ['id', 'connectors.connectorId', 'siteArea.name']);
  }

  private static async convertQrCodeToPDF(req: Request, pdfDocument: PDFKit.PDFDocument, chargingStations: ChargingStation[]): Promise<void> {
    const i18nManager = I18nManager.getInstanceForLocale(req.user.locale);
    // Check for Connector ID
    let connectorID = null;
    if (req.query.ConnectorID) {
      connectorID = Utils.convertToInt(req.query.ConnectorID);
    }
    // Content
    for (const chargingStation of chargingStations) {
      if (!Utils.isEmptyArray(chargingStation.connectors)) {
        for (const connector of chargingStation.connectors) {
          // Filter on connector ID?
          if (connectorID > 0 && connector.connectorId !== connectorID) {
            continue;
          }
          // Create data
          const chargingStationQRCode: ChargingStationQRCode = {
            chargingStationID: chargingStation.id,
            connectorID: connector.connectorId,
            endpoint: Utils.getChargingStationEndpoint(),
            tenantName: req.user.tenantName,
            tenantSubDomain: req.user.tenantSubdomain
          };
          // Generated QR-Code
          const qrCodeImage = await Utils.generateQrCode(
            Buffer.from(JSON.stringify(chargingStationQRCode)).toString('base64'));
          // Build title
          const qrCodeTitle = `${chargingStation.id} / ${i18nManager.translate('chargers.connector')} ${Utils.getConnectorLetterFromConnectorID(connector.connectorId)}`;
          // Add the QR Codes
          ChargingStationService.build3SizesPDFQrCode(pdfDocument, qrCodeImage, qrCodeTitle);
          // Add page (expect the last one)
          if (!connectorID && (chargingStations[chargingStations.length - 1] !== chargingStation ||
              chargingStation.connectors[chargingStation.connectors.length - 1] !== connector)) {
            pdfDocument.addPage();
          }
        }
      }
    }
  }

  private static build3SizesPDFQrCode(pdfDocument: PDFKit.PDFDocument, qrCodeImage: string, qrCodeTitle: string): void {
    const bigSquareSide = 300;
    const mediumSquareSide = 150;
    const smallSquareSide = 75;
    const marginHeight = 50;
    // Add big QR-Code
    pdfDocument.image(qrCodeImage, (pdfDocument.page.width / 2) - (bigSquareSide / 2), marginHeight, {
      width: bigSquareSide, height: bigSquareSide,
    });
    pdfDocument.fontSize(18);
    pdfDocument.text(qrCodeTitle, 65, bigSquareSide + marginHeight, { align: 'center' });
    // Add medium QR-Code
    pdfDocument.image(qrCodeImage, (pdfDocument.page.width / 2) - (mediumSquareSide / 2), (bigSquareSide + (marginHeight * 2)), {
      width: mediumSquareSide, height: mediumSquareSide,
    });
    pdfDocument.fontSize(12);
    pdfDocument.text(qrCodeTitle, 65, bigSquareSide + mediumSquareSide + (marginHeight * 2) + 10, { align: 'center' });
    // Add small QR-Code
    pdfDocument.image(qrCodeImage, (pdfDocument.page.width / 2) - (smallSquareSide / 2), (bigSquareSide + mediumSquareSide + (marginHeight * 3)), {
      width: smallSquareSide, height: smallSquareSide,
    });
    pdfDocument.fontSize(8);
    pdfDocument.text(qrCodeTitle, 65, bigSquareSide + mediumSquareSide + smallSquareSide + (marginHeight * 3) + 10, { align: 'center' });
  }

  private static async handleChargingStationCommand(tenantID: string, user: UserToken, chargingStation: ChargingStation,
      action: ServerAction, command: Command, params: any): Promise<any> {
    let result: any;
    // Get the OCPP Client
    const chargingStationClient = await ChargingStationClientFactory.getChargingStationClient(tenantID, chargingStation);
    if (!chargingStationClient) {
      throw new BackendError({
        source: chargingStation.id,
        action: action,
        module: MODULE_NAME, method: 'handleChargingStationCommand',
        message: 'Charging Station is not connected to the backend',
      });
    }
    try {
      // Handle Requests
      switch (command) {
        // Reset
        case Command.RESET:
          result = await chargingStationClient.reset({ type: params.type });
          break;
        // Clear cache
        case Command.CLEAR_CACHE:
          result = await chargingStationClient.clearCache();
          break;
        // Get Configuration
        case Command.GET_CONFIGURATION:
          result = await chargingStationClient.getConfiguration({ key: params.key });
          break;
        // Set Configuration
        case Command.CHANGE_CONFIGURATION:
          // Change the config
          result = await chargingStationClient.changeConfiguration({
            key: params.key,
            value: params.value
          });
          // Check
          if (result.status === OCPPConfigurationStatus.ACCEPTED ||
            result.status === OCPPConfigurationStatus.REBOOT_REQUIRED) {
            // Reboot?
            if (result.status === OCPPConfigurationStatus.REBOOT_REQUIRED) {
              await Logging.logWarning({
                tenantID: tenantID,
                source: chargingStation.id,
                user: user,
                action: action,
                module: MODULE_NAME, method: 'handleChargingStationCommand',
                // eslint-disable-next-line @typescript-eslint/restrict-template-expressions
                message: `Reboot is required due to change of OCPP Parameter '${params.key}' to '${params.value}'`,
                detailedMessages: { result }
              });
            }
            // Custom param?
            if (params.custom) {
              // Get OCPP Parameters from DB
              const ocppParametersFromDB = await ChargingStationStorage.getOcppParameters(tenantID, chargingStation.id);
              // Set new structure
              const chargingStationOcppParameters: ChargingStationOcppParameters = {
                id: chargingStation.id,
                configuration: ocppParametersFromDB.result,
                timestamp: new Date()
              };
              // Search for existing Custom param
              const foundOcppParam = chargingStationOcppParameters.configuration.find((ocppParam) => ocppParam.key === params.key);
              if (foundOcppParam) {
                // Update param
                foundOcppParam.value = params.value;
                // Save config
                if (foundOcppParam.custom) {
                  // Save
                  await ChargingStationStorage.saveOcppParameters(tenantID, chargingStationOcppParameters);
                } else {
                  // Not a custom param: refresh the whole OCPP Parameters
                  await OCPPUtils.requestAndSaveChargingStationOcppParameters(tenantID, chargingStation);
                }
              } else {
                // Add custom param
                chargingStationOcppParameters.configuration.push(params);
                // Save
                await ChargingStationStorage.saveOcppParameters(tenantID, chargingStationOcppParameters);
              }
            } else {
              // Refresh the whole OCPP Parameters
              await OCPPUtils.requestAndSaveChargingStationOcppParameters(tenantID, chargingStation);
            }
            // Check update with Vendor
            const chargingStationVendor = ChargingStationVendorFactory.getChargingStationVendorImpl(chargingStation);
            if (chargingStationVendor) {
              await chargingStationVendor.checkUpdateOfOCPPParams(tenantID, chargingStation, params.key, params.value);
            }
          }
          break;
        // Unlock Connector
        case Command.UNLOCK_CONNECTOR:
          result = await chargingStationClient.unlockConnector({ connectorId: params.connectorId });
          break;
        // Start Transaction
        case Command.REMOTE_START_TRANSACTION:
          result = await chargingStationClient.remoteStartTransaction({
            connectorId: params.connectorId,
            idTag: params.tagID
          });
          break;
        // Stop Transaction
        case Command.REMOTE_STOP_TRANSACTION:
          result = await chargingStationClient.remoteStopTransaction({
            transactionId: params.transactionId
          });
          break;
        // Change availability
        case Command.CHANGE_AVAILABILITY:
          result = await chargingStationClient.changeAvailability({
            connectorId: params.connectorId,
            type: params.type
          });
          break;
        // Get diagnostic
        case Command.GET_DIAGNOSTICS:
          result = await chargingStationClient.getDiagnostics({
            location: params.location,
            retries: params.retries,
            retryInterval: params.retryInterval,
            startTime: params.startTime,
            stopTime: params.stopTime
          });
          break;
        // Update Firmware
        case Command.UPDATE_FIRMWARE:
          result = await chargingStationClient.updateFirmware({
            location: params.location,
            retries: params.retries,
            retrieveDate: params.retrieveDate,
            retryInterval: params.retryInterval
          });
          break;
      }
      // Ok?
      if (result) {
        // OCPP Command with status
        if (Utils.objectHasProperty(result, 'status') && ![OCPPStatus.ACCEPTED, OCPPUnlockStatus.UNLOCKED].includes(result.status)) {
          await Logging.logError({
            tenantID: tenantID,
            source: chargingStation.id,
            user: user,
            module: MODULE_NAME, method: 'handleChargingStationCommand',
            action: action,
            message: `OCPP Command '${command}' has failed`,
            detailedMessages: { params, result }
          });
        } else {
          // OCPP Command with no status
          await Logging.logInfo({
            tenantID: tenantID,
            source: chargingStation.id,
            user: user,
            module: MODULE_NAME, method: 'handleChargingStationCommand',
            action: action,
            message: `OCPP Command '${command}' has been executed successfully`,
            detailedMessages: { params, result }
          });
        }
        return result;
      }
      // Throw error
      throw new AppError({
        source: chargingStation.id,
        action: action,
        errorCode: HTTPError.GENERAL_ERROR,
        message: `Unknown OCPP command '${command}'`,
        module: MODULE_NAME,
        method: 'handleChargingStationCommand',
        user: user,
      });
    } catch (error) {
      throw new AppError({
        source: chargingStation.id,
        action: action,
        errorCode: HTTPError.GENERAL_ERROR,
        message: `OCPP Command '${command}' has failed`,
        module: MODULE_NAME, method: 'handleChargingStationCommand',
        user: user,
        detailedMessages: { error: error.message, stack: error.stack, params }
      });
    }
  }

  private static async setAndSaveChargingProfile(filteredRequest: ChargingProfile, action: ServerAction, req: Request): Promise<string> {
    // Check existence
    const chargingStation = await ChargingStationStorage.getChargingStation(req.user.tenantID, filteredRequest.chargingStationID);
    UtilsService.assertObjectExists(action, chargingStation, `Charging Station ID '${filteredRequest.chargingStationID}' does not exist.`,
      MODULE_NAME, 'setAndSaveChargingProfile', req.user);
    // OCPI Charging Station
    if (!chargingStation.issuer) {
      throw new AppError({
        source: Constants.CENTRAL_SERVER,
        errorCode: HTTPError.GENERAL_ERROR,
        message: `Charging Station '${chargingStation.id}' not issued by the organization`,
        module: MODULE_NAME, method: 'setAndSaveChargingProfile',
        user: req.user,
        action: action
      });
    }
    const chargePoint = Utils.getChargePointFromID(chargingStation, filteredRequest.chargePointID);
    UtilsService.assertObjectExists(action, chargePoint, `Charge Point ID '${filteredRequest.chargePointID}' does not exist.`,
      MODULE_NAME, 'setAndSaveChargingProfile', req.user);
    // Check Mandatory fields
    UtilsService.checkIfChargingProfileIsValid(chargingStation, chargePoint, filteredRequest, req);
    let siteID = null;
    if (Utils.isComponentActiveFromToken(req.user, TenantComponents.ORGANIZATION)) {
      // Get the Site Area
      const siteArea = await SiteAreaStorage.getSiteArea(req.user.tenantID, chargingStation.siteAreaID);
      siteID = siteArea ? siteArea.siteID : null;
    }
    // Check Auth
    if (!await Authorizations.canUpdateChargingStation(req.user, siteID)) {
      throw new AppAuthError({
        errorCode: HTTPAuthError.FORBIDDEN,
        user: req.user,
        action: Action.UPDATE, entity: Entity.CHARGING_STATION,
        module: MODULE_NAME, method: 'setAndSaveChargingProfile',
        value: chargingStation.id
      });
    }
    // Check if Charging Profile is supported
    if (!chargingStation.capabilities?.supportChargingProfiles) {
      throw new AppError({
        source: chargingStation.id,
        action: action,
        errorCode: HTTPError.FEATURE_NOT_SUPPORTED_ERROR,
        user: req.user,
        module: MODULE_NAME, method: 'setAndSaveChargingProfile',
        message: `Charging Station '${chargingStation.id}' does not support Charging Profiles`,
      });
    }
    // Apply & Save charging plan
    const chargingProfileID = await OCPPUtils.setAndSaveChargingProfile(req.user.tenantID, filteredRequest, req.user);
    // Ok
    return chargingProfileID;
  }
}<|MERGE_RESOLUTION|>--- conflicted
+++ resolved
@@ -1051,13 +1051,8 @@
     // Filter
     const filteredRequest = ChargingStationValidator.getInstance().validateChargingStationNotificationsGetReq(req.query);
     // Get all Status Notifications
-<<<<<<< HEAD
-    const statusNotifications = await OCPPStorage.getStatusNotifications(req.user.tenantID, {},
+    const statusNotifications = await OCPPStorage.getStatusNotifications(req.tenant, {},
       { limit: filteredRequest.Limit, skip: filteredRequest.Skip, sort: UtilsService.httpSortFieldsToMongoDB(filteredRequest.SortFields) });
-=======
-    const statusNotifications = await OCPPStorage.getStatusNotifications(req.tenant, {},
-      { limit: filteredRequest.Limit, skip: filteredRequest.Skip, sort: filteredRequest.SortFields });
->>>>>>> 15577b5d
     // Return
     res.json(statusNotifications);
     next();
@@ -1076,13 +1071,8 @@
     // Filter
     const filteredRequest = ChargingStationValidator.getInstance().validateChargingStationNotificationsGetReq(req.query);
     // Get all Status Notifications
-<<<<<<< HEAD
-    const bootNotifications = await OCPPStorage.getBootNotifications(req.user.tenantID, {},
+    const bootNotifications = await OCPPStorage.getBootNotifications(req.tenant, {},
       { limit: filteredRequest.Limit, skip: filteredRequest.Skip, sort: UtilsService.httpSortFieldsToMongoDB(filteredRequest.SortFields) });
-=======
-    const bootNotifications = await OCPPStorage.getBootNotifications(req.tenant, {},
-      { limit: filteredRequest.Limit, skip: filteredRequest.Skip, sort: filteredRequest.SortFields });
->>>>>>> 15577b5d
     // Return
     res.json(bootNotifications);
     next();
