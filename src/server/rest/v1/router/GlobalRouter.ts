--- conflicted
+++ resolved
@@ -12,13 +12,9 @@
 import OCPIEndpointRouter from './api/OCPIEndpointRouter';
 import OICPEndpointRouter from './api/OICPEndpointRouter';
 import PricingRouter from './api/PricingRouter';
-<<<<<<< HEAD
-import SiteAreaRouter from './api/SiteAreaRouter';
-import { StatusCodes } from 'http-status-codes';
-=======
 import RegistrationTokenRouter from './api/RegistrationTokenRouter';
 import SettingRouter from './api/SettingRouter';
->>>>>>> 34e11a6f
+import SiteAreaRouter from './api/SiteAreaRouter';
 import SwaggerRouter from './doc/SwaggerRouter';
 import TagRouter from './api/TagRouter';
 import TenantRouter from './api/TenantRouter';
@@ -62,13 +58,10 @@
         new NotificationRouter().buildRoutes(),
         new OCPIEndpointRouter().buildRoutes(),
         new OICPEndpointRouter().buildRoutes(),
-<<<<<<< HEAD
         new PricingRouter().buildRoutes(),
+        new RegistrationTokenRouter().buildRoutes(),
         new SiteAreaRouter().buildRoutes(),
-=======
-        new RegistrationTokenRouter().buildRoutes(),
         new SettingRouter().buildRoutes(),
->>>>>>> 34e11a6f
         new TagRouter().buildRoutes(),
         new TenantRouter().buildRoutes(),
         new TransactionRouter().buildRoutes(),
