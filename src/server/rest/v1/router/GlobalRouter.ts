import express, { NextFunction, Request, Response } from 'express';

import AssetRouter from './api/AssetRouter';
import AuthRouter from './auth/AuthRouter';
import AuthService from '../service/AuthService';
import BillingRouter from './api/BillingRouter';
import ChargingStationRouter from './api/ChargingStationRouter';
<<<<<<< HEAD
import PricingRouter from './api/PricingRouter';
=======
import LoggingRouter from './api/LoggingRouter';
>>>>>>> b1b3813c
import { StatusCodes } from 'http-status-codes';
import SwaggerRouter from './doc/SwaggerRouter';
import TagRouter from './api/TagRouter';
import TenantRouter from './api/TenantRouter';
import TransactionRouter from './api/TransactionRouter';
import UserRouter from './api/UserRouter';
import UtilRouter from './util/UtilRouter';

export default class GlobalRouter {
  private router: express.Router;

  public constructor() {
    this.router = express.Router();
  }

  public buildRoutes(): express.Router {
    this.buildRouteAuth();
    this.buildRouteAPI();
    this.buildRouteUtils();
    this.buildRouteDocs();
    this.buildUnknownRoute();
    return this.router;
  }

  protected buildRouteAuth(): void {
    this.router.use('/auth', new AuthRouter().buildRoutes());
  }

  protected buildRouteAPI(): void {
    this.router.use('/api',
      AuthService.authenticate(),
      AuthService.checkSessionHash.bind(this),
      [
        new AssetRouter().buildRoutes(),
        new BillingRouter().buildRoutes(),
        new ChargingStationRouter().buildRoutes(),
        new LoggingRouter().buildRoutes(),
        new TagRouter().buildRoutes(),
        new TenantRouter().buildRoutes(),
        new TransactionRouter().buildRoutes(),
        new UserRouter().buildRoutes(),
<<<<<<< HEAD
        new BillingRouter().buildRoutes(),
        new PricingRouter().buildRoutes(),
=======
>>>>>>> b1b3813c
      ]);
  }

  protected buildRouteUtils(): void {
    this.router.use('/utils', new UtilRouter().buildRoutes());
  }

  protected buildRouteDocs(): void {
    this.router.use('/docs', new SwaggerRouter().buildRoutes());
  }

  protected buildUnknownRoute(): void {
    this.router.use('*', (req: Request, res: Response, next: NextFunction) => {
      if (!res.headersSent) {
        res.sendStatus(StatusCodes.NOT_FOUND);
        next();
      }
    });
  }
}<|MERGE_RESOLUTION|>--- conflicted
+++ resolved
@@ -5,11 +5,8 @@
 import AuthService from '../service/AuthService';
 import BillingRouter from './api/BillingRouter';
 import ChargingStationRouter from './api/ChargingStationRouter';
-<<<<<<< HEAD
+import LoggingRouter from './api/LoggingRouter';
 import PricingRouter from './api/PricingRouter';
-=======
-import LoggingRouter from './api/LoggingRouter';
->>>>>>> b1b3813c
 import { StatusCodes } from 'http-status-codes';
 import SwaggerRouter from './doc/SwaggerRouter';
 import TagRouter from './api/TagRouter';
@@ -51,11 +48,8 @@
         new TenantRouter().buildRoutes(),
         new TransactionRouter().buildRoutes(),
         new UserRouter().buildRoutes(),
-<<<<<<< HEAD
         new BillingRouter().buildRoutes(),
         new PricingRouter().buildRoutes(),
-=======
->>>>>>> b1b3813c
       ]);
   }
 
