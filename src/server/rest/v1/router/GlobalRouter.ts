import AssetRouter from './api/AssetRouter';
import AuthRouter from './auth/AuthRouter';
import AuthService from '../service/AuthService';
import BillingRouter from './api/BillingRouter';
import CarRouter from './api/CarRouter';
import ChargingStationRouter from './api/ChargingStationRouter';
<<<<<<< HEAD
import SiteAreaRouter from './api/SiteAreaRouter';
import { StatusCodes } from 'http-status-codes';
=======
import CompanyRouter from './api/CompanyRouter';
import ConnectionRouter from './api/ConnectionRouter';
import Logging from '../../../../utils/Logging';
import LoggingRouter from './api/LoggingRouter';
import NotificationRouter from './api/NotificationRouter';
import OCPIEndpointRouter from './api/OCPIEndpointRouter';
import OICPEndpointRouter from './api/OICPEndpointRouter';
import PricingRouter from './api/PricingRouter';
>>>>>>> 50d8e1f9
import SwaggerRouter from './doc/SwaggerRouter';
import TagRouter from './api/TagRouter';
import TenantRouter from './api/TenantRouter';
import TransactionRouter from './api/TransactionRouter';
import UserRouter from './api/UserRouter';
import UtilRouter from './util/UtilRouter';
import express from 'express';

export default class GlobalRouter {
  private router: express.Router;

  public constructor() {
    this.router = express.Router();
  }

  public buildRoutes(): express.Router {
    this.buildRouteAuth();
    this.buildRouteAPI();
    this.buildRouteUtil();
    this.buildRouteDocs();
    return this.router;
  }

  protected buildRouteAuth(): void {
    this.router.use('/auth', new AuthRouter().buildRoutes());
  }

  protected buildRouteAPI(): void {
    this.router.use('/api',
      AuthService.authenticate(),
      AuthService.checkSessionHash.bind(this),
      Logging.traceExpressRequest.bind(this),
      [
        new AssetRouter().buildRoutes(),
<<<<<<< HEAD
        new SiteAreaRouter().buildRoutes(),
=======
        new CarRouter().buildRoutes(),
        new ChargingStationRouter().buildRoutes(),
        new CompanyRouter().buildRoutes(),
        new ConnectionRouter().buildRoutes(),
        new LoggingRouter().buildRoutes(),
        new NotificationRouter().buildRoutes(),
        new OCPIEndpointRouter().buildRoutes(),
        new OICPEndpointRouter().buildRoutes(),
>>>>>>> 50d8e1f9
        new TagRouter().buildRoutes(),
        new TenantRouter().buildRoutes(),
        new TransactionRouter().buildRoutes(),
        new UserRouter().buildRoutes(),
        new BillingRouter().buildRoutes(),
        new PricingRouter().buildRoutes(),
      ]);
  }

  protected buildRouteUtil(): void {
    this.router.use('/util', new UtilRouter().buildRoutes());
  }

  protected buildRouteDocs(): void {
    this.router.use('/docs', new SwaggerRouter().buildRoutes());
  }
}<|MERGE_RESOLUTION|>--- conflicted
+++ resolved
@@ -4,10 +4,6 @@
 import BillingRouter from './api/BillingRouter';
 import CarRouter from './api/CarRouter';
 import ChargingStationRouter from './api/ChargingStationRouter';
-<<<<<<< HEAD
-import SiteAreaRouter from './api/SiteAreaRouter';
-import { StatusCodes } from 'http-status-codes';
-=======
 import CompanyRouter from './api/CompanyRouter';
 import ConnectionRouter from './api/ConnectionRouter';
 import Logging from '../../../../utils/Logging';
@@ -16,7 +12,8 @@
 import OCPIEndpointRouter from './api/OCPIEndpointRouter';
 import OICPEndpointRouter from './api/OICPEndpointRouter';
 import PricingRouter from './api/PricingRouter';
->>>>>>> 50d8e1f9
+import SiteAreaRouter from './api/SiteAreaRouter';
+import { StatusCodes } from 'http-status-codes';
 import SwaggerRouter from './doc/SwaggerRouter';
 import TagRouter from './api/TagRouter';
 import TenantRouter from './api/TenantRouter';
@@ -51,9 +48,7 @@
       Logging.traceExpressRequest.bind(this),
       [
         new AssetRouter().buildRoutes(),
-<<<<<<< HEAD
-        new SiteAreaRouter().buildRoutes(),
-=======
+        new BillingRouter().buildRoutes(),
         new CarRouter().buildRoutes(),
         new ChargingStationRouter().buildRoutes(),
         new CompanyRouter().buildRoutes(),
@@ -62,13 +57,12 @@
         new NotificationRouter().buildRoutes(),
         new OCPIEndpointRouter().buildRoutes(),
         new OICPEndpointRouter().buildRoutes(),
->>>>>>> 50d8e1f9
+        new PricingRouter().buildRoutes(),
+        new SiteAreaRouter().buildRoutes(),
         new TagRouter().buildRoutes(),
         new TenantRouter().buildRoutes(),
         new TransactionRouter().buildRoutes(),
         new UserRouter().buildRoutes(),
-        new BillingRouter().buildRoutes(),
-        new PricingRouter().buildRoutes(),
       ]);
   }
 
