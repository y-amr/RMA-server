import { NextFunction, Request, Response } from 'express';

import AssetService from './service/AssetService';
import BillingService from './service/BillingService';
import CarService from './service/CarService';
import ChargingStationService from './service/ChargingStationService';
import { Command } from '../../types/ChargingStation';
import CompanyService from './service/CompanyService';
import ConnectionService from './service/ConnectionService';
import Logging from '../../utils/Logging';
import LoggingService from './service/LoggingService';
import NotificationService from './service/NotificationService';
import OCPIEndpointService from './service/OCPIEndpointService';
import RegistrationTokenService from './service/RegistrationTokenService';
import { ServerAction } from '../../types/Server';
import SessionHashService from './service/SessionHashService';
import SettingService from './service/SettingService';
import SiteAreaService from './service/SiteAreaService';
import SiteService from './service/SiteService';
import StatisticService from './service/StatisticService';
import TenantService from './service/TenantService';
import TransactionService from './service/TransactionService';
import UserService from './service/UserService';
import UtilsService from './service/UtilsService';

class RequestMapper {
  // eslint-disable-next-line no-undef
  private static instances = new Map<string, RequestMapper>();
  // eslint-disable-next-line no-undef
  private paths = new Map<string, number>();
  private actions = new Array<(action: ServerAction, req: Request, res: Response, next: NextFunction) => void|Promise<void>>();

  private constructor(httpVerb: string) {
    switch (httpVerb) {
      // Create
      case 'POST':
        this.registerOneActionManyPaths(
          async (action: ServerAction, req: Request, res: Response, next: NextFunction) => {
            // Keep the action (remove ChargingStation)
            const command = action.slice(15) as Command;
            // Delegate
            await ChargingStationService.handleAction(action, command, req, res, next);
          },
          ServerAction.CHARGING_STATION_CLEAR_CACHE,
          ServerAction.CHARGING_STATION_GET_CONFIGURATION,
          ServerAction.CHARGING_STATION_CHANGE_CONFIGURATION,
          ServerAction.CHARGING_STATION_REMOTE_STOP_TRANSACTION,
          ServerAction.CHARGING_STATION_REMOTE_START_TRANSACTION,
          ServerAction.CHARGING_STATION_UNLOCK_CONNECTOR,
          ServerAction.CHARGING_STATION_RESET,
          ServerAction.CHARGING_STATION_SET_CHARGING_PROFILE,
          ServerAction.CHARGING_STATION_GET_COMPOSITE_SCHEDULE,
          ServerAction.CHARGING_STATION_CLEAR_CHARGING_PROFILE,
          ServerAction.CHARGING_STATION_GET_DIAGNOSTICS,
          ServerAction.CHARGING_STATION_CHANGE_AVAILABILITY,
          ServerAction.CHARGING_STATION_UPDATE_FIRMWARE
        );
        // Register REST actions
        this.registerJsonActionsPaths({
          [ServerAction.ADD_CHARGING_STATIONS_TO_SITE_AREA]: SiteAreaService.handleAssignChargingStationsToSiteArea.bind(this),
          [ServerAction.REMOVE_CHARGING_STATIONS_FROM_SITE_AREA]: SiteAreaService.handleAssignChargingStationsToSiteArea.bind(this),
          [ServerAction.REGISTRATION_TOKEN_CREATE]: RegistrationTokenService.handleCreateRegistrationToken.bind(this),
          [ServerAction.USER_CREATE]: UserService.handleCreateUser.bind(this),
          [ServerAction.COMPANY_CREATE]: CompanyService.handleCreateCompany.bind(this),
          [ServerAction.ADD_ASSET_TO_SITE_AREA]: SiteAreaService.handleAssignAssetsToSiteArea.bind(this),
          [ServerAction.REMOVE_ASSET_TO_SITE_AREA]: SiteAreaService.handleAssignAssetsToSiteArea.bind(this),
          [ServerAction.ASSET_CREATE]: AssetService.handleCreateAsset.bind(this),
          [ServerAction.TENANT_CREATE]: TenantService.handleCreateTenant.bind(this),
          [ServerAction.SITE_CREATE]: SiteService.handleCreateSite.bind(this),
          [ServerAction.ADD_USERS_TO_SITE]: SiteService.handleAssignUsersToSite.bind(this),
          [ServerAction.REMOVE_USERS_FROM_SITE]: SiteService.handleAssignUsersToSite.bind(this),
          [ServerAction.ADD_SITES_TO_USER]: UserService.handleAssignSitesToUser.bind(this),
          [ServerAction.REMOVE_SITES_FROM_USER]: UserService.handleAssignSitesToUser.bind(this),
          [ServerAction.SITE_AREA_CREATE]: SiteAreaService.handleCreateSiteArea.bind(this),
          [ServerAction.TRANSACTIONS_REFUND]: TransactionService.handleRefundTransactions.bind(this),
          [ServerAction.TRANSACTION_PUSH_CDR]: TransactionService.handlePushTransactionCdr.bind(this),
          [ServerAction.SYNCHRONIZE_REFUNDED_TRANSACTIONS]: TransactionService.handleSynchronizeRefundedTransactions.bind(this),
          [ServerAction.SETTING_CREATE]: SettingService.handleCreateSetting.bind(this),
          [ServerAction.BILLING_SYNCHRONIZE_USERS]: BillingService.handleSynchronizeUsers.bind(this),
          [ServerAction.BILLING_SYNCHRONIZE_USER]: BillingService.handleSynchronizeUser.bind(this),
          [ServerAction.BILLING_FORCE_SYNCHRONIZE_USER]: BillingService.handleForceSynchronizeUser.bind(this),
          [ServerAction.BILLING_SYNCHRONIZE_INVOICES]: BillingService.handleSynchronizeInvoices.bind(this),
          [ServerAction.BILLING_FORCE_SYNCHRONIZE_USER_INVOICES]: BillingService.handleForceSynchronizeUserInvoices.bind(this),
          [ServerAction.BILLING_CREATE_TRANSACTION_INVOICE]: BillingService.handleCreateTransactionInvoice.bind(this),
          [ServerAction.OCPI_ENPOINT_CREATE]: OCPIEndpointService.handleCreateOcpiEndpoint.bind(this),
          [ServerAction.OCPI_ENPOINT_PING]: OCPIEndpointService.handlePingOcpiEndpoint.bind(this),
          [ServerAction.OCPI_ENPOINT_TRIGGER_JOBS]: OCPIEndpointService.handleTriggerJobsEndpoint.bind(this),
          [ServerAction.OCPI_ENPOINT_CHECK_CDRS]: OCPIEndpointService.handleCheckCdrsEndpoint.bind(this),
          [ServerAction.OCPI_ENPOINT_CHECK_LOCATIONS]: OCPIEndpointService.handleCheckLocationsEndpoint.bind(this),
          [ServerAction.OCPI_ENPOINT_CHECK_SESSIONS]: OCPIEndpointService.handleCheckSessionsEndpoint.bind(this),
          [ServerAction.OCPI_ENPOINT_PULL_CDRS]: OCPIEndpointService.handlePullCdrsEndpoint.bind(this),
          [ServerAction.OCPI_ENPOINT_PULL_LOCATIONS]: OCPIEndpointService.handlePullLocationsEndpoint.bind(this),
          [ServerAction.OCPI_ENPOINT_PULL_SESSIONS]: OCPIEndpointService.handlePullSessionsEndpoint.bind(this),
          [ServerAction.OCPI_ENPOINT_PULL_TOKENS]: OCPIEndpointService.handlePullTokensEndpoint.bind(this),
          [ServerAction.OCPI_ENPOINT_SEND_EVSE_STATUSES]: OCPIEndpointService.handleSendEVSEStatusesOcpiEndpoint.bind(this),
          [ServerAction.OCPI_ENPOINT_SEND_TOKENS]: OCPIEndpointService.handleSendTokensOcpiEndpoint.bind(this),
          [ServerAction.OCPI_ENPOINT_GENERATE_LOCAL_TOKEN]: OCPIEndpointService.handleGenerateLocalTokenOcpiEndpoint.bind(this),
          [ServerAction.INTEGRATION_CONNECTION_CREATE]: ConnectionService.handleCreateConnection.bind(this),
          [ServerAction.CHARGING_STATION_REQUEST_OCPP_PARAMETERS]: ChargingStationService.handleRequestChargingStationOcppParameters.bind(this),
          [ServerAction.CAR_CREATE]: CarService.handleCreateCar.bind(this),
          [ServerAction.TAG_CREATE]: UserService.handleCreateTag.bind(this),
          [ServerAction.END_USER_ERROR_NOTIFICATION]: NotificationService.handleEndUserErrorNotification.bind(this),
        });
        break;

      // Read
      case 'GET':
        // Register REST actions
        this.registerJsonActionsPaths({
          [ServerAction.LOGGINGS]: LoggingService.handleGetLoggings.bind(this),
          [ServerAction.LOGGING]: LoggingService.handleGetLogging.bind(this),
          [ServerAction.LOGGINGS_EXPORT]: LoggingService.handleGetLoggingsExport.bind(this),
          [ServerAction.CHARGING_STATIONS]: ChargingStationService.handleGetChargingStations.bind(this),
          [ServerAction.CAR_CATALOGS]: CarService.handleGetCarCatalogs.bind(this),
          [ServerAction.CAR_CATALOG]: CarService.handleGetCarCatalog.bind(this),
          [ServerAction.CAR_MAKERS]: CarService.handleGetCarMakers.bind(this),
          [ServerAction.CARS]: CarService.handleGetCars.bind(this),
          [ServerAction.CAR]: CarService.handleGetCar.bind(this),
          [ServerAction.CAR_USERS]: CarService.handleGetCarUsers.bind(this),
          [ServerAction.CAR_CATALOG_IMAGES]: CarService.handleGetCarCatalogImages.bind(this),
          [ServerAction.CHARGING_STATIONS_EXPORT]: ChargingStationService.handleGetChargingStationsExport.bind(this),
          [ServerAction.CHARGING_STATIONS_OCPP_PARAMS_EXPORT]: ChargingStationService.handleChargingStationsOCPPParamsExport.bind(this),
          [ServerAction.CHARGING_STATION]: ChargingStationService.handleGetChargingStation.bind(this),
          [ServerAction.CHECK_SMART_CHARGING_CONNECTION]: ChargingStationService.handleCheckSmartChargingConnection.bind(this),
          [ServerAction.CHARGING_PROFILES]: ChargingStationService.handleGetChargingProfiles.bind(this),
          [ServerAction.TRIGGER_SMART_CHARGING]: ChargingStationService.handleTriggerSmartCharging.bind(this),
          [ServerAction.REGISTRATION_TOKENS]: RegistrationTokenService.handleGetRegistrationTokens.bind(this),
          [ServerAction.STATUS_NOTIFICATIONS]: ChargingStationService.handleGetStatusNotifications.bind(this),
          [ServerAction.BOOT_NOTIFICATION]: ChargingStationService.handleGetBootNotifications.bind(this),
          [ServerAction.COMPANIES]: CompanyService.handleGetCompanies.bind(this),
          [ServerAction.COMPANY]: CompanyService.handleGetCompany.bind(this),
          [ServerAction.COMPANY_LOGO]: CompanyService.handleGetCompanyLogo.bind(this),
          [ServerAction.ASSETS]: AssetService.handleGetAssets.bind(this),
          [ServerAction.ASSET]: AssetService.handleGetAsset.bind(this),
          [ServerAction.ASSET_IMAGE]: AssetService.handleGetAssetImage.bind(this),
          [ServerAction.ASSETS_IN_ERROR]: AssetService.handleGetAssetsInError.bind(this),
          [ServerAction.CHECK_ASSET_CONNECTION]: AssetService.handleCheckAssetConnection.bind(this),
          [ServerAction.RETRIEVE_ASSET_CONSUMPTION]: AssetService.handleRetrieveConsumption.bind(this),
          [ServerAction.ASSET_CONSUMPTION]: AssetService.handleGetAssetConsumption.bind(this),
          [ServerAction.SITES]: SiteService.handleGetSites.bind(this),
          [ServerAction.SITE]: SiteService.handleGetSite.bind(this),
          [ServerAction.SITE_IMAGE]: SiteService.handleGetSiteImage.bind(this),
          [ServerAction.SITE_USERS]: SiteService.handleGetUsers.bind(this),
          [ServerAction.TENANTS]: TenantService.handleGetTenants.bind(this),
          [ServerAction.TENANT]: TenantService.handleGetTenant.bind(this),
          [ServerAction.TENANT_LOGO]: TenantService.handleGetTenantLogo.bind(this),
          [ServerAction.SITE_AREAS]: SiteAreaService.handleGetSiteAreas.bind(this),
          [ServerAction.SITE_AREA]: SiteAreaService.handleGetSiteArea.bind(this),
          [ServerAction.SITE_AREA_IMAGE]: SiteAreaService.handleGetSiteAreaImage.bind(this),
          [ServerAction.SITE_AREA_CONSUMPTION]: SiteAreaService.handleGetSiteAreaConsumption.bind(this),
          [ServerAction.USERS]: UserService.handleGetUsers.bind(this),
          [ServerAction.USER_SITES]: UserService.handleGetSites.bind(this),
          [ServerAction.USERS_IN_ERROR]: UserService.handleGetUsersInError.bind(this),
          [ServerAction.USER_IMAGE]: UserService.handleGetUserImage.bind(this),
          [ServerAction.USER]: UserService.handleGetUser.bind(this),
          [ServerAction.NOTIFICATIONS]: NotificationService.handleGetNotifications.bind(this),
          [ServerAction.TAGS]: UserService.handleGetTags.bind(this),
          [ServerAction.TAG]: UserService.handleGetTag.bind(this),
          [ServerAction.TRANSACTIONS_COMPLETED]: TransactionService.handleGetTransactionsCompleted.bind(this),
          [ServerAction.TRANSACTIONS_TO_REFUND]: TransactionService.handleGetTransactionsToRefund.bind(this),
          [ServerAction.TRANSACTIONS_TO_REFUND_EXPORT]: TransactionService.handleGetTransactionsToRefundExport.bind(this),
          [ServerAction.TRANSACTIONS_TO_REFUND_REPORTS]: TransactionService.handleGetRefundReports.bind(this),
          [ServerAction.TRANSACTIONS_EXPORT]: TransactionService.handleGetTransactionsExport.bind(this),
          [ServerAction.TRANSACTIONS_ACTIVE]: TransactionService.handleGetTransactionsActive.bind(this),
          [ServerAction.TRANSACTIONS_IN_ERROR]: TransactionService.handleGetTransactionsInError.bind(this),
          [ServerAction.TRANSACTION_YEARS]: TransactionService.handleGetTransactionYears.bind(this),
          [ServerAction.REBUILD_TRANSACTION_CONSUMPTIONS]: TransactionService.handleRebuildTransactionConsumptions.bind(this),
          [ServerAction.UNASSIGNED_TRANSACTIONS_COUNT]: TransactionService.handleGetUnassignedTransactionsCount.bind(this),
          [ServerAction.CHARGING_STATION_CONSUMPTION_STATISTICS]: StatisticService.handleGetChargingStationConsumptionStatistics.bind(this),
          [ServerAction.CHARGING_STATION_USAGE_STATISTICS]: StatisticService.handleGetChargingStationUsageStatistics.bind(this),
          [ServerAction.CHARGING_STATION_INACTIVITY_STATISTICS]: StatisticService.handleGetChargingStationInactivityStatistics.bind(this),
          [ServerAction.CHARGING_STATION_TRANSACTIONS_STATISTICS]: StatisticService.handleGetChargingStationTransactionsStatistics.bind(this),
          [ServerAction.CHARGING_STATION_PRICING_STATISTICS]: StatisticService.handleGetChargingStationPricingStatistics.bind(this),
          [ServerAction.STATISTICS_EXPORT]: StatisticService.handleGetStatisticsExport.bind(this),
          [ServerAction.USER_CONSUMPTION_STATISTICS]: StatisticService.handleGetUserConsumptionStatistics.bind(this),
          [ServerAction.USER_USAGE_STATISTICS]: StatisticService.handleGetUserUsageStatistics.bind(this),
          [ServerAction.USER_INACTIVITY_STATISTICS]: StatisticService.handleGetUserInactivityStatistics.bind(this),
          [ServerAction.USER_TRANSACTIONS_STATISTICS]: StatisticService.handleGetUserTransactionsStatistics.bind(this),
          [ServerAction.USER_PRICING_STATISTICS]: StatisticService.handleGetUserPricingStatistics.bind(this),
          [ServerAction.CHARGING_STATION_TRANSACTIONS]: TransactionService.handleGetChargingStationTransactions.bind(this),
          [ServerAction.TRANSACTION]: TransactionService.handleGetTransaction.bind(this),
          [ServerAction.TRANSACTION_CONSUMPTION]: TransactionService.handleGetTransactionConsumption.bind(this),
          [ServerAction.CHARGING_STATIONS_OCPP_PARAMETERS]: ChargingStationService.handleGetChargingStationOcppParameters.bind(this),
          [ServerAction.CHARGING_STATIONS_IN_ERROR]: ChargingStationService.handleGetChargingStationsInError.bind(this),
          [ServerAction.SETTINGS]: SettingService.handleGetSettings.bind(this),
          [ServerAction.SETTING]: SettingService.handleGetSetting.bind(this),
          [ServerAction.CHECK_BILLING_CONNECTION]: BillingService.handleCheckBillingConnection.bind(this),
          [ServerAction.BILLING_TAXES]: BillingService.handleGetBillingTaxes.bind(this),
          [ServerAction.BILLING_INVOICES]: BillingService.handleGetInvoices.bind(this),
          [ServerAction.BILLING_DOWNLOAD_INVOICE]: BillingService.handleDownloadInvoice.bind(this),
          [ServerAction.OCPI_ENDPOINTS]: OCPIEndpointService.handleGetOcpiEndpoints.bind(this),
          [ServerAction.OCPI_ENDPOINT]: OCPIEndpointService.handleGetOcpiEndpoint.bind(this),
          [ServerAction.INTEGRATION_CONNECTIONS]: ConnectionService.handleGetConnections.bind(this),
          [ServerAction.INTEGRATION_CONNECTION]: ConnectionService.handleGetConnection.bind(this),
          [ServerAction.PING]: (action: ServerAction, req: Request, res: Response, next: NextFunction) => {
            res.sendStatus(200);
          },
        });
        break;

      // Update
      case 'PUT':
        // Register REST actions
        this.registerJsonActionsPaths({
          [ServerAction.USER_UPDATE]: UserService.handleUpdateUser.bind(this),
          [ServerAction.USER_UPDATE_MOBILE_TOKEN]: UserService.handleUpdateUserMobileToken.bind(this),
          [ServerAction.CHARGING_STATION_UPDATE_PARAMS]: ChargingStationService.handleUpdateChargingStationParams.bind(this),
          [ServerAction.CHARGING_STATION_LIMIT_POWER]: ChargingStationService.handleChargingStationLimitPower.bind(this),
          [ServerAction.CHARGING_PROFILE_UPDATE]: ChargingStationService.handleUpdateChargingProfile.bind(this),
          [ServerAction.TENANT_UPDATE]: TenantService.handleUpdateTenant.bind(this),
          [ServerAction.SITE_UPDATE]: SiteService.handleUpdateSite.bind(this),
          [ServerAction.SITE_AREA_UPDATE]: SiteAreaService.handleUpdateSiteArea.bind(this),
          [ServerAction.COMPANY_UPDATE]: CompanyService.handleUpdateCompany.bind(this),
          [ServerAction.ASSET_UPDATE]: AssetService.handleUpdateAsset.bind(this),
          [ServerAction.SITE_USER_ADMIN]: SiteService.handleUpdateSiteUserAdmin.bind(this),
          [ServerAction.SITE_OWNER]: SiteService.handleUpdateSiteOwner.bind(this),
          [ServerAction.TRANSACTION_SOFT_STOP]: TransactionService.handleTransactionSoftStop.bind(this),
          [ServerAction.ASSIGN_TRANSACTIONS_TO_USER]: TransactionService.handleAssignTransactionsToUser.bind(this),
          [ServerAction.SETTING_UPDATE]: SettingService.handleUpdateSetting.bind(this),
          [ServerAction.OCPI_ENDPOINT_UPDATE]: OCPIEndpointService.handleUpdateOcpiEndpoint.bind(this),
          [ServerAction.OCPI_ENDPOINT_REGISTER]: OCPIEndpointService.handleRegisterOcpiEndpoint.bind(this),
          [ServerAction.OCPI_ENDPOINT_UNREGISTER]: OCPIEndpointService.handleUnregisterOcpiEndpoint.bind(this),
          [ServerAction.SYNCHRONIZE_CAR_CATALOGS]: CarService.handleSynchronizeCarCatalogs.bind(this),
          [ServerAction.CAR_UPDATE]: CarService.handleUpdateCar.bind(this),
          [ServerAction.TAG_UPDATE]: UserService.handleUpdateTag.bind(this),
<<<<<<< HEAD
          [ServerAction.TAG_UPDATE_STATUS]: UserService.handleUpdateTagStatus.bind(this),
=======
>>>>>>> 8dea985d
        });
        break;

      // Delete
      case 'DELETE':
        // Register REST actions
        this.registerJsonActionsPaths({
          [ServerAction.USER_DELETE]: UserService.handleDeleteUser.bind(this),
          [ServerAction.TENANT_DELETE]: TenantService.handleDeleteTenant.bind(this),
          [ServerAction.REGISTRATION_TOKEN_DELETE]: RegistrationTokenService.handleDeleteRegistrationToken.bind(this),
          [ServerAction.REGISTRATION_TOKEN_REVOKE]: RegistrationTokenService.handleRevokeRegistrationToken.bind(this),
          [ServerAction.SITE_DELETE]: SiteService.handleDeleteSite.bind(this),
          [ServerAction.SITE_AREA_DELETE]: SiteAreaService.handleDeleteSiteArea.bind(this),
          [ServerAction.COMPANY_DELETE]: CompanyService.handleDeleteCompany.bind(this),
          [ServerAction.ASSET_DELETE]: AssetService.handleDeleteAsset.bind(this),
          [ServerAction.CHARGING_STATION_DELETE]: ChargingStationService.handleDeleteChargingStation.bind(this),
          [ServerAction.CHARGING_PROFILE_DELETE]: ChargingStationService.handleDeleteChargingProfile.bind(this),
          [ServerAction.TRANSACTION_DELETE]: TransactionService.handleDeleteTransaction.bind(this),
          [ServerAction.TRANSACTIONS_DELETE]: TransactionService.handleDeleteTransactions.bind(this),
          [ServerAction.INTEGRATION_CONNECTION_DELETE]: ConnectionService.handleDeleteConnection.bind(this),
          [ServerAction.SETTING_DELETE]: SettingService.handleDeleteSetting.bind(this),
          [ServerAction.OCPI_ENDPOINT_DELETE]: OCPIEndpointService.handleDeleteOcpiEndpoint.bind(this),
          [ServerAction.CAR_DELETE]: CarService.handleDeleteCar.bind(this),
          [ServerAction.TAG_DELETE]: UserService.handleDeleteTag.bind(this),
        });
        break;
    }
  }

  public static getInstanceFromHTTPVerb(method: string): RequestMapper {
    if (!RequestMapper.instances.has(method)) {
      RequestMapper.instances.set(method, new RequestMapper(method));
    }
    return RequestMapper.instances.get(method);
  }

  public registerOneActionManyPaths(action: (action: ServerAction, req: Request, res: Response, next: NextFunction) => void|Promise<void>, ...paths: ServerAction[]) {
    const index = this.actions.push(action) - 1;
    for (const path of paths) {
      this.paths.set(path, index);
    }
  }

  public registerJsonActionsPaths(dict: { [key in ServerAction]?: (action: ServerAction, req: Request, res: Response, next: NextFunction) => void|Promise<void>; }) {
    for (const key in dict) {
      this.registerOneActionManyPaths(dict[key], key as ServerAction);
    }
  }

  public getActionFromPath(path: string): (action: ServerAction, req: Request, res: Response, next: NextFunction) => void|Promise<void> {
    if (!this.paths.has(path)) {
      return UtilsService.handleUnknownAction.bind(this);
    }
    return this.actions[this.paths.get(path)];
  }
}

export default class CentralRestServerService {
  // Util Service
  public static async restServiceUtil(req: Request, res: Response, next: NextFunction): Promise<void> {
    try {
      // Parse the action
      const action = req.params.action as ServerAction;
      // Check Context
      switch (req.method) {
        // Create Request
        case 'GET':
          // Check Context
          switch (action) {
            // Ping
            case ServerAction.PING:
              res.sendStatus(200);
              break;
            case ServerAction.CAR_CATALOG_IMAGE:
              await CarService.handleGetCarCatalogImage(action, req, res, next);
              break;
            // Firmware Download
            case ServerAction.FIRMWARE_DOWNLOAD:
              await ChargingStationService.handleGetFirmware(action, req, res, next);
              break;
            default:
              // Delegate
              UtilsService.handleUnknownAction(action, req, res, next);
          }
          break;
      }
    } catch (error) {
      next(error);
    }
  }

  public static async restServiceSecured(req: Request, res: Response, next: NextFunction): Promise<void> {
    // Parse the action
    const action = req.params.action as ServerAction;
    // Check if User has been updated and require new login
    if (SessionHashService.isSessionHashUpdated(req, res, next)) {
      return;
    }
    // Check HTTP Verbs
    if (!['POST', 'GET', 'PUT', 'DELETE'].includes(req.method)) {
      Logging.logActionExceptionMessageAndSendResponse(
        null, new Error(`Unsupported request method ${req.method}`), req, res, next);
      return;
    }
    try {
      // Get the action
      const handleRequest = RequestMapper.getInstanceFromHTTPVerb(req.method).getActionFromPath(action);
      // Execute
      await handleRequest(action, req, res, next);
    } catch (error) {
      next(error);
    }
  }
}<|MERGE_RESOLUTION|>--- conflicted
+++ resolved
@@ -223,10 +223,6 @@
           [ServerAction.SYNCHRONIZE_CAR_CATALOGS]: CarService.handleSynchronizeCarCatalogs.bind(this),
           [ServerAction.CAR_UPDATE]: CarService.handleUpdateCar.bind(this),
           [ServerAction.TAG_UPDATE]: UserService.handleUpdateTag.bind(this),
-<<<<<<< HEAD
-          [ServerAction.TAG_UPDATE_STATUS]: UserService.handleUpdateTagStatus.bind(this),
-=======
->>>>>>> 8dea985d
         });
         break;
 
