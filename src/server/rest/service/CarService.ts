--- conflicted
+++ resolved
@@ -50,12 +50,8 @@
       { limit: filteredRequest.Limit, skip: filteredRequest.Skip, sort: filteredRequest.Sort, onlyRecordCount: filteredRequest.OnlyRecordCount },
       ['id', 'vehicleModel', 'vehicleMake', 'vehicleModelVersion', 'batteryCapacityFull', 'fastchargeChargeSpeed', 'performanceTopspeed',
         'performanceAcceleration', 'rangeWLTP', 'rangeReal', 'efficiencyReal', 'image',
-<<<<<<< HEAD
-        'chargeStandardPower','chargeStandardPhase','chargeStandardPhaseAmp','chargeAlternativePower','chargeOptionPower','chargeOptionPhaseAmp','chargeAlternativePhaseAmp', 'chargePlug', 'fastChargePlug','fastChargePowerMax', 'drivetrainPowerHP']
-=======
         'chargeStandardPower','chargeStandardPhase','chargeStandardPhaseAmp','chargeAlternativePower','chargeOptionPower',
         'chargeOptionPhaseAmp','chargeAlternativePhaseAmp', 'chargePlug', 'fastChargePlug','fastChargePowerMax', 'drivetrainPowerHP']
->>>>>>> 36620865
     );
     // Filter
     CarSecurity.filterCarCatalogsResponse(carCatalogs, req.user);
@@ -89,16 +85,10 @@
       carCatalog = await CarStorage.getCarCatalog(filteredRequest.ID,
         ['id', 'vehicleModel', 'vehicleMake', 'vehicleModelVersion', 'batteryCapacityFull', 'fastchargeChargeSpeed',
           'performanceTopspeed', 'performanceAcceleration', 'rangeWLTP', 'rangeReal', 'efficiencyReal', 'drivetrainPropulsion',
-<<<<<<< HEAD
-          'drivetrainTorque', 'batteryCapacityUseable', 'chargePlug', 'fastChargePlug', 'fastChargePowerMax', 'chargePlugLocation', 'drivetrainPowerHP',
-          'chargeStandardChargeSpeed', 'chargeStandardChargeTime', 'miscSeats', 'miscBody', 'miscIsofix', 'miscTurningCircle',
-          'miscSegment', 'miscIsofixSeats', 'chargeStandardPower', 'chargeStandardPhase','chargeAlternativePower', 'chargeAlternativePhase','chargeOptionPower', 'chargeOptionPhase', 'image']);
-=======
           'drivetrainTorque', 'batteryCapacityUseable', 'chargePlug', 'fastChargePlug', 'fastChargePowerMax', 'chargePlugLocation',
           'drivetrainPowerHP', 'chargeStandardChargeSpeed', 'chargeStandardChargeTime', 'miscSeats', 'miscBody', 'miscIsofix', 'miscTurningCircle',
           'miscSegment', 'miscIsofixSeats', 'chargeStandardPower', 'chargeStandardPhase','chargeAlternativePower',
           'chargeAlternativePhase','chargeOptionPower', 'chargeOptionPhase', 'image']);
->>>>>>> 36620865
     } else {
       // Get the car
       carCatalog = await CarStorage.getCarCatalog(filteredRequest.ID);
@@ -481,12 +471,7 @@
       throw new AppAuthError({
         errorCode: HTTPAuthError.ERROR,
         user: req.user,
-<<<<<<< HEAD
-        action: Action.DELETE,
-        entity: Entity.CAR,
-=======
         action: Action.DELETE, entity: Entity.CAR,
->>>>>>> 36620865
         module: MODULE_NAME, method: 'handleDeleteCar',
         value: carId
       });
@@ -504,24 +489,6 @@
       carUser = car.carUsers.find((carUserToFind) => carUserToFind.user.id.toString() === req.user.id);
       // Assigned to this user?
       if (!carUser) {
-<<<<<<< HEAD
-        throw new AppError({
-          source: Constants.CENTRAL_SERVER,
-          errorCode: HTTPError.NO_CAR_FOR_USER,
-          user: req.user,
-          module: MODULE_NAME, method: 'handleDeleteCar',
-          message: `User is not assigned to the car ID '${car.id}' (${Utils.buildCarName(car, true)})`,
-        });
-      }
-    }
-    if (Authorizations.isBasic(req.user) && !carUser.owner) {
-      await CarStorage.deleteCarUser(req.user.tenantID, carUser.id);
-      // Log
-      Logging.logSecurityInfo({
-        tenantID: req.user.tenantID,
-        user: req.user, module: MODULE_NAME, method: 'handleDeleteCar',
-        message: `User '${req.user.id}' has been removed successfully from the car '${car.id}'`,
-=======
         throw new AppAuthError({
           errorCode: HTTPAuthError.ERROR,
           user: req.user,
@@ -539,7 +506,6 @@
         tenantID: req.user.tenantID,
         user: req.user, module: MODULE_NAME, method: 'handleDeleteCar',
         message: `User has been unassigned successfully from the car '${Utils.buildCarName(car, true)}'`,
->>>>>>> 36620865
         action: action,
         detailedMessages: { car }
       });
@@ -547,16 +513,6 @@
     // Owner?
     if (Authorizations.isAdmin(req.user) || (Authorizations.isBasic(req.user) && carUser.owner)) {
       // Check if Transaction exist (to Be implemented later)
-<<<<<<< HEAD
-      // Ok: Delete
-      await CarStorage.deleteCarUsersByCarID(req.user.tenantID, carId);
-      await CarStorage.deleteCar(req.user.tenantID, carId);
-      // Log
-      Logging.logSecurityInfo({
-        tenantID: req.user.tenantID,
-        user: req.user, module: MODULE_NAME, method: 'handleDeleteCar',
-        message: `Car '${car.id}' has been deleted successfully`,
-=======
       // Delete all the associations
       await CarStorage.deleteCarUsersByCarID(req.user.tenantID, carId);
       // Delete the car
@@ -565,15 +521,10 @@
         tenantID: req.user.tenantID,
         user: req.user, module: MODULE_NAME, method: 'handleDeleteCar',
         message: `Car '${Utils.buildCarName(car)}' has been deleted successfully`,
->>>>>>> 36620865
         action: action,
         detailedMessages: { car }
       });
     }
-<<<<<<< HEAD
-    // Delete
-=======
->>>>>>> 36620865
     res.json(Constants.REST_RESPONSE_SUCCESS);
     next();
   }
