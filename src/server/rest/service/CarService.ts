import { Action, Entity } from '../../../types/Authorization';
import { Car, UserCar } from '../../../types/Car';
import { HTTPAuthError, HTTPError } from '../../../types/HTTPError';
import { NextFunction, Request, Response } from 'express';

import { ActionsResponse } from '../../../types/GlobalType';
import AppAuthError from '../../../exception/AppAuthError';
import AppError from '../../../exception/AppError';
import Authorizations from '../../../authorization/Authorizations';
import BackendError from '../../../exception/BackendError';
import CarFactory from '../../../integration/car/CarFactory';
import CarSecurity from './security/CarSecurity';
import CarStorage from '../../../storage/mongodb/CarStorage';
import Constants from '../../../utils/Constants';
import Logging from '../../../utils/Logging';
import { ServerAction } from '../../../types/Server';
import TenantComponents from '../../../types/TenantComponents';
import User from '../../../types/User';
import Utils from '../../../utils/Utils';
import UtilsService from './UtilsService';

const MODULE_NAME = 'CarService';

export default class CarService {
  public static async handleGetCarCatalogs(action: ServerAction, req: Request, res: Response, next: NextFunction): Promise<void> {
    if (!Authorizations.isSuperAdmin(req.user)) {
      // Check if component is active
      UtilsService.assertComponentIsActiveFromToken(req.user, TenantComponents.CAR, Action.LIST, Entity.CAR_CATALOGS, MODULE_NAME, 'handleGetCarCatalogs');
    }
    // Check auth
    if (!Authorizations.canListCarCatalogs(req.user)) {
      throw new AppAuthError({
        errorCode: HTTPAuthError.ERROR,
        user: req.user,
        action: Action.LIST,
        entity: Entity.CAR_CATALOGS,
        module: MODULE_NAME,
        method: 'handleGetCarCatalogs'
      });
    }
    // Filter
    const filteredRequest = CarSecurity.filterCarCatalogsRequest(req.query);
    // Get the cars
    const carCatalogs = await CarStorage.getCarCatalogs(
      {
        search: filteredRequest.Search,
        carMaker: filteredRequest.CarMaker ? filteredRequest.CarMaker.split('|') : null
      },
      { limit: filteredRequest.Limit, skip: filteredRequest.Skip, sort: filteredRequest.Sort, onlyRecordCount: filteredRequest.OnlyRecordCount },
      ['id', 'vehicleModel', 'vehicleMake', 'vehicleModelVersion', 'batteryCapacityFull', 'fastchargeChargeSpeed', 'performanceTopspeed',
        'performanceAcceleration', 'rangeWLTP', 'rangeReal', 'efficiencyReal', 'image', 'chargeStandardChargeSpeed',
        'chargeStandardPower', 'chargeStandardPhase', 'chargePlug', 'fastChargePlug', 'fastChargePowerMax', 'drivetrainPowerHP']
    );
    // Filter
    CarSecurity.filterCarCatalogsResponse(carCatalogs, req.user);
    // Return
    res.json(carCatalogs);
    next();
  }

  public static async handleGetCarCatalog(action: ServerAction, req: Request, res: Response, next: NextFunction): Promise<void> {
    if (!Authorizations.isSuperAdmin(req.user)) {
      // Check if component is active
      UtilsService.assertComponentIsActiveFromToken(req.user, TenantComponents.CAR, Action.READ, Entity.CAR_CATALOG, MODULE_NAME, 'handleGetCarCatalog');
    }
    // Check auth
    if (!Authorizations.canReadCarCatalog(req.user)) {
      throw new AppAuthError({
        errorCode: HTTPAuthError.ERROR,
        user: req.user,
        action: Action.LIST,
        entity: Entity.CAR_CATALOG,
        module: MODULE_NAME,
        method: 'handleGetCarCatalog'
      });
    }
    // Filter
    const filteredRequest = CarSecurity.filterCarCatalogRequest(req.query);
    UtilsService.assertIdIsProvided(action, filteredRequest.ID, MODULE_NAME, 'handleGetCarCatalog', req.user);
    let carCatalog;
    if (!Authorizations.isSuperAdmin(req.user)) {
      // Get the car
      carCatalog = await CarStorage.getCarCatalog(filteredRequest.ID,
        ['id', 'vehicleModel', 'vehicleMake', 'vehicleModelVersion', 'batteryCapacityFull', 'fastchargeChargeSpeed',
          'performanceTopspeed', 'performanceAcceleration', 'rangeWLTP', 'rangeReal', 'efficiencyReal', 'drivetrainPropulsion',
          'drivetrainTorque', 'batteryCapacityUseable', 'chargePlug', 'fastChargePlug', 'fastChargePowerMax', 'chargePlugLocation', 'drivetrainPowerHP',
          'chargeStandardChargeSpeed', 'chargeStandardChargeTime', 'miscSeats', 'miscBody', 'miscIsofix', 'miscTurningCircle',
          'miscSegment', 'miscIsofixSeats', 'chargeStandardTables', 'chargeStandardPower', 'chargeStandardPhase', 'image']);
    } else {
      // Get the car
      carCatalog = await CarStorage.getCarCatalog(filteredRequest.ID);
    }
    // Return
    res.json(CarSecurity.filterCarCatalogResponse(carCatalog, req.user));
    next();
  }

  public static async handleGetCarCatalogImages(action: ServerAction, req: Request, res: Response, next: NextFunction): Promise<void> {
    if (!Authorizations.isSuperAdmin(req.user)) {
      // Check if component is active
      UtilsService.assertComponentIsActiveFromToken(req.user, TenantComponents.CAR, Action.READ, Entity.CAR_CATALOG, MODULE_NAME, 'handleGetCarCatalogImages');
    }
    // Check auth
    if (!Authorizations.canReadCarCatalog(req.user)) {
      throw new AppAuthError({
        errorCode: HTTPAuthError.ERROR,
        user: req.user,
        action: Action.READ,
        entity: Entity.CAR_CATALOG,
        module: MODULE_NAME,
        method: 'handleGetCarCatalogImages'
      });
    }
    // Filter
    const filteredRequest = CarSecurity.filterCarCatalogImagesRequest(req.query);
    UtilsService.assertIdIsProvided(action, filteredRequest.CarID, MODULE_NAME, 'handleGetCarCatalogImages', req.user);
    // Get the car
    const carCatalogImages = await CarStorage.getCarCatalogImages(
      filteredRequest.CarID,
      { limit: filteredRequest.Limit, skip: filteredRequest.Skip }
    );
    // Return
    res.json(carCatalogImages);
    next();
  }

  public static async handleSynchronizeCarCatalogs(action: ServerAction, req: Request, res: Response, next: NextFunction): Promise<void> {
    if (!Authorizations.isSuperAdmin(req.user)) {
      // Check if component is active
      UtilsService.assertComponentIsActiveFromToken(req.user, TenantComponents.CAR,
        Action.SYNCHRONIZE_CAR_CATALOGS, Entity.CAR_CATALOGS, MODULE_NAME, 'handleSynchronizeCarCatalogs');
    }
    // Check auth
    if (!Authorizations.canSynchronizeCarCatalogs(req.user)) {
      throw new AppAuthError({
        errorCode: HTTPAuthError.ERROR,
        user: req.user,
        action: Action.SYNCHRONIZE_CAR_CATALOGS,
        entity: Entity.CAR_CATALOGS,
        module: MODULE_NAME,
        method: 'handleSynchronizeCarCatalogs'
      });
    }
    const carDatabaseImpl = await CarFactory.getCarImpl();
    if (!carDatabaseImpl) {
      throw new BackendError({
        source: Constants.CENTRAL_SERVER,
        message: 'Car service is not configured',
        module: MODULE_NAME,
        method: 'handleSynchronizeCarCatalogs'
      });
    }
    const result = await carDatabaseImpl.synchronizeCarCatalogs();
    res.json({ ...result, ...Constants.REST_RESPONSE_SUCCESS });
    next();
  }

  public static async handleGetCarMakers(action: ServerAction, req: Request, res: Response, next: NextFunction): Promise<void> {
    if (!Authorizations.isSuperAdmin(req.user)) {
      // Check if component is active
      UtilsService.assertComponentIsActiveFromToken(req.user, TenantComponents.CAR,
        Action.READ, Entity.CAR_CATALOG, MODULE_NAME, 'handleGetCarMakers');
    }
    // Check auth
    if (!Authorizations.canReadCarCatalog(req.user)) {
      throw new AppAuthError({
        errorCode: HTTPAuthError.ERROR,
        user: req.user,
        action: Action.READ,
        entity: Entity.CAR_CATALOG,
        module: MODULE_NAME,
        method: 'handleGetCarMakers'
      });
    }
    // Filter
    const filteredRequest = CarSecurity.filterCarMakersRequest(req.query);
    // Get car makers
    const carMakers = await CarStorage.getCarMakers({ search: filteredRequest.Search });
    // Filter
    CarSecurity.filterCarMakersResponse(carMakers, req.user);
    res.json(carMakers);
    next();
  }

  public static async handleCarCreate(action: ServerAction, req: Request, res: Response, next: NextFunction): Promise<void> {
    let newCar: Car;
    // Check if component is active
    UtilsService.assertComponentIsActiveFromToken(req.user, TenantComponents.CAR,
      Action.CREATE, Entity.CAR, MODULE_NAME, 'handleCarCreate');
    // Filter
    const filteredRequest = CarSecurity.filterCarCreateRequest(req.body);
    // Check
    Utils.checkIfCarValid(filteredRequest, req);
    // Check auth
    if (!Authorizations.canCreateCar(req.user)) {
      throw new AppAuthError({
        errorCode: HTTPAuthError.ERROR,
        user: req.user,
        action: Action.CREATE, entity: Entity.CAR,
        module: MODULE_NAME, method: 'handleCarCreate'
      });
    }
    // Check Car Catalog
    const carCatalog = await CarStorage.getCarCatalog(filteredRequest.carCatalogID);
    UtilsService.assertObjectExists(action, carCatalog, `Car Catalog ID '${filteredRequest.carCatalogID}' does not exist`,
      MODULE_NAME, 'handleCarCreate', req.user);
    // Check Car
    const car = await CarStorage.getCarByVinLicensePlate(req.user.tenantID, filteredRequest.licensePlate, filteredRequest.vin, true);
    if (car) {
      // If Admin, car already exits!
      if (Authorizations.isAdmin(req.user)) {
        throw new AppError({
          source: Constants.CENTRAL_SERVER,
          errorCode: HTTPError.CAR_ALREADY_EXIST_ERROR,
          message: `The Car with VIN: '${filteredRequest.vin}' and License plate: '${filteredRequest.licensePlate}' already exist`,
          user: req.user,
          module: MODULE_NAME, method: 'handleCarCreate'
        });
      }
      // Basic users: Check if the car is already assigned to user
      if (car.users) {
        const foundUser = car.users.find((user: User) => user.id === req.user.id);
        if (foundUser) {
          // User already assigned to this car!
          throw new AppError({
            source: Constants.CENTRAL_SERVER,
            errorCode: HTTPError.CAR_ALREADY_EXIST_ERROR,
            message: `The Car with VIN: '${filteredRequest.vin}' and License plate: '${filteredRequest.licensePlate}' already exist for this user`,
            user: req.user,
            actionOnUser: foundUser,
            module: MODULE_NAME, method: 'handleCarCreate'
          });
        }
      }
      // Force to reuse the car
      if (filteredRequest.forced) {
        newCar = car;
        // Send error to the UI
      } else {
        throw new AppError({
          source: Constants.CENTRAL_SERVER,
          errorCode: HTTPError.CAR_ALREADY_EXIST_ERROR_DIFFERENT_USER,
          message: `The Car with VIN: '${filteredRequest.vin}' and License plate: '${filteredRequest.licensePlate}' already exist with different user`,
          user: req.user,
          module: MODULE_NAME, method: 'handleCarCreate'
        });
      }
    } else {
      // Create car
      newCar = {
        carCatalogID: filteredRequest.carCatalogID,
        licensePlate: filteredRequest.licensePlate,
        vin: filteredRequest.vin,
        createdBy: { id: req.user.id },
        type: filteredRequest.type,
        createdOn: new Date()
      } as Car;
      newCar.id = await CarStorage.saveCar(req.user.tenantID, newCar);
    }
    Logging.logSecurityInfo({
      tenantID: req.user.tenantID,
      user: req.user, module: MODULE_NAME, method: 'handleCreateCar',
      message: `Car with plate ID '${newCar.licensePlate}' has been created successfully`,
      action: action,
      detailedMessages: { car: newCar }
    });
    // If Basic user, auto assign the car to him
    if (Authorizations.isBasic(req.user)) {
      // Clear default car
      if (filteredRequest.isDefault) {
        await CarStorage.clearDefaultUserCar(req.user.tenantID, req.user.id);
      }
      // Assign to User
      const newUserCar: UserCar = {
        carID: newCar.id,
        userID: req.user.id,
<<<<<<< HEAD
        default: !defaultCar,
=======
        type: filteredRequest.type,
        default: filteredRequest.isDefault,
>>>>>>> 44900c7c
        createdBy: { id: req.user.id },
        createdOn: new Date()
      } as UserCar;
      newUserCar.id = await CarStorage.saveUserCar(req.user.tenantID, newUserCar);
    }
    // Ok
    res.json(Object.assign({ id: newCar.id }, Constants.REST_RESPONSE_SUCCESS));
    next();
  }

  public static async handleUpdateCar(action: ServerAction, req: Request, res: Response, next: NextFunction): Promise<void> {
    // Check if component is active
    UtilsService.assertComponentIsActiveFromToken(req.user, TenantComponents.ORGANIZATION,
      Action.UPDATE, Entity.SITE, MODULE_NAME, 'handleUpdateSite');
    // Filter
    const filteredRequest = CarSecurity.filterCarUpdateRequest(req.body);
    // Check
    Utils.checkIfCarValid(filteredRequest, req);
    // Check auth
    if (!Authorizations.canUpdateCar(req.user)) {
      throw new AppAuthError({
        errorCode: HTTPAuthError.ERROR,
        user: req.user,
        action: Action.UPDATE,
        entity: Entity.CAR,
        module: MODULE_NAME,
        method: 'handleUpdateCar',
        value: filteredRequest.id
      });
    }
    // Check Car
    const car = await CarStorage.getCar(req.user.tenantID, filteredRequest.id);
    UtilsService.assertObjectExists(action, car, `Car ID '${filteredRequest.id}' does not exist`,
      MODULE_NAME, 'handleUpdateCar', req.user);
    if (car.licensePlate !== filteredRequest.licensePlate || car.vin !== filteredRequest.vin) {
      const checkCar = await CarStorage.getCarByVinLicensePlate(req.user.tenantID, filteredRequest.licensePlate, filteredRequest.vin);
      if (checkCar) {
        throw new AppError({
          source: Constants.CENTRAL_SERVER,
          errorCode: HTTPError.CAR_ALREADY_EXIST_ERROR,
          message: `The Car with VIN: '${filteredRequest.vin}' and License plate: '${filteredRequest.licensePlate}' already exist`,
          user: req.user,
          module: MODULE_NAME, method: 'handleUpdateCar'
        });
      }
    }
    car.carCatalogID = filteredRequest.carCatalogID;
    car.vin = filteredRequest.vin;
    car.licensePlate = filteredRequest.licensePlate;
    car.type = filteredRequest.type;
    car.lastChangedBy = { 'id': req.user.id };
    car.lastChangedOn = new Date();
    await CarStorage.saveCar(req.user.tenantID, car);
    // Log
    Logging.logSecurityInfo({
      tenantID: req.user.tenantID,
      user: req.user, module: MODULE_NAME, method: 'handleUpdateCar',
      message: `Car '${car.id}' has been updated successfully`,
      action: action,
      detailedMessages: { car }
    });
    if (Authorizations.isBasic(req.user)) {
      const userCar = await CarStorage.getUserCarByCarUser(req.user.tenantID, car.id, req.user.id);
      if (userCar.default !== filteredRequest.isDefault) {
        userCar.default = filteredRequest.isDefault;
        userCar.lastChangedBy = { 'id': req.user.id };
        userCar.lastChangedOn = new Date();
        await CarStorage.saveUserCar(req.user.tenantID, userCar);
        // Log
        Logging.logSecurityInfo({
          tenantID: req.user.tenantID,
          user: req.user, module: MODULE_NAME, method: 'handleUpdateCar',
          message: `User Car '${userCar.id}' has been updated successfully`,
          action: action,
          detailedMessages: { userCar }
        });
      }
    }
    // Ok
    res.json(Constants.REST_RESPONSE_SUCCESS);
    next();
  }

  public static async handleGetCars(action: Action, req: Request, res: Response, next: NextFunction): Promise<void> {
    // Check if component is active
    UtilsService.assertComponentIsActiveFromToken(req.user, TenantComponents.CAR, Action.LIST, Entity.CARS,
      MODULE_NAME, 'handleGetCars');
    // Check auth
    if (!Authorizations.canListCars(req.user)) {
      throw new AppAuthError({
        errorCode: HTTPAuthError.ERROR,
        user: req.user,
        action: Action.LIST, entity: Entity.CARS,
        module: MODULE_NAME, method: 'handleGetCars'
      });
    }
    const filteredRequest = CarSecurity.filterCarsRequest(req.query);
    // Get cars
    const cars = await CarStorage.getCars(req.user.tenantID,
      {
        search: filteredRequest.Search,
        userIDs: Authorizations.isBasic(req.user) ? [req.user.id] : null
      },
      { limit: filteredRequest.Limit, skip: filteredRequest.Skip, sort: filteredRequest.Sort, onlyRecordCount: filteredRequest.OnlyRecordCount });
    // Filter
    CarSecurity.filterCarsResponse(cars, req.user);
    // Return
    res.json(cars);
    next();
  }

  public static async handleGetCar(action: ServerAction, req: Request, res: Response, next: NextFunction): Promise<void> {
    // Check if component is active
    UtilsService.assertComponentIsActiveFromToken(req.user, TenantComponents.CAR, Action.READ, Entity.CAR,
      MODULE_NAME, 'handleGetCar');
    // Check auth
    if (!Authorizations.canReadCar(req.user)) {
      throw new AppAuthError({
        errorCode: HTTPAuthError.ERROR,
        user: req.user,
        action: Action.READ, entity: Entity.CAR,
        module: MODULE_NAME, method: 'handleGetCar'
      });
    }
    const filteredRequest = CarSecurity.filterCarRequest(req.query);
    UtilsService.assertIdIsProvided(action, filteredRequest.ID, MODULE_NAME, 'handleGetCarCatalog', req.user);

    // Get the car
    const car = await CarStorage.getCar(req.user.tenantID, filteredRequest.ID);

    // Return
    res.json(CarSecurity.filterCarResponse(car, req.user));
    next();
  }

  public static async handleGetUsersCar(action: Action, req: Request, res: Response, next: NextFunction): Promise<void> {
    // Check if component is active
    UtilsService.assertComponentIsActiveFromToken(req.user, TenantComponents.CAR, Action.LIST, Entity.USERS_CARS,
      MODULE_NAME, 'handleGetUsersCar');
    // Check auth
    if (!Authorizations.canListUsersCars(req.user)) {
      throw new AppAuthError({
        errorCode: HTTPAuthError.ERROR,
        user: req.user,
        action: Action.LIST, entity: Entity.USERS_CARS,
        module: MODULE_NAME, method: 'handleGetUsersCar'
      });
    }
    const filteredRequest = CarSecurity.filterUsersCarsRequest(req.query);
    // Get cars
    const usersCars = await CarStorage.getUsersCars(req.user.tenantID,
      {
        search: filteredRequest.search,
        carIDs: [filteredRequest.carID],
        active: true
      },
      { limit: filteredRequest.Limit, skip: filteredRequest.Skip, sort: filteredRequest.Sort, onlyRecordCount: filteredRequest.OnlyRecordCount });
    // Filter
    CarSecurity.filterUsersCarsResponse(usersCars, req.user);
    // Return
    res.json(usersCars);
    next();
  }

  public static async handleAssignUsersCar(action: Action, req: Request, res: Response, next: NextFunction): Promise<void> {
    // Check if component is active
    UtilsService.assertComponentIsActiveFromToken(req.user, TenantComponents.CAR, Action.CREATE, Entity.USER_CAR,
      MODULE_NAME, 'handleAssignUsersCar');
    // Check auth
    if (!Authorizations.canAssignUsersCar(req.user)) {
      throw new AppAuthError({
        errorCode: HTTPAuthError.ERROR,
        user: req.user,
        action: Action.LIST, entity: Entity.USERS_CARS,
        module: MODULE_NAME, method: 'handleAssignUsersCar'
      });
    }
    const filteredRequest = CarSecurity.filterUsersAssignRequest(req.body);
    const result = await CarStorage.assignUsersCar(req.user.tenantID, filteredRequest.carID, filteredRequest.usersCar);
    // Return
    res.json({ ...result, ...Constants.REST_RESPONSE_SUCCESS });
    next();
  }

  public static async handleUpdateUsersCar(action: Action, req: Request, res: Response, next: NextFunction): Promise<void> {
    // Check if component is active
    UtilsService.assertComponentIsActiveFromToken(req.user, TenantComponents.CAR, Action.UPDATE, Entity.USER_CAR,
      MODULE_NAME, 'handleUpdateUsersCar');
    // Check auth
    if (!Authorizations.canUpdateUsersCar(req.user)) {
      throw new AppAuthError({
        errorCode: HTTPAuthError.ERROR,
        user: req.user,
        action: Action.UPDATE, entity: Entity.USERS_CARS,
        module: MODULE_NAME, method: 'handleUpdateUsersCar'
      });
    }
    const filteredRequest = CarSecurity.filterUsersAssignRequest(req.body);
    const result = await CarStorage.updateUsersCar(req.user.tenantID, filteredRequest.carID, filteredRequest.usersCar);

    res.json({ ...result, ...Constants.REST_RESPONSE_SUCCESS });
    next();
  }
}<|MERGE_RESOLUTION|>--- conflicted
+++ resolved
@@ -274,12 +274,7 @@
       const newUserCar: UserCar = {
         carID: newCar.id,
         userID: req.user.id,
-<<<<<<< HEAD
-        default: !defaultCar,
-=======
-        type: filteredRequest.type,
         default: filteredRequest.isDefault,
->>>>>>> 44900c7c
         createdBy: { id: req.user.id },
         createdOn: new Date()
       } as UserCar;
@@ -405,7 +400,7 @@
       });
     }
     const filteredRequest = CarSecurity.filterCarRequest(req.query);
-    UtilsService.assertIdIsProvided(action, filteredRequest.ID, MODULE_NAME, 'handleGetCarCatalog', req.user);
+    UtilsService.assertIdIsProvided(action, filteredRequest.ID, MODULE_NAME, 'handleGetCar', req.user);
 
     // Get the car
     const car = await CarStorage.getCar(req.user.tenantID, filteredRequest.ID);
