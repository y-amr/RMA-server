--- conflicted
+++ resolved
@@ -673,25 +673,10 @@
       inSuccess: 0,
       inError: 0
     };
-<<<<<<< HEAD
-    const specificError: { refunded: number; notFound: number; billed: number, refundedIDs: number[]; notFoundIDs: number[], billedIDs: number[] } = {
-      refunded: 0,
-      notFound: 0,
-      billed: 0,
-      refundedIDs: [],
-      notFoundIDs: [],
-      billedIDs: []
-    };
-    // Check if transaction has been refunded
-    const refundConnector = await RefundFactory.getRefundImpl(loggedUser.tenantID);
-    const billingImpl = await BillingFactory.getBillingImpl(loggedUser.tenantID);
-    for (const transactionId of transactionsIDs) {
-=======
     // Check if transaction has been refunded
     const refundConnector = await RefundFactory.getRefundImpl(loggedUser.tenantID);
     const billingImpl = await BillingFactory.getBillingImpl(loggedUser.tenantID);
     for (const transactionID of transactionsIDs) {
->>>>>>> e345ed00
       // Get
       const transaction = await TransactionStorage.getTransaction(loggedUser.tenantID, transactionID);
       // Not Found
@@ -708,14 +693,6 @@
         // Already Refunded
       } else if (refundConnector && !refundConnector.canBeDeleted(transaction)) {
         result.inError++;
-<<<<<<< HEAD
-        specificError.refunded++;
-        specificError.refundedIDs.push(transactionId);
-      } else if (billingImpl && transaction.billingData.invoiceID && await BillingStorage.getInvoice(loggedUser.tenantID, transaction.billingData.invoiceID)) {
-        result.inError++;
-        specificError.billed++;
-        specificError.billedIDs.push(transactionId);
-=======
         Logging.logError({
           tenantID: loggedUser.tenantID,
           user: loggedUser,
@@ -736,7 +713,6 @@
           detailedMessages: { transaction }
         });
       // Transaction in progress
->>>>>>> e345ed00
       } else if (!transaction.stop) {
         if (!transaction.chargeBox) {
           transactionsIDsToDelete.push(transactionID);
@@ -759,36 +735,6 @@
     // Delete All Transactions
     result.inSuccess = await TransactionStorage.deleteTransactions(loggedUser.tenantID, transactionsIDsToDelete);
     // Log
-<<<<<<< HEAD
-    if (result.inError > 0) {
-      const errorDetails = [];
-      if (specificError.notFound) {
-        errorDetails.push(`${specificError.notFound} session IDs have not been found: ${specificError.notFoundIDs.join(', ')}`);
-      }
-      if (specificError.refunded) {
-        errorDetails.push(`${specificError.refunded} session IDs has been refunded and cannot be deleted: ${specificError.refundedIDs.join(', ')}`);
-      }
-      if (specificError.billed) {
-        errorDetails.push(`${specificError.billed} session IDs has been billed and cannot be deleted: ${specificError.billedIDs.join(', ')}`);
-      }
-      Logging.logError({
-        tenantID: loggedUser.tenantID,
-        user: loggedUser,
-        module: MODULE_NAME, method: 'handleDeleteTransactions',
-        message: `${result.inSuccess} transaction(s) have been deleted successfully and ${result.inError} encountered an error or cannot be deleted`,
-        action: action,
-        detailedMessages: { errorDetails }
-      });
-    } else {
-      Logging.logInfo({
-        tenantID: loggedUser.tenantID,
-        user: loggedUser,
-        module: MODULE_NAME, method: 'handleDeleteTransactions',
-        message: `${result.inSuccess} transaction(s) have been deleted successfully`,
-        action: action
-      });
-    }
-=======
     // Log
     Utils.logActionsResponse(loggedUser.tenantID,
       ServerAction.TRANSACTIONS_DELETE,
@@ -798,7 +744,6 @@
       '{{inSuccess}} transaction(s) were successfully deleted and {{inError}} failed to be deleted',
       'No transactions have been deleted'
     );
->>>>>>> e345ed00
     return result;
   }
 
