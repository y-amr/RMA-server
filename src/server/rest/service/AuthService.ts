import { ExtractJwt, Strategy } from 'passport-jwt';
import { Handler, NextFunction, Request, RequestHandler, Response } from 'express';
import { HttpLoginRequest, HttpResetPasswordRequest } from '../../../types/requests/HttpUserRequest';
import User, { UserRole, UserStatus } from '../../../types/User';

import AppError from '../../../exception/AppError';
import AuthSecurity from './security/AuthSecurity';
import Authorizations from '../../../authorization/Authorizations';
import AxiosFactory from '../../../utils/AxiosFactory';
import { AxiosInstance } from 'axios';
import BillingFactory from '../../../integration/billing/BillingFactory';
import Configuration from '../../../utils/Configuration';
import Constants from '../../../utils/Constants';
import { HTTPError } from '../../../types/HTTPError';
import Logging from '../../../utils/Logging';
import NotificationHandler from '../../../notification/NotificationHandler';
import { ServerAction } from '../../../types/Server';
import SiteStorage from '../../../storage/mongodb/SiteStorage';
import Tag from '../../../types/Tag';
import TenantStorage from '../../../storage/mongodb/TenantStorage';
import UserStorage from '../../../storage/mongodb/UserStorage';
import UserToken from '../../../types/UserToken';
import Utils from '../../../utils/Utils';
import UtilsService from './UtilsService';
<<<<<<< HEAD
import axios, { AxiosResponse } from 'axios';
import axiosRetry from 'axios-retry';
=======
>>>>>>> a004b723
import jwt from 'jsonwebtoken';
import moment from 'moment';
import passport from 'passport';

const _centralSystemRestConfig = Configuration.getCentralSystemRestServiceConfig();
let jwtOptions;

// Init JWT auth options
if (_centralSystemRestConfig) {
  // Set
  jwtOptions = {
    jwtFromRequest: ExtractJwt.fromAuthHeaderAsBearerToken(),
    secretOrKey: _centralSystemRestConfig.userTokenKey
    // pragma issuer: 'evse-dashboard',
    // audience: 'evse-dashboard'
  };
  // Use
  passport.use(new Strategy(jwtOptions, (jwtPayload, done) =>
    // Return the token decoded right away
    done(null, jwtPayload)
  ));
}

const MODULE_NAME = 'AuthService';

export default class AuthService {
  private static axiosInstance: AxiosInstance = AxiosFactory.getAxiosInstance();

  public static initialize(): Handler {
    return passport.initialize();
  }

  public static authenticate(): RequestHandler {
    return passport.authenticate('jwt', { session: false });
  }

  public static async handleLogIn(action: ServerAction, req: Request, res: Response, next: NextFunction): Promise<void> {
    // Filter
    const filteredRequest = AuthSecurity.filterLoginRequest(req.body);
    // Get Tenant
    const tenantID = await AuthService.getTenantID(filteredRequest.tenant);
    if (!tenantID) {
      throw new AppError({
        source: Constants.CENTRAL_SERVER,
        errorCode: HTTPError.OBJECT_DOES_NOT_EXIST_ERROR,
        message: `User with Email '${filteredRequest.email}' tried to log in with an unknown tenant '${filteredRequest.tenant}'!`,
        module: MODULE_NAME,
        method: 'handleLogIn',
        action: action
      });
    }
    req.user = { tenantID };
    // Check
    if (!filteredRequest.email) {
      throw new AppError({
        source: Constants.CENTRAL_SERVER,
        errorCode: HTTPError.GENERAL_ERROR,
        message: 'The Email is mandatory',
        module: MODULE_NAME,
        method: 'handleLogIn'
      });
    }
    if (!filteredRequest.password) {
      throw new AppError({
        source: Constants.CENTRAL_SERVER,
        errorCode: HTTPError.GENERAL_ERROR,
        message: 'The Password is mandatory',
        module: MODULE_NAME,
        method: 'handleLogIn'
      });
    }
    if (!filteredRequest.acceptEula) {
      throw new AppError({
        source: Constants.CENTRAL_SERVER,
        errorCode: HTTPError.USER_EULA_ERROR,
        message: 'The End-user License Agreement is mandatory',
        module: MODULE_NAME,
        method: 'handleLogIn'
      });
    }
    const user = await UserStorage.getUserByEmail(tenantID, filteredRequest.email);
    UtilsService.assertObjectExists(action, user, `User with email '${filteredRequest.email}' does not exist`,
      MODULE_NAME, 'handleLogIn', req.user);
    if (user.deleted) {
      throw new AppError({
        source: Constants.CENTRAL_SERVER,
        errorCode: HTTPError.OBJECT_DOES_NOT_EXIST_ERROR,
        message: `User with Email '${filteredRequest.email}' is logically deleted`,
        module: MODULE_NAME,
        method: 'handleLogIn'
      });
    }
    // Check if the number of trials is reached
    if (user.passwordWrongNbrTrials >= _centralSystemRestConfig.passwordWrongNumberOfTrial) {
      // Check if the user is still locked
      if (user.status === UserStatus.LOCKED) {
        // Yes: Check date to reset pass
        if (user.passwordBlockedUntil && moment(user.passwordBlockedUntil).isBefore(moment())) {
          // Time elapsed: activate the account again
          Logging.logSecurityInfo({
            tenantID: req.user.tenantID,
            actionOnUser: user,
            module: MODULE_NAME, method: 'handleLogIn', action: action,
            message: 'User has been unlocked after a period of time can try to login again'
          });
          // Save User Status
          await UserStorage.saveUserStatus(req.user.tenantID, user.id, UserStatus.ACTIVE);
          // Init User Password
          await UserStorage.saveUserPassword(req.user.tenantID, user.id,
            { passwordWrongNbrTrials: 0, passwordBlockedUntil: null, passwordResetHash: null });
          // Read user again
          const updatedUser = await UserStorage.getUser(tenantID, user.id);
          // Check user
          await AuthService.checkUserLogin(action, tenantID, updatedUser, filteredRequest, req, res, next);
        } else {
          // Return data
          throw new AppError({
            source: Constants.CENTRAL_SERVER,
            errorCode: HTTPError.USER_ACCOUNT_LOCKED_ERROR,
            message: 'User is locked',
            module: MODULE_NAME,
            method: 'handleLogIn'
          });
        }
      } else {
        // An admin has reactivated the account
        user.passwordWrongNbrTrials = 0;
        user.passwordBlockedUntil = null;
        // Check user
        await AuthService.checkUserLogin(action, tenantID, user, filteredRequest, req, res, next);
      }
    } else {
      // Nbr trials OK: Check user
      await AuthService.checkUserLogin(action, tenantID, user, filteredRequest, req, res, next);
    }
  }

  public static async handleRegisterUser(action: ServerAction, req: Request, res: Response, next: NextFunction): Promise<void> {
    // Filter
    const filteredRequest = AuthSecurity.filterRegisterUserRequest(req.body);
    // Get the Tenant
    const tenantID = await AuthService.getTenantID(filteredRequest.tenant);
    if (!tenantID) {
      throw new AppError({
        source: Constants.CENTRAL_SERVER,
        errorCode: HTTPError.OBJECT_DOES_NOT_EXIST_ERROR,
        message: `User is trying to register with an unknown tenant '${filteredRequest.tenant}'!`,
        module: MODULE_NAME,
        method: 'handleGetEndUserLicenseAgreement'
      });
    }
    req.user = { tenantID };
    // Check EULA
    if (!filteredRequest.acceptEula) {
      throw new AppError({
        source: Constants.CENTRAL_SERVER,
        errorCode: HTTPError.USER_EULA_ERROR,
        message: 'The End-user License Agreement is mandatory',
        module: MODULE_NAME,
        method: 'handleLogIn'
      });
    }
    // Check
    if (!filteredRequest.captcha) {
      throw new AppError({
        source: Constants.CENTRAL_SERVER,
        errorCode: HTTPError.GENERAL_ERROR,
        message: 'The captcha is mandatory',
        module: MODULE_NAME,
        method: 'handleRegisterUser'
      });
    }
    // Check Captcha
    const response = await AuthService.axiosInstance.get(
      `https://www.google.com/recaptcha/api/siteverify?secret=${_centralSystemRestConfig.captchaSecretKey}&response=${filteredRequest.captcha}&remoteip=${req.connection.remoteAddress}`);
    if (!response.data.success) {
      throw new AppError({
        source: Constants.CENTRAL_SERVER,
        errorCode: HTTPError.GENERAL_ERROR,
        message: 'The captcha is invalid',
        module: MODULE_NAME,
        method: 'handleRegisterUser'
      });
    } else if (response.data.score < 0.5) {
      throw new AppError({
        source: Constants.CENTRAL_SERVER,
        errorCode: HTTPError.GENERAL_ERROR,
        message: 'The captcha score is too low',
        module: MODULE_NAME,
        method: 'handleRegisterUser'
      });
    }
    // Check Mandatory field
    Utils.checkIfUserValid(filteredRequest as User, null, req);
    // Check email
    const user = await UserStorage.getUserByEmail(tenantID, filteredRequest.email);
    if (user) {
      throw new AppError({
        source: Constants.CENTRAL_SERVER,
        errorCode: HTTPError.USER_EMAIL_ALREADY_EXIST_ERROR,
        message: 'Email already exists',
        module: MODULE_NAME,
        method: 'handleRegisterUser'
      });
    }
    // Generate a password
    const newPasswordHashed = await Utils.hashPasswordBcrypt(filteredRequest.password);
    // Create the user
    const newUser = UserStorage.getEmptyUser() as User;
    newUser.email = filteredRequest.email;
    newUser.name = filteredRequest.name;
    newUser.firstName = filteredRequest.firstName;
    newUser.locale = filteredRequest.locale;
    newUser.createdOn = new Date();
    const verificationToken = Utils.generateToken(filteredRequest.email);
    const endUserLicenseAgreement = await UserStorage.getEndUserLicenseAgreement(tenantID, Utils.getLanguageFromLocale(newUser.locale));
    // Save User
    newUser.id = await UserStorage.saveUser(tenantID, newUser);
    // Save User Status
    if (tenantID === Constants.DEFAULT_TENANT) {
      await UserStorage.saveUserRole(tenantID, newUser.id, UserRole.SUPER_ADMIN);
    } else {
      await UserStorage.saveUserRole(tenantID, newUser.id, UserRole.BASIC);
    }
    // Save User Status
    await UserStorage.saveUserStatus(tenantID, newUser.id, UserStatus.PENDING);

    const tag: Tag = {
      id: newUser.name[0] + newUser.firstName[0] + Utils.getRandomInt().toString(),
      active: true,
      issuer: true,
      lastChangedOn: new Date()
    };
    await UserStorage.saveUserTag(req.user.tenantID, newUser.id, tag);

    // Save User password
    await UserStorage.saveUserPassword(tenantID, newUser.id,
      {
        password: newPasswordHashed,
        passwordWrongNbrTrials: 0,
        passwordResetHash: null,
        passwordBlockedUntil: null
      });
    // Save User Account Verification
    await UserStorage.saveUserAccountVerification(tenantID, newUser.id, { verificationToken });
    // Save User EULA
    await UserStorage.saveUserEULA(tenantID, newUser.id,
      {
        eulaAcceptedOn: new Date(),
        eulaAcceptedVersion: endUserLicenseAgreement.version,
        eulaAcceptedHash: endUserLicenseAgreement.hash
      });
    // Assign user to all sites with auto-assign flag set
    const sites = await SiteStorage.getSites(tenantID,
      { withAutoUserAssignment: true },
      Constants.DB_PARAMS_MAX_LIMIT
    );
    if (sites.count > 0) {
      const siteIDs = sites.result.map((site) => site.id);
      if (siteIDs && siteIDs.length > 0) {
        await UserStorage.addSitesToUser(tenantID, newUser.id, siteIDs);
      }
    }
    // Log
    Logging.logSecurityInfo({
      tenantID: tenantID,
      user: newUser, action: action,
      module: MODULE_NAME,
      method: 'handleRegisterUser',
      message: `User with Email '${req.body.email}' has been created successfully`,
      detailedMessages: { params: req.body }
    });

    if (tenantID !== Constants.DEFAULT_TENANT) {
      // Send notification
      const evseDashboardVerifyEmailURL = Utils.buildEvseURL(filteredRequest.tenant) +
        '/#/verify-email?VerificationToken=' + verificationToken + '&Email=' + newUser.email;
      // Notify (Async)
      NotificationHandler.sendNewRegisteredUser(
        tenantID,
        Utils.generateGUID(),
        newUser,
        {
          'tenant': filteredRequest.name,
          'user': newUser,
          'evseDashboardURL': Utils.buildEvseURL(filteredRequest.tenant),
          'evseDashboardVerifyEmailURL': evseDashboardVerifyEmailURL
        }
      ).catch(() => { });
    }
    // Ok
    res.json(Constants.REST_RESPONSE_SUCCESS);
    next();
  }

  public static async checkAndSendResetPasswordConfirmationEmail(tenantID: string, filteredRequest: Partial<HttpResetPasswordRequest>, action: ServerAction, req: Request, res: Response, next: NextFunction): Promise<void> {
    // No hash: Send email with init pass hash link
    if (!filteredRequest.captcha) {
      throw new AppError({
        source: Constants.CENTRAL_SERVER,
        errorCode: HTTPError.GENERAL_ERROR,
        message: 'The captcha is mandatory',
        module: MODULE_NAME,
        method: 'handleUserPasswordReset'
      });
    }
    // Check captcha
<<<<<<< HEAD
    let response: AxiosResponse;
    const axiosURL = `https://www.google.com/recaptcha/api/siteverify?secret=${_centralSystemRestConfig.captchaSecretKey}&response=${filteredRequest.captcha}&remoteip=${req.connection.remoteAddress}`;
    try {
      response = await axios.get(axiosURL);
    } catch (error) {
      // Handle errors
      Utils.handleAxiosError(error, axiosURL, action, MODULE_NAME, 'handleRegisterUser');
    }
=======
    const response = await AuthService.axiosInstance.get(
      `https://www.google.com/recaptcha/api/siteverify?secret=${_centralSystemRestConfig.captchaSecretKey}&response=${filteredRequest.captcha}&remoteip=${req.connection.remoteAddress}`);
>>>>>>> a004b723
    // Check
    if (!response.data.success) {
      throw new AppError({
        source: Constants.CENTRAL_SERVER,
        errorCode: HTTPError.GENERAL_ERROR,
        message: 'The reCaptcha is invalid',
        module: MODULE_NAME,
        method: 'handleRegisterUser'
      });
    } else if (response.data.score < 0.5) {
      throw new AppError({
        source: Constants.CENTRAL_SERVER,
        errorCode: HTTPError.GENERAL_ERROR,
        message: `The reCaptcha score is too low, got ${response.data.score} and expected to be >= 0.5`,
        module: MODULE_NAME,
        method: 'handleRegisterUser'
      });
    }
    // Generate a new password
    const user = await UserStorage.getUserByEmail(tenantID, filteredRequest.email);
    UtilsService.assertObjectExists(action, user, `User with email '${filteredRequest.email}' does not exist`,
      MODULE_NAME, 'handleUserPasswordReset', req.user);
    // Deleted
    if (user.deleted) {
      throw new AppError({
        source: Constants.CENTRAL_SERVER,
        errorCode: HTTPError.OBJECT_DOES_NOT_EXIST_ERROR,
        message: `User with Email '${filteredRequest.email}' is logically deleted`,
        module: MODULE_NAME,
        method: 'handleUserPasswordReset'
      });
    }
    const resetHash = Utils.generateGUID();
    // Init Password info
    await UserStorage.saveUserPassword(tenantID, user.id, { passwordResetHash: resetHash });
    // Log
    Logging.logSecurityInfo({
      tenantID: tenantID,
      user: user, action: action,
      module: MODULE_NAME,
      method: 'handleUserPasswordReset',
      message: `User with Email '${req.body.email}' will receive an email to reset his password`
    });
    // Send notification
    const evseDashboardResetPassURL = Utils.buildEvseURL(filteredRequest.tenant) +
      '/#/define-password?hash=' + resetHash;
    // Send Request Password (Async)
    NotificationHandler.sendRequestPassword(
      tenantID,
      Utils.generateGUID(),
      user,
      {
        'user': user,
        'evseDashboardURL': Utils.buildEvseURL(filteredRequest.tenant),
        'evseDashboardResetPassURL': evseDashboardResetPassURL
      }
    ).catch(() => { });
    // Ok
    res.json(Constants.REST_RESPONSE_SUCCESS);
    next();
  }

  public static async resetUserPassword(tenantID: string, filteredRequest: Partial<HttpResetPasswordRequest>, action: ServerAction, req: Request, res: Response, next: NextFunction): Promise<void> {
    // Get the user
    const user = await UserStorage.getUserByPasswordResetHash(tenantID, filteredRequest.hash);
    UtilsService.assertObjectExists(action, user, `User with password reset hash '${filteredRequest.hash}' does not exist`,
      MODULE_NAME, 'handleUserPasswordReset', req.user);
    // Deleted
    if (user.deleted) {
      throw new AppError({
        source: Constants.CENTRAL_SERVER,
        errorCode: HTTPError.OBJECT_DOES_NOT_EXIST_ERROR,
        message: `User with password reset hash '${filteredRequest.hash}' is logically deleted`,
        module: MODULE_NAME,
        method: 'handleUserPasswordReset'
      });
    }
    // Hash it
    const newHashedPassword = await Utils.hashPasswordBcrypt(filteredRequest.password);
    // Save new password
    await UserStorage.saveUserPassword(tenantID, user.id,
      {
        password: newHashedPassword,
        passwordWrongNbrTrials: 0,
        passwordResetHash: null,
        passwordBlockedUntil: null
      }
    );
    // Unlock
    if (user.status === UserStatus.LOCKED) {
      await UserStorage.saveUserStatus(tenantID, user.id, UserStatus.ACTIVE);
    }
    // Log
    Logging.logSecurityInfo({
      tenantID: tenantID,
      user: user, action: action,
      module: MODULE_NAME,
      method: 'handleUserPasswordReset',
      message: 'User\'s password has been reset successfully',
      detailedMessages: { params: req.body }
    });

    // Ok
    res.json(Constants.REST_RESPONSE_SUCCESS);
    next();
  }

  public static async handleUserPasswordReset(action: ServerAction, req: Request, res: Response, next: NextFunction): Promise<void> {
    const filteredRequest = AuthSecurity.filterResetPasswordRequest(req.body);
    // Get Tenant
    const tenantID = await AuthService.getTenantID(filteredRequest.tenant);
    if (!tenantID) {
      throw new AppError({
        source: Constants.CENTRAL_SERVER,
        errorCode: HTTPError.OBJECT_DOES_NOT_EXIST_ERROR,
        message: `User is trying to access resource with an unknown tenant '${filteredRequest.tenant}'!`,
        module: MODULE_NAME,
        method: 'handleUserPasswordReset',
        action: action
      });
    }
    // Check hash
    if (!filteredRequest.hash) {
      // Send Confirmation Email for requesting a new password
      await AuthService.checkAndSendResetPasswordConfirmationEmail(tenantID, filteredRequest, action, req, res, next);
    } else {
      // Send the new password
      await AuthService.resetUserPassword(tenantID, filteredRequest, action, req, res, next);
    }
  }

  public static async handleCheckEndUserLicenseAgreement(action: ServerAction, req: Request, res: Response, next: NextFunction): Promise<void> {
    // Filter
    const filteredRequest = AuthSecurity.filterCheckEulaRequest(req.query);
    // Check
    if (!filteredRequest.Tenant) {
      throw new AppError({
        source: Constants.CENTRAL_SERVER,
        errorCode: HTTPError.GENERAL_ERROR,
        message: 'The Tenant is mandatory',
        module: MODULE_NAME,
        method: 'handleCheckEndUserLicenseAgreement'
      });
    }
    // Get Tenant
    const tenantID = await AuthService.getTenantID(filteredRequest.Tenant);
    if (!tenantID) {
      throw new AppError({
        source: Constants.CENTRAL_SERVER,
        errorCode: HTTPError.GENERAL_ERROR,
        message: 'The Tenant is mandatory',
        module: MODULE_NAME,
        method: 'handleCheckEndUserLicenseAgreement'
      });
    }
    // Check hash
    if (!filteredRequest.Email) {
      throw new AppError({
        source: Constants.CENTRAL_SERVER,
        errorCode: HTTPError.GENERAL_ERROR,
        message: 'The Email is mandatory',
        module: MODULE_NAME,
        method: 'handleCheckEndUserLicenseAgreement'
      });
    }
    // Get User
    const user = await UserStorage.getUserByEmail(tenantID, filteredRequest.Email);
    if (!user) {
      // Do not return error, only reject it
      res.json({ eulaAccepted: false });
      next();
      return;
    }
    // Get last Eula version
    const endUserLicenseAgreement = await UserStorage.getEndUserLicenseAgreement(tenantID, Utils.getLanguageFromLocale(user.locale));
    if (user.eulaAcceptedHash === endUserLicenseAgreement.hash) {
      // Check if version matches
      res.json({ eulaAccepted: true });
      next();
      return;
    }
    // Check if version matches
    res.json({ eulaAccepted: false });
    next();
  }

  public static async handleGetEndUserLicenseAgreement(action: ServerAction, req: Request, res: Response, next: NextFunction): Promise<void> {
    // Filter
    const filteredRequest = AuthSecurity.filterEndUserLicenseAgreementRequest(req);
    // Get Tenant
    const tenantID = await AuthService.getTenantID(filteredRequest.tenant);

    if (!tenantID) {
      throw new AppError({
        source: Constants.CENTRAL_SERVER,
        errorCode: HTTPError.OBJECT_DOES_NOT_EXIST_ERROR,
        message: `User is trying to access resource with an unknown tenant '${filteredRequest.tenant}'!`,
        module: MODULE_NAME, method: 'handleGetEndUserLicenseAgreement',
        action: action
      });
    }
    // Get it
    const endUserLicenseAgreement = await UserStorage.getEndUserLicenseAgreement(tenantID, filteredRequest.Language);
    res.json(
      // Filter
      AuthSecurity.filterEndUserLicenseAgreementResponse(
        endUserLicenseAgreement)
    );
    next();
  }

  public static async handleVerifyEmail(action: ServerAction, req: Request, res: Response, next: NextFunction): Promise<void> {
    // Filter
    const filteredRequest = AuthSecurity.filterVerifyEmailRequest(req.query);
    // Get Tenant
    const tenantID = await AuthService.getTenantID(filteredRequest.Tenant);
    if (!tenantID) {
      throw new AppError({
        source: Constants.CENTRAL_SERVER,
        errorCode: HTTPError.OBJECT_DOES_NOT_EXIST_ERROR,
        action: action,
        module: MODULE_NAME, method: 'handleVerifyEmail',
        message: `User is trying to access resource with an unknown tenant '${filteredRequest.Tenant}'!`
      });
    }
    // Check that this is not the super tenant
    if (tenantID === Constants.DEFAULT_TENANT) {
      throw new AppError({
        source: Constants.CENTRAL_SERVER,
        errorCode: HTTPError.GENERAL_ERROR,
        action: action,
        module: MODULE_NAME, method: 'handleVerifyEmail',
        message: 'Cannot verify email in the Super Tenant'
      });
    }
    // Check email
    if (!filteredRequest.Email) {
      throw new AppError({
        source: Constants.CENTRAL_SERVER,
        errorCode: HTTPError.GENERAL_ERROR,
        action: action,
        module: MODULE_NAME, method: 'handleVerifyEmail',
        message: 'The email is mandatory'
      });
    }
    // Check verificationToken
    if (!filteredRequest.VerificationToken) {
      throw new AppError({
        source: Constants.CENTRAL_SERVER,
        errorCode: HTTPError.GENERAL_ERROR,
        action: action,
        module: MODULE_NAME, method: 'handleVerifyEmail',
        message: 'Verification token is mandatory'
      });
    }
    // Check email
    const user = await UserStorage.getUserByEmail(tenantID, filteredRequest.Email);
    UtilsService.assertObjectExists(action, user, `User with email '${filteredRequest.Email}' does not exist`,
      MODULE_NAME, 'handleVerifyEmail', req.user);
    // User deleted?
    if (user.deleted) {
      throw new AppError({
        source: Constants.CENTRAL_SERVER,
        errorCode: HTTPError.OBJECT_DOES_NOT_EXIST_ERROR,
        action: action,
        module: MODULE_NAME, method: 'handleVerifyEmail',
        message: 'The user is logically deleted'
      });
    }
    // Check if account is already active
    if (user.status === UserStatus.ACTIVE) {
      throw new AppError({
        source: Constants.CENTRAL_SERVER,
        errorCode: HTTPError.USER_ACCOUNT_ALREADY_ACTIVE_ERROR,
        action: action,
        user: user,
        module: MODULE_NAME, method: 'handleVerifyEmail',
        message: 'Account is already active'
      });
    }
    // Check verificationToken
    if (user.verificationToken !== filteredRequest.VerificationToken) {
      throw new AppError({
        source: Constants.CENTRAL_SERVER,
        errorCode: HTTPError.INVALID_TOKEN_ERROR,
        action: action,
        user: user,
        module: MODULE_NAME, method: 'handleVerifyEmail',
        message: 'Wrong Verification Token'
      });
    }
    // Save User Status
    await UserStorage.saveUserStatus(tenantID, user.id, UserStatus.ACTIVE);
    // For integration with billing
    const billingImpl = await BillingFactory.getBillingImpl(tenantID);
    if (billingImpl) {
      try {
        const billingUser = await billingImpl.createUser(user);
        await UserStorage.saveUserBillingData(tenantID, user.id, billingUser.billingData);
        Logging.logInfo({
          tenantID: tenantID,
          module: MODULE_NAME, method: 'handleVerifyEmail',
          action: action,
          user: user,
          message: 'User has been created successfully in the billing system'
        });
      } catch (error) {
        Logging.logError({
          tenantID: tenantID,
          module: MODULE_NAME, method: 'handleVerifyEmail',
          action: action,
          user: user,
          message: 'User cannot be created in the billing system',
          detailedMessages: { error: error.message, stack: error.stack }
        });
      }
    }
    // Save User Verification Account
    await UserStorage.saveUserAccountVerification(tenantID, user.id,
      { verificationToken: null, verifiedAt: new Date() });
    // Log
    Logging.logSecurityInfo({
      tenantID: tenantID,
      user: user, action: action,
      module: MODULE_NAME, method: 'handleVerifyEmail',
      message: 'User account has been successfully verified and activated',
      detailedMessages: { params: req.query }
    });
    // Ok
    res.json(Constants.REST_RESPONSE_SUCCESS);
    next();
  }

  public static async handleResendVerificationEmail(action: ServerAction, req: Request, res: Response, next: NextFunction): Promise<void> {
    // Filter
    const filteredRequest = AuthSecurity.filterResendVerificationEmail(req.body);
    // Get the tenant
    const tenantID = await AuthService.getTenantID(filteredRequest.tenant);

    if (!tenantID) {
      throw new AppError({
        source: Constants.CENTRAL_SERVER,
        errorCode: HTTPError.OBJECT_DOES_NOT_EXIST_ERROR,
        message: `User is trying to access resource with an unknown tenant '${filteredRequest.tenant}'!`,
        module: MODULE_NAME,
        method: 'handleResendVerificationEmail',
        action: action
      });
    }
    // Check that this is not the super tenant
    if (tenantID === Constants.DEFAULT_TENANT) {
      throw new AppError({
        source: Constants.CENTRAL_SERVER,
        errorCode: HTTPError.GENERAL_ERROR,
        message: 'Cannot request a verification Email in the Super Tenant',
        module: MODULE_NAME,
        method: 'handleResendVerificationEmail',
        action: action
      });
    }
    // Check email
    if (!filteredRequest.email) {
      throw new AppError({
        source: Constants.CENTRAL_SERVER,
        errorCode: HTTPError.GENERAL_ERROR,
        message: 'The Email is mandatory',
        module: MODULE_NAME,
        method: 'handleResendVerificationEmail',
        action: action
      });
    }
    // Check captcha
    if (!filteredRequest.captcha) {
      throw new AppError({
        source: Constants.CENTRAL_SERVER,
        errorCode: HTTPError.GENERAL_ERROR,
        message: 'The captcha is mandatory',
        module: MODULE_NAME,
        method: 'handleResendVerificationEmail',
        action: action
      });
    }

    // Is valid captcha?
    const response = await AuthService.axiosInstance.get(
      `https://www.google.com/recaptcha/api/siteverify?secret=${_centralSystemRestConfig.captchaSecretKey}&response=${filteredRequest.captcha}&remoteip=${req.connection.remoteAddress}`);
    if (!response.data.success) {
      throw new AppError({
        source: Constants.CENTRAL_SERVER,
        errorCode: HTTPError.GENERAL_ERROR,
        message: 'The captcha is invalid',
        module: MODULE_NAME,
        method: 'handleResendVerificationEmail',
        action: action
      });
    } else if (response.data.score < 0.5) {
      throw new AppError({
        source: Constants.CENTRAL_SERVER,
        errorCode: HTTPError.GENERAL_ERROR,
        message: 'The captcha is too low',
        module: MODULE_NAME,
        method: 'handleResendVerificationEmail',
        action: action
      });
    }
    // Is valid email?
    const user = await UserStorage.getUserByEmail(tenantID, filteredRequest.email);
    UtilsService.assertObjectExists(action, user, `User with email '${filteredRequest.email}' does not exist`,
      MODULE_NAME, 'handleResendVerificationEmail', req.user);
    // User deleted?
    if (user.deleted) {
      throw new AppError({
        source: Constants.CENTRAL_SERVER,
        errorCode: HTTPError.OBJECT_DOES_NOT_EXIST_ERROR,
        message: `The user with Email '${filteredRequest.email}' is logically deleted`,
        module: MODULE_NAME,
        method: 'handleResendVerificationEmail',
        action: action
      });
    }
    // Check if account is already active
    if (user.status === UserStatus.ACTIVE) {
      throw new AppError({
        source: Constants.CENTRAL_SERVER,
        errorCode: HTTPError.USER_ACCOUNT_ALREADY_ACTIVE_ERROR,
        message: 'Account is already active',
        module: MODULE_NAME,
        method: 'handleResendVerificationEmail',
        action: action,
        user: user
      });
    }
    let verificationToken: string;
    // Check verificationToken
    if (!user.verificationToken) {
      // Verification token was not created after registration
      // This should not happen
      // Generate new verificationToken
      verificationToken = Utils.generateToken(filteredRequest.email);
      user.verificationToken = verificationToken;
      // Save User Verification Account
      await UserStorage.saveUserAccountVerification(tenantID, user.id, { verificationToken });
    } else {
      // Get existing verificationToken
      verificationToken = user.verificationToken;
    }
    // Log
    Logging.logSecurityInfo({
      tenantID: tenantID,
      user: user,
      action: action,
      module: MODULE_NAME,
      method: 'handleResendVerificationEmail',
      message: `User with Email '${filteredRequest.email}' has been created successfully`,
      detailedMessages: { params: req.body }
    });
    // Send notification
    const evseDashboardVerifyEmailURL = Utils.buildEvseURL(filteredRequest.tenant) +
      '/#/verify-email?VerificationToken=' + verificationToken + '&Email=' +
      user.email;
    // Send Verification Email (Async)
    NotificationHandler.sendVerificationEmail(
      tenantID,
      Utils.generateGUID(),
      user,
      {
        'user': user,
        'evseDashboardURL': Utils.buildEvseURL(filteredRequest.tenant),
        'evseDashboardVerifyEmailURL': evseDashboardVerifyEmailURL
      }
    ).catch(() => { });
    // Ok
    res.json(Constants.REST_RESPONSE_SUCCESS);
    next();
  }

  public static handleUserLogOut(action: ServerAction, req: Request, res: Response, next: NextFunction): void {
    req.logout();
    res.status(200).send({});
  }

  public static async userLoginWrongPassword(action: ServerAction, tenantID: string, user: User, req: Request, res: Response, next: NextFunction): Promise<void> {
    // Add wrong trial + 1
    if (isNaN(user.passwordWrongNbrTrials)) {
      user.passwordWrongNbrTrials = 0;
    }
    const passwordWrongNbrTrials = user.passwordWrongNbrTrials + 1;
    // Check if the number of trial is reached
    if (passwordWrongNbrTrials >= _centralSystemRestConfig.passwordWrongNumberOfTrial) {
      // Too many attempts, lock user
      // Save User Status
      await UserStorage.saveUserStatus(tenantID, user.id, UserStatus.LOCKED);
      // Save User Blocked Date
      await UserStorage.saveUserPassword(tenantID, user.id,
        {
          passwordWrongNbrTrials,
          passwordBlockedUntil: moment().add(_centralSystemRestConfig.passwordBlockedWaitTimeMin, 'm').toDate()
        });
      // Log
      throw new AppError({
        source: Constants.CENTRAL_SERVER,
        errorCode: HTTPError.USER_ACCOUNT_LOCKED_ERROR,
        message: 'User is locked',
        module: MODULE_NAME,
        method: 'checkUserLogin',
        action: action,
        user: user
      });
    } else {
      // Save User Nbr Password Trials
      await UserStorage.saveUserPassword(tenantID, user.id, { passwordWrongNbrTrials });
      // Log
      throw new AppError({
        source: Constants.CENTRAL_SERVER,
        errorCode: HTTPError.OBJECT_DOES_NOT_EXIST_ERROR,
        message: `User failed to log in, ${_centralSystemRestConfig.passwordWrongNumberOfTrial - user.passwordWrongNbrTrials} trial(s) remaining`,
        module: MODULE_NAME,
        method: 'checkUserLogin',
        action: action,
        user: user
      });
    }
  }

  public static async userLoginSucceeded(action: ServerAction, tenantID: string, user: User, req: Request, res: Response, next: NextFunction): Promise<void> {
    // Password / Login OK
    Logging.logSecurityInfo({
      tenantID: tenantID,
      user: user,
      module: MODULE_NAME, method: 'checkUserLogin',
      action: action, message: 'User logged in successfully'
    });
    // Set Eula Info on Login Only
    if (action === 'Login') {
      // Save EULA
      const endUserLicenseAgreement = await UserStorage.getEndUserLicenseAgreement(tenantID, Utils.getLanguageFromLocale(user.locale));
      await UserStorage.saveUserEULA(tenantID, user.id,
        {
          eulaAcceptedOn: new Date(),
          eulaAcceptedVersion: endUserLicenseAgreement.version,
          eulaAcceptedHash: endUserLicenseAgreement.hash
        }
      );
    }
    // Reset wrong number of trial
    await UserStorage.saveUserPassword(tenantID, user.id,
      { passwordWrongNbrTrials: 0, passwordBlockedUntil: null, passwordResetHash: null });
    // Yes: build payload
    const payload: UserToken = await Authorizations.buildUserToken(tenantID, user);
    // Build token
    let token: string;
    // Role Demo?
    if (Authorizations.isDemo(user)) {
      token = jwt.sign(payload, jwtOptions.secretOrKey, {
        expiresIn: _centralSystemRestConfig.userDemoTokenLifetimeDays * 24 * 3600
      });
    } else {
      token = jwt.sign(payload, jwtOptions.secretOrKey, {
        expiresIn: _centralSystemRestConfig.userTokenLifetimeHours * 3600
      });
    }
    // Return it
    res.json({ token: token });
  }

  public static async getTenantID(subdomain: string): Promise<string> {
    // Check
    if (!subdomain) {
      return Constants.DEFAULT_TENANT;
    }
    // Get it
    const tenant = await TenantStorage.getTenantBySubdomain(subdomain);
    // Return
    return (tenant ? tenant.id : null);
  }

  public static async checkUserLogin(action: ServerAction, tenantID: string, user: User, filteredRequest: Partial<HttpLoginRequest>, req: Request, res: Response, next: NextFunction): Promise<void> {
    // User Found?
    if (!user) {
      throw new AppError({
        source: Constants.CENTRAL_SERVER,
        errorCode: HTTPError.OBJECT_DOES_NOT_EXIST_ERROR,
        message: `Unknown user tried to log in with email '${filteredRequest.email}'`,
        module: MODULE_NAME,
        method: 'checkUserLogin',
        user: user
      });
    }
    // Check password
    let match = false;
    if (user.password) {
      match = await Utils.checkPasswordBCrypt(filteredRequest.password, user.password);
    }
    // Check password hash
    if (match || (user.password === Utils.hashPassword(filteredRequest.password))) {
      // Check status
      switch (user.status) {
        case UserStatus.PENDING:
          throw new AppError({
            source: Constants.CENTRAL_SERVER,
            errorCode: HTTPError.USER_ACCOUNT_PENDING_ERROR,
            message: 'Account is pending! User must activate his account in his email',
            module: MODULE_NAME,
            method: 'checkUserLogin',
            user: user
          });
        case UserStatus.LOCKED:
          throw new AppError({
            source: Constants.CENTRAL_SERVER,
            errorCode: HTTPError.USER_ACCOUNT_LOCKED_ERROR,
            message: `Account is locked ('${user.status}')`,
            module: MODULE_NAME,
            method: 'checkUserLogin',
            user: user
          });
        case UserStatus.INACTIVE:
          throw new AppError({
            source: Constants.CENTRAL_SERVER,
            errorCode: HTTPError.USER_ACCOUNT_INACTIVE_ERROR,
            message: `Account is inactive ('${user.status}')`,
            module: MODULE_NAME,
            method: 'checkUserLogin',
            user: user
          });
        case UserStatus.BLOCKED:
          throw new AppError({
            source: Constants.CENTRAL_SERVER,
            errorCode: HTTPError.USER_ACCOUNT_BLOCKED_ERROR,
            message: `Account is blocked ('${user.status}')`,
            module: MODULE_NAME,
            method: 'checkUserLogin',
            user: user
          });
      }
      // Login OK
      await AuthService.userLoginSucceeded(action, tenantID, user, req, res, next);
    } else {
      // Login KO
      await AuthService.userLoginWrongPassword(action, tenantID, user, req, res, next);
    }
  }
}
<|MERGE_RESOLUTION|>--- conflicted
+++ resolved
@@ -1,35 +1,29 @@
-import { ExtractJwt, Strategy } from 'passport-jwt';
+import { AxiosInstance, AxiosResponse } from 'axios';
 import { Handler, NextFunction, Request, RequestHandler, Response } from 'express';
-import { HttpLoginRequest, HttpResetPasswordRequest } from '../../../types/requests/HttpUserRequest';
-import User, { UserRole, UserStatus } from '../../../types/User';
-
-import AppError from '../../../exception/AppError';
-import AuthSecurity from './security/AuthSecurity';
-import Authorizations from '../../../authorization/Authorizations';
-import AxiosFactory from '../../../utils/AxiosFactory';
-import { AxiosInstance } from 'axios';
-import BillingFactory from '../../../integration/billing/BillingFactory';
-import Configuration from '../../../utils/Configuration';
-import Constants from '../../../utils/Constants';
-import { HTTPError } from '../../../types/HTTPError';
-import Logging from '../../../utils/Logging';
-import NotificationHandler from '../../../notification/NotificationHandler';
-import { ServerAction } from '../../../types/Server';
-import SiteStorage from '../../../storage/mongodb/SiteStorage';
-import Tag from '../../../types/Tag';
-import TenantStorage from '../../../storage/mongodb/TenantStorage';
-import UserStorage from '../../../storage/mongodb/UserStorage';
-import UserToken from '../../../types/UserToken';
-import Utils from '../../../utils/Utils';
-import UtilsService from './UtilsService';
-<<<<<<< HEAD
-import axios, { AxiosResponse } from 'axios';
-import axiosRetry from 'axios-retry';
-=======
->>>>>>> a004b723
 import jwt from 'jsonwebtoken';
 import moment from 'moment';
 import passport from 'passport';
+import { ExtractJwt, Strategy } from 'passport-jwt';
+import Authorizations from '../../../authorization/Authorizations';
+import AppError from '../../../exception/AppError';
+import BillingFactory from '../../../integration/billing/BillingFactory';
+import NotificationHandler from '../../../notification/NotificationHandler';
+import SiteStorage from '../../../storage/mongodb/SiteStorage';
+import TenantStorage from '../../../storage/mongodb/TenantStorage';
+import UserStorage from '../../../storage/mongodb/UserStorage';
+import { HTTPError } from '../../../types/HTTPError';
+import { HttpLoginRequest, HttpResetPasswordRequest } from '../../../types/requests/HttpUserRequest';
+import { ServerAction } from '../../../types/Server';
+import Tag from '../../../types/Tag';
+import User, { UserRole, UserStatus } from '../../../types/User';
+import UserToken from '../../../types/UserToken';
+import AxiosFactory from '../../../utils/AxiosFactory';
+import Configuration from '../../../utils/Configuration';
+import Constants from '../../../utils/Constants';
+import Logging from '../../../utils/Logging';
+import Utils from '../../../utils/Utils';
+import AuthSecurity from './security/AuthSecurity';
+import UtilsService from './UtilsService';
 
 const _centralSystemRestConfig = Configuration.getCentralSystemRestServiceConfig();
 let jwtOptions;
@@ -334,19 +328,14 @@
       });
     }
     // Check captcha
-<<<<<<< HEAD
     let response: AxiosResponse;
     const axiosURL = `https://www.google.com/recaptcha/api/siteverify?secret=${_centralSystemRestConfig.captchaSecretKey}&response=${filteredRequest.captcha}&remoteip=${req.connection.remoteAddress}`;
     try {
-      response = await axios.get(axiosURL);
+      response = await AuthService.axiosInstance.get(axiosURL);
     } catch (error) {
       // Handle errors
       Utils.handleAxiosError(error, axiosURL, action, MODULE_NAME, 'handleRegisterUser');
     }
-=======
-    const response = await AuthService.axiosInstance.get(
-      `https://www.google.com/recaptcha/api/siteverify?secret=${_centralSystemRestConfig.captchaSecretKey}&response=${filteredRequest.captcha}&remoteip=${req.connection.remoteAddress}`);
->>>>>>> a004b723
     // Check
     if (!response.data.success) {
       throw new AppError({
