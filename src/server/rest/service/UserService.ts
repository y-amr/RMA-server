import { Action, Entity } from '../../../types/Authorization';
import { HTTPAuthError, HTTPError } from '../../../types/HTTPError';
import { NextFunction, Request, Response } from 'express';
import { OCPITokenType, OCPITokenWhitelist } from '../../../types/ocpi/OCPIToken';

import Address from '../../../types/Address';
import AppAuthError from '../../../exception/AppAuthError';
import AppError from '../../../exception/AppError';
import Authorizations from '../../../authorization/Authorizations';
import BillingFactory from '../../../integration/billing/BillingFactory';
import ConnectionStorage from '../../../storage/mongodb/ConnectionStorage';
import Constants from '../../../utils/Constants';
import EmspOCPIClient from '../../../client/ocpi/EmspOCPIClient';
import Logging from '../../../utils/Logging';
import NotificationHandler from '../../../notification/NotificationHandler';
import OCPIClientFactory from '../../../client/ocpi/OCPIClientFactory';
import { OCPIRole } from '../../../types/ocpi/OCPIRole';
import { ServerAction } from '../../../types/Server';
import SettingStorage from '../../../storage/mongodb/SettingStorage';
import SiteStorage from '../../../storage/mongodb/SiteStorage';
import Tag from '../../../types/Tag';
import TenantComponents from '../../../types/TenantComponents';
import TenantStorage from '../../../storage/mongodb/TenantStorage';
import TransactionStorage from '../../../storage/mongodb/TransactionStorage';
import { UserInErrorType } from '../../../types/InError';
import UserNotifications from '../../../types/UserNotifications';
import UserSecurity from './security/UserSecurity';
import { UserStatus } from '../../../types/User';
import UserStorage from '../../../storage/mongodb/UserStorage';
import Utils from '../../../utils/Utils';
import UtilsService from './UtilsService';
import fs from 'fs';

const MODULE_NAME = 'UserService';

export default class UserService {

  public static async handleAssignSitesToUser(action: ServerAction, req: Request, res: Response, next: NextFunction): Promise<void> {
    UtilsService.assertComponentIsActiveFromToken(req.user, TenantComponents.ORGANIZATION,
      Action.UPDATE, Entity.SITES, 'SiteService', 'handleAssignSitesToUser');
    // Filter
    const filteredRequest = UserSecurity.filterAssignSitesToUserRequest(req.body);
    if (!filteredRequest.userID) {
      throw new AppError({
        source: Constants.CENTRAL_SERVER,
        errorCode: HTTPError.GENERAL_ERROR,
        message: 'User\'s ID must be provided',
        module: MODULE_NAME, method: 'handleAssignSitesToUser',
        user: req.user,
        action: action
      });
    }
    if (!filteredRequest.siteIDs || (filteredRequest.siteIDs && filteredRequest.siteIDs.length <= 0)) {
      throw new AppError({
        source: Constants.CENTRAL_SERVER,
        errorCode: HTTPError.GENERAL_ERROR,
        message: 'Site\'s IDs must be provided',
        module: MODULE_NAME, method: 'handleAssignSitesToUser',
        user: req.user,
        action: action
      });
    }
    // Check auth
    if (!Authorizations.canReadUser(req.user, filteredRequest.userID)) {
      throw new AppAuthError({
        errorCode: HTTPAuthError.ERROR,
        user: req.user,
        action: Action.UPDATE, entity: Entity.USER,
        module: MODULE_NAME, method: 'handleAssignSitesToUser',
        value: filteredRequest.userID
      });
    }
    // Get the User
    const user = await UserStorage.getUser(req.user.tenantID, filteredRequest.userID);
    UtilsService.assertObjectExists(action, user, `User '${filteredRequest.userID}' does not exist`,
      MODULE_NAME, 'handleAssignSitesToUser', req.user);
    // Get Sites
    for (const siteID of filteredRequest.siteIDs) {
      const site = await SiteStorage.getSite(req.user.tenantID, siteID);
      UtilsService.assertObjectExists(action, site, `Site with ID '${siteID}' does not exist`,
        MODULE_NAME, 'handleUpdateSiteUserOwner', req.user);
      // Check auth
      if (!Authorizations.canUpdateSite(req.user, siteID)) {
        throw new AppAuthError({
          errorCode: HTTPAuthError.ERROR,
          user: req.user,
          action: Action.UPDATE, entity: Entity.SITE,
          module: MODULE_NAME, method: 'handleAssignSitesToUser',
          value: siteID
        });
      }
    }
    // Save
    if (action.toLowerCase().includes('add')) {
      await UserStorage.addSitesToUser(req.user.tenantID, filteredRequest.userID, filteredRequest.siteIDs);
    } else {
      await UserStorage.removeSitesFromUser(req.user.tenantID, filteredRequest.userID, filteredRequest.siteIDs);
    }
    // Log
    Logging.logSecurityInfo({
      tenantID: req.user.tenantID,
      user: req.user, module: MODULE_NAME, method: 'handleAssignSitesToUser',
      message: 'User\'s Sites have been assigned successfully', action: action
    });
    // Ok
    res.json(Constants.REST_RESPONSE_SUCCESS);
    next();
  }

  public static async handleDeleteUser(action: ServerAction, req: Request, res: Response, next: NextFunction): Promise<void> {
    // Filter
    const id = UserSecurity.filterUserByIDRequest(req.query);
    // Check Mandatory fields
    if (!id) {
      throw new AppError({
        source: Constants.CENTRAL_SERVER,
        errorCode: HTTPError.GENERAL_ERROR,
        message: 'User\'s ID must be provided',
        module: MODULE_NAME, method: 'handleDeleteUser',
        user: req.user,
        action: action
      });
    }
    // Check auth
    if (!Authorizations.canDeleteUser(req.user, id)) {
      throw new AppAuthError({
        errorCode: HTTPAuthError.ERROR,
        user: req.user,
        action: Action.DELETE, entity: Entity.USER,
        module: MODULE_NAME, method: 'handleDeleteUser',
        value: id
      });
    }
    // Same user
    if (id === req.user.id) {
      throw new AppError({
        source: Constants.CENTRAL_SERVER,
        errorCode: HTTPError.GENERAL_ERROR,
        message: 'User cannot delete himself',
        module: MODULE_NAME, method: 'handleDeleteUser',
        user: req.user,
        action: action
      });
    }
    // Check user
    const user = await UserStorage.getUser(req.user.tenantID, id);
    UtilsService.assertObjectExists(action, user, `User '${id}' does not exist`,
      MODULE_NAME, 'handleDeleteUser', req.user);
    // Deleted
    if (user.deleted) {
      throw new AppError({
        source: Constants.CENTRAL_SERVER,
        action: action,
        errorCode: HTTPError.OBJECT_DOES_NOT_EXIST_ERROR,
        message: `User with ID '${id}' is already deleted`,
        module: MODULE_NAME, method: 'handleDeleteUser',
        user: req.user
      });
    }
    // Check Billing
    if (Utils.isComponentActiveFromToken(req.user, TenantComponents.BILLING)) {
      try {
        const billingImpl = await BillingFactory.getBillingImpl(req.user.tenantID);
        if (!billingImpl) {
          throw new AppError({
            source: Constants.CENTRAL_SERVER,
            action: action,
            errorCode: HTTPError.GENERAL_ERROR,
            message: 'Billing service is not configured',
            module: MODULE_NAME, method: 'handleGetBillingConnection',
            user: req.user, actionOnUser: user
          });
        }
        if (user.billingData) {
          const userCanBeDeleted = await billingImpl.checkIfUserCanBeDeleted(user);
          if (!userCanBeDeleted) {
            throw new AppError({
              source: Constants.CENTRAL_SERVER,
              action: action,
              errorCode: HTTPError.BILLING_DELETE_ERROR,
              message: 'User cannot be deleted due to billing constraints',
              module: MODULE_NAME, method: 'handleGetBillingConnection',
              user: req.user, actionOnUser: user
            });
          }
        }
      } catch (error) {
        throw new AppError({
          source: Constants.CENTRAL_SERVER,
          action: action,
          errorCode: HTTPError.BILLING_DELETE_ERROR,
          message: 'Error occurred in billing system',
          module: MODULE_NAME, method: 'handleDeleteUser',
          user: req.user, actionOnUser: user,
          detailedMessages: { error: error.message, stack: error.stack }
        });
      }
    }
    const userTransactions = await TransactionStorage.getTransactions(req.user.tenantID, { userIDs: [id] }, Constants.DB_PARAMS_COUNT_ONLY);
    // Delete user
    if (userTransactions.count > 0) {
      // Logically
      user.deleted = true;
      // Anonymize user
      user.name = Constants.ANONYMIZED_VALUE;
      user.firstName = '';
      user.email = user.id;
      user.costCenter = '';
      user.iNumber = '';
      user.mobile = '';
      user.phone = '';
      user.address = {} as Address;
      await UserStorage.saveUser(req.user.tenantID, user);
      await UserStorage.saveUserPassword(req.user.tenantID, user.id,
        {
          password: '',
          passwordWrongNbrTrials: 0,
          passwordResetHash: '',
          passwordBlockedUntil: null
        });
      await UserStorage.saveUserAdminData(req.user.tenantID, user.id,
        { plateID: '', notificationsActive: false, notifications: null });
      await UserStorage.saveUserMobileToken(req.user.tenantID, user.id,
        { mobileToken: null, mobileOs: null, mobileLastChangedOn: null });
      await UserStorage.saveUserEULA(req.user.tenantID, user.id,
        { eulaAcceptedHash: null, eulaAcceptedVersion: null, eulaAcceptedOn: null });
      await UserStorage.saveUserStatus(req.user.tenantID, user.id, UserStatus.INACTIVE);
      await UserStorage.saveUserAccountVerification(req.user.tenantID, user.id,
        { verificationToken: null, verifiedAt: null });

      for (const tag of user.tags) {
        if (tag.transactionsCount > 0) {
          tag.active = false;
          tag.lastChangedOn = new Date();
          tag.lastChangedBy = { id: req.user.id };
          await UserStorage.saveUserTag(req.user.tenantID, user.id, tag);
        } else {
          await UserStorage.deleteUserTag(req.user.tenantID, user.id, tag);
        }
      }
    } else {
      // Physically
      await UserStorage.deleteUser(req.user.tenantID, user.id);
    }

    // Delete billing user
    if (Utils.isComponentActiveFromToken(req.user, TenantComponents.BILLING)) {
      const billingImpl = await BillingFactory.getBillingImpl(req.user.tenantID);
      try {
        await billingImpl.deleteUser(user);
      } catch (error) {
        Logging.logError({
          tenantID: req.user.tenantID,
          action: action,
          module: MODULE_NAME, method: 'handleDeleteUser',
          message: `User '${user.firstName} ${user.name}' cannot be deleted in billing system`,
          user: req.user, actionOnUser: user,
          detailedMessages: { error: error.message, stack: error.stack }
        });
      }
    }
    // Synchronize badges with IOP
    if (Utils.isComponentActiveFromToken(req.user, TenantComponents.OCPI)) {
      const tenant = await TenantStorage.getTenant(req.user.tenantID);
      try {
        const ocpiClient: EmspOCPIClient = await OCPIClientFactory.getAvailableOcpiClient(tenant, OCPIRole.EMSP) as EmspOCPIClient;
        if (ocpiClient) {
          // Invalidate no more used tags
          for (const tag of user.tags) {
            if (tag.issuer) {
              await ocpiClient.pushToken({
                uid: tag.id,
                type: OCPITokenType.RFID,
                'auth_id': user.id,
                'visual_number': user.id,
                issuer: tenant.name,
                valid: false,
                whitelist: OCPITokenWhitelist.ALLOWED_OFFLINE,
                'last_updated': new Date()
              });
            }
          }
        }
      } catch (error) {
        Logging.logError({
          tenantID: req.user.tenantID,
          module: MODULE_NAME, method: 'handleUpdateUser',
          action: action,
          user: req.user, actionOnUser: user,
          message: `Unable to synchronize tokens of user ${user.id} with IOP`,
          detailedMessages: { error: error.message, stack: error.stack }
        });
      }
    }
    // Delete Connections
    await ConnectionStorage.deleteConnectionByUserId(req.user.tenantID, user.id);
    // Log
    Logging.logSecurityInfo({
      tenantID: req.user.tenantID,
      user: req.user, actionOnUser: user,
      module: MODULE_NAME, method: 'handleDeleteUser',
      message: `User with ID '${user.id}' has been deleted successfully`,
      action: action
    });
    // Ok
    res.json(Constants.REST_RESPONSE_SUCCESS);
    next();
  }

  public static async handleUpdateUser(action: ServerAction, req: Request, res: Response, next: NextFunction) {
    let statusHasChanged = false;
    // Filter
    const filteredRequest = UserSecurity.filterUserUpdateRequest(req.body, req.user);
    // Check Mandatory fields
    if (!filteredRequest.id) {
      throw new AppError({
        source: Constants.CENTRAL_SERVER,
        errorCode: HTTPError.GENERAL_ERROR,
        message: 'User\'s ID must be provided',
        module: MODULE_NAME, method: 'handleUpdateUser',
        user: req.user,
        action: action
      });
    }
    // Check auth
    if (!Authorizations.canUpdateUser(req.user, filteredRequest.id)) {
      throw new AppAuthError({
        errorCode: HTTPAuthError.ERROR,
        user: req.user,
        action: Action.UPDATE, entity: Entity.USER,
        module: MODULE_NAME, method: 'handleUpdateUser',
        value: filteredRequest.id
      });
    }
    // Get User
    let user = await UserStorage.getUser(req.user.tenantID, filteredRequest.id);
    UtilsService.assertObjectExists(action, user, `User '${filteredRequest.id}' does not exist`,
      MODULE_NAME, 'handleUpdateUser', req.user);
    // Deleted?
    if (user.deleted) {
      throw new AppError({
        source: Constants.CENTRAL_SERVER,
        errorCode: HTTPError.OBJECT_DOES_NOT_EXIST_ERROR,
        message: `User with ID '${filteredRequest.id}' is logically deleted`,
        module: MODULE_NAME, method: 'handleUpdateUser',
        user: req.user,
        action: action
      });
    }
    // Check email
    const userWithEmail = await UserStorage.getUserByEmail(req.user.tenantID, filteredRequest.email);
    // Check if EMail is already taken
    if (userWithEmail && user.id !== userWithEmail.id) {
      throw new AppError({
        source: Constants.CENTRAL_SERVER,
        errorCode: HTTPError.USER_EMAIL_ALREADY_EXIST_ERROR,
        message: `Email '${filteredRequest.email}' already exists`,
        module: MODULE_NAME, method: 'handleUpdateUser',
        user: req.user,
        action: action
      });
    }
    // Check if Status has been changed
    if (filteredRequest.status &&
      filteredRequest.status !== user.status) {
      statusHasChanged = true;
    }
    // Update timestamp
    const lastChangedBy = { id: req.user.id };
    const lastChangedOn = new Date();
    // Clean up request
    delete filteredRequest.passwords;
    // Check User validity
    Utils.checkIfUserValid(filteredRequest, user, req);
    // Update user
    user = { ...user, ...filteredRequest, tags: [] };
    // Update
    user.lastChangedBy = lastChangedBy;
    user.lastChangedOn = lastChangedOn;
    // Update User (override TagIDs because it's not of the same type as in filteredRequest)
    await UserStorage.saveUser(req.user.tenantID, user, true);
    // Check Billing
    if (Utils.isComponentActiveFromToken(req.user, TenantComponents.BILLING)) {
      const billingImpl = await BillingFactory.getBillingImpl(req.user.tenantID);
      if (billingImpl) {
        try {
          const billingUser = await billingImpl.updateUser(user);
          await UserStorage.saveUserBillingData(req.user.tenantID, user.id, billingUser.billingData);
        } catch (error) {
          Logging.logError({
            tenantID: req.user.tenantID,
            action: action,
            module: MODULE_NAME, method: 'handleUpdateUser',
            user: req.user, actionOnUser: user,
            message: 'User cannot be updated in billing system',
            detailedMessages: { error: error.message, stack: error.stack }
          });
        }
      }
    }
    // Save User password
    if (filteredRequest.password) {
      // Update the password
      const newPasswordHashed = await Utils.hashPasswordBcrypt(filteredRequest.password);
      await UserStorage.saveUserPassword(req.user.tenantID, filteredRequest.id,
        {
          password: newPasswordHashed,
          passwordWrongNbrTrials: 0,
          passwordResetHash: null,
          passwordBlockedUntil: null
        });
    }
<<<<<<< HEAD
=======
    // Save Admin info
    if (Authorizations.isAdmin(req.user)) {
      // Save Tags
      for (const previousTag of previousTags) {
        const foundTag = filteredRequest.tags.find((tag) => tag.id === previousTag.id);
        if (!foundTag) {
          // Tag not found in the current tag list, will be deleted or deactivated.
          if (previousTag.transactionsCount > 0) {
            if (previousTag.active) {
              previousTag.active = false;
              previousTag.lastChangedOn = lastChangedOn;
              previousTag.lastChangedBy = lastChangedBy;
              await UserStorage.saveUserTag(req.user.tenantID, filteredRequest.id, previousTag);
            }
          } else {
            await UserStorage.deleteUserTag(req.user.tenantID, filteredRequest.id, previousTag);
          }
        }
      }
      for (const tag of filteredRequest.tags) {
        tag.lastChangedOn = lastChangedOn;
        tag.lastChangedBy = lastChangedBy;
        await UserStorage.saveUserTag(req.user.tenantID, filteredRequest.id, tag);
      }
      // Synchronize badges with IOP
      if (Utils.isComponentActiveFromToken(req.user, TenantComponents.OCPI)) {
        const tenant = await TenantStorage.getTenant(req.user.tenantID);
        try {
          const ocpiClient: EmspOCPIClient = await OCPIClientFactory.getAvailableOcpiClient(tenant, OCPIRole.EMSP) as EmspOCPIClient;
          if (ocpiClient) {
            // Invalidate no more used tags
            for (const previousTag of previousTags) {
              const foundTag = filteredRequest.tags.find((tag) => tag.id === previousTag.id);
              if (previousTag.issuer && (!foundTag || !foundTag.issuer)) {
                await ocpiClient.pushToken({
                  uid: previousTag.id,
                  type: OCPITokenType.RFID,
                  'auth_id': filteredRequest.id,
                  'visual_number': filteredRequest.id,
                  issuer: tenant.name,
                  valid: false,
                  whitelist: OCPITokenWhitelist.ALLOWED_OFFLINE,
                  'last_updated': new Date()
                });
              }
            }
            // Push new valid tags
            for (const currentTag of filteredRequest.tags) {
              const foundTag = previousTags.find((tag) => tag.id === currentTag.id);
              if (currentTag.issuer && (!foundTag || !foundTag.issuer || foundTag.active !== currentTag.active)) {
                await ocpiClient.pushToken({
                  uid: currentTag.id,
                  type: OCPITokenType.RFID,
                  'auth_id': filteredRequest.id,
                  'visual_number': filteredRequest.id,
                  issuer: tenant.name,
                  valid: currentTag.active,
                  whitelist: OCPITokenWhitelist.ALLOWED_OFFLINE,
                  'last_updated': new Date()
                });
              }
            }
          }
        } catch (error) {
          Logging.logError({
            tenantID: req.user.tenantID,
            action: action,
            module: MODULE_NAME, method: 'handleUpdateUser',
            message: `Unable to synchronize tokens of user ${filteredRequest.id} with IOP`,
            detailedMessages: { error: error.message, stack: error.stack }
          });
        }
      }
    }
>>>>>>> 1aa1f0df
    if (Authorizations.isAdmin(req.user) || Authorizations.isSuperAdmin(req.user)) {
      // Save User Status
      if (filteredRequest.status) {
        await UserStorage.saveUserStatus(req.user.tenantID, user.id, filteredRequest.status);
      }
      // Save User Role
      if (filteredRequest.role) {
        await UserStorage.saveUserRole(req.user.tenantID, user.id, filteredRequest.role);
      }
      // Save Admin Data
      if (filteredRequest.plateID || Utils.objectHasProperty(filteredRequest, 'notificationsActive')) {
        const adminData: { plateID?: string; notificationsActive?: boolean; notifications?: UserNotifications } = {};
        if (filteredRequest.plateID) {
          adminData.plateID = filteredRequest.plateID;
        }
        if (Utils.objectHasProperty(filteredRequest, 'notificationsActive')) {
          adminData.notificationsActive = filteredRequest.notificationsActive;
          if (filteredRequest.notifications) {
            adminData.notifications = filteredRequest.notifications;
          }
        }
        // Save User Admin data
        await UserStorage.saveUserAdminData(req.user.tenantID, user.id, adminData);
      }
    }
    // Log
    Logging.logSecurityInfo({
      tenantID: req.user.tenantID,
      user: req.user, actionOnUser: user,
      module: MODULE_NAME, method: 'handleUpdateUser',
      message: 'User has been updated successfully',
      action: action
    });
    // Notify
    if (statusHasChanged && req.user.tenantID !== Constants.DEFAULT_TENANT) {
      // Send notification (Async)
      NotificationHandler.sendUserAccountStatusChanged(
        req.user.tenantID,
        Utils.generateGUID(),
        user,
        {
          'user': user,
          'evseDashboardURL': Utils.buildEvseURL((await TenantStorage.getTenant(req.user.tenantID)).subdomain)
        }
      ).catch(() => { });
    }
    // Ok
    res.json(Constants.REST_RESPONSE_SUCCESS);
    next();
  }

  public static async handleUpdateUserMobileToken(action: ServerAction, req: Request, res: Response, next: NextFunction): Promise<void> {
    // Filter
    const filteredRequest = UserSecurity.filterUserUpdateMobileTokenRequest(req.body);
    // Check Mandatory fields
    if (!filteredRequest.mobileToken) {
      throw new AppError({
        source: Constants.CENTRAL_SERVER,
        errorCode: HTTPError.GENERAL_ERROR,
        message: 'User\'s mobile token ID must be provided',
        module: MODULE_NAME, method: 'handleUpdateUserMobileToken',
        user: req.user,
        action: action
      });
    }
    // Check auth
    if (!Authorizations.canUpdateUser(req.user, filteredRequest.id)) {
      throw new AppAuthError({
        errorCode: HTTPAuthError.ERROR,
        user: req.user,
        action: Action.UPDATE, entity: Entity.USER,
        module: MODULE_NAME, method: 'handleUpdateUserMobileToken',
        value: filteredRequest.id
      });
    }
    // Get User
    const user = await UserStorage.getUser(req.user.tenantID, filteredRequest.id);
    UtilsService.assertObjectExists(action, user, `User '${filteredRequest.id}' does not exist`,
      MODULE_NAME, 'handleUpdateUserMobileToken', req.user);
    // Deleted?
    if (user.deleted) {
      throw new AppError({
        source: Constants.CENTRAL_SERVER,
        errorCode: HTTPError.OBJECT_DOES_NOT_EXIST_ERROR,
        message: `User with ID '${filteredRequest.id}' is logically deleted`,
        module: MODULE_NAME, method: 'handleUpdateUserMobileToken',
        user: req.user,
        action: action
      });
    }
    // Update User (override TagIDs because it's not of the same type as in filteredRequest)
    await UserStorage.saveUserMobileToken(req.user.tenantID, user.id, {
      mobileToken: filteredRequest.mobileToken,
      mobileOs: filteredRequest.mobileOS,
      mobileLastChangedOn: new Date()
    });
    // Log
    Logging.logSecurityInfo({
      tenantID: req.user.tenantID,
      user: user,
      module: MODULE_NAME, method: 'handleUpdateUserMobileToken',
      message: 'User\'s mobile token has been updated successfully',
      action: action,
      detailedMessages: {
        mobileToken: filteredRequest.mobileToken,
        mobileOS: filteredRequest.mobileOS
      }
    });
    // Ok
    res.json(Constants.REST_RESPONSE_SUCCESS);
    next();
  }

  public static async handleGetUser(action: ServerAction, req: Request, res: Response, next: NextFunction): Promise<void> {
    // Filter
    const id = UserSecurity.filterUserByIDRequest(req.query);
    // User mandatory
    if (!id) {
      throw new AppError({
        source: Constants.CENTRAL_SERVER,
        errorCode: HTTPError.GENERAL_ERROR,
        message: 'User\'s ID must be provided',
        module: MODULE_NAME, method: 'handleGetUser',
        user: req.user,
        action: action
      });
    }
    // Check auth
    if (!Authorizations.canReadUser(req.user, id)) {
      throw new AppAuthError({
        errorCode: HTTPAuthError.ERROR,
        user: req.user,
        action: Action.READ, entity: Entity.USER,
        module: MODULE_NAME, method: 'handleGetUser',
        value: id
      });
    }
    // Get the user
    const user = await UserStorage.getUser(req.user.tenantID, id);
    UtilsService.assertObjectExists(action, user, `User '${id}' does not exist`,
      MODULE_NAME, 'handleGetUser', req.user);
    // Deleted?
    if (user.deleted) {
      throw new AppError({
        source: Constants.CENTRAL_SERVER,
        errorCode: HTTPError.OBJECT_DOES_NOT_EXIST_ERROR,
        message: `User with ID '${id}' is logically deleted`,
        module: MODULE_NAME, method: 'handleGetUser',
        user: req.user,
        action: action
      });
    }
    // Ok
    res.json(
      // Filter
      UserSecurity.filterUserResponse(user, req.user)
    );
    next();
  }

  public static async handleGetUserImage(action: ServerAction, req: Request, res: Response, next: NextFunction): Promise<void> {
    // Filter
    const filteredRequest = { ID: UserSecurity.filterUserByIDRequest(req.query) };
    // User mandatory
    if (!filteredRequest.ID) {
      throw new AppError({
        source: Constants.CENTRAL_SERVER,
        errorCode: HTTPError.GENERAL_ERROR,
        message: 'User\'s ID must be provided',
        module: MODULE_NAME, method: 'handleGetUserImage',
        user: req.user,
        action: action
      });
    }
    // Check auth
    if (!Authorizations.canReadUser(req.user, filteredRequest.ID)) {
      throw new AppAuthError({
        errorCode: HTTPAuthError.ERROR,
        user: req.user,
        action: Action.READ, entity: Entity.USER,
        module: MODULE_NAME, method: 'handleGetUserImage',
        value: filteredRequest.ID
      });
    }
    // Get the logged user
    const user = await UserStorage.getUser(req.user.tenantID, filteredRequest.ID);
    UtilsService.assertObjectExists(action, user, `User '${filteredRequest.ID}' does not exist`,
      MODULE_NAME, 'handleGetUserImage', req.user);
    // Deleted?
    if (user.deleted) {
      throw new AppError({
        source: Constants.CENTRAL_SERVER,
        errorCode: HTTPError.OBJECT_DOES_NOT_EXIST_ERROR,
        message: `User with ID '${filteredRequest.ID}' is logically deleted`,
        module: MODULE_NAME, method: 'handleGetUserImage',
        user: req.user,
        action: action
      });
    }
    // Get the user image
    const userImage = await UserStorage.getUserImage(req.user.tenantID, filteredRequest.ID);
    // Ok
    res.json(userImage);
    next();
  }

  public static async handleGetSites(action: ServerAction, req: Request, res: Response, next: NextFunction): Promise<void> {
    UtilsService.assertComponentIsActiveFromToken(req.user, TenantComponents.ORGANIZATION,
      Action.UPDATE, Entity.USER, MODULE_NAME, 'handleGetSites');
    // Filter
    const filteredRequest = UserSecurity.filterUserSitesRequest(req.query);
    // Check Mandatory fields
    if (!filteredRequest.UserID) {
      // Not Found!
      throw new AppError({
        source: Constants.CENTRAL_SERVER,
        errorCode: HTTPError.GENERAL_ERROR,
        message: 'The User\'s ID must be provided',
        module: MODULE_NAME, method: 'handleGetSites',
        user: req.user,
        action: action
      });
    }
    const user = await UserStorage.getUser(req.user.tenantID, filteredRequest.UserID);
    UtilsService.assertObjectExists(action, user, `User with ID '${filteredRequest.UserID}' does not exist`,
      MODULE_NAME, 'handleGetSites', req.user);
    // Check auth
    if (!Authorizations.canUpdateUser(req.user, filteredRequest.UserID)) {
      throw new AppAuthError({
        errorCode: HTTPAuthError.ERROR,
        user: req.user,
        action: Action.UPDATE, entity: Entity.USER,
        module: MODULE_NAME, method: 'handleGetSites',
        value: user.id
      });
    }
    // Get users
    const userSites = await UserStorage.getUserSites(req.user.tenantID,
      {
        search: filteredRequest.Search,
        userID: filteredRequest.UserID
      },
      {
        limit: filteredRequest.Limit,
        skip: filteredRequest.Skip,
        sort: filteredRequest.Sort,
        onlyRecordCount: filteredRequest.OnlyRecordCount
      },
      ['site.id', 'site.name', 'site.address.city', 'site.address.country', 'siteAdmin', 'siteOwner', 'userID']
    );
    // Filter
    userSites.result = userSites.result.map((userSite) => ({
      userID: userSite.userID,
      siteAdmin: userSite.siteAdmin,
      siteOwner: userSite.siteOwner,
      site: userSite.site
    }));
    res.json(userSites);
    next();
  }

  public static async handleGetUsers(action: ServerAction, req: Request, res: Response, next: NextFunction): Promise<void> {
    // Check auth
    if (!Authorizations.canListUsers(req.user)) {
      throw new AppAuthError({
        errorCode: HTTPAuthError.ERROR,
        user: req.user,
        action: Action.LIST, entity: Entity.USERS,
        module: MODULE_NAME, method: 'handleGetUsers'
      });
    }
    // Filter
    const filteredRequest = UserSecurity.filterUsersRequest(req.query);
    // Check component
    if (filteredRequest.SiteID || filteredRequest.ExcludeSiteID) {
      UtilsService.assertComponentIsActiveFromToken(req.user, TenantComponents.ORGANIZATION,
        Action.READ, Entity.USER, MODULE_NAME, 'handleGetUsers');
    }
    if (filteredRequest.NotAssignedToCarID) {
      UtilsService.assertComponentIsActiveFromToken(req.user, TenantComponents.CAR,
        Action.READ, Entity.USER, MODULE_NAME, 'handleGetUsers');
    }
    // Get users
    const users = await UserStorage.getUsers(req.user.tenantID,
      {
        search: filteredRequest.Search,
        issuer: filteredRequest.Issuer,
        siteIDs: (filteredRequest.SiteID ? filteredRequest.SiteID.split('|') : null),
        roles: (filteredRequest.Role ? filteredRequest.Role.split('|') : null),
        statuses: (filteredRequest.Status ? filteredRequest.Status.split('|') : null),
        excludeSiteID: filteredRequest.ExcludeSiteID,
        excludeUserIDs: (filteredRequest.ExcludeUserIDs ? filteredRequest.ExcludeUserIDs.split('|') : null),
        includeCarUserIDs: (filteredRequest.IncludeCarUserIDs ? filteredRequest.IncludeCarUserIDs.split('|') : null),
        notAssignedToCarID: filteredRequest.NotAssignedToCarID
      },
      {
        limit: filteredRequest.Limit,
        skip: filteredRequest.Skip,
        sort: filteredRequest.Sort,
        onlyRecordCount: filteredRequest.OnlyRecordCount
      }
    );
    // Filter
    UserSecurity.filterUsersResponse(users, req.user);
    // Ok
    res.json(users);
    next();
  }

  public static async handleGetUsersInError(action: ServerAction, req: Request, res: Response, next: NextFunction): Promise<void> {
    // Check auth
    if (!Authorizations.canListUsers(req.user)) {
      throw new AppAuthError({
        errorCode: HTTPAuthError.ERROR,
        user: req.user,
        action: Action.LIST, entity: Entity.USERS,
        module: MODULE_NAME, method: 'handleGetUsersInError'
      });
    }
    // Filter
    const filteredRequest = UserSecurity.filterUsersRequest(req.query);
    // Check component
    if (filteredRequest.SiteID || filteredRequest.ExcludeSiteID) {
      UtilsService.assertComponentIsActiveFromToken(req.user, TenantComponents.ORGANIZATION,
        Action.READ, Entity.USER, MODULE_NAME, 'handleGetUsersInError');
    }
    // Get users
    const users = await UserStorage.getUsersInError(req.user.tenantID,
      {
        search: filteredRequest.Search,
        roles: (filteredRequest.Role ? filteredRequest.Role.split('|') : null),
        errorTypes: (filteredRequest.ErrorType ? filteredRequest.ErrorType.split('|') : Object.values(UserInErrorType))
      },
      {
        limit: filteredRequest.Limit,
        onlyRecordCount: filteredRequest.OnlyRecordCount,
        skip: filteredRequest.Skip,
        sort: filteredRequest.Sort
      }
    );
    // Filter
    UserSecurity.filterUsersResponse(users, req.user);
    // Limit to 100
    if (users.result.length > 100) {
      users.result.length = 100;
    }
    // Return
    res.json(users);
    next();
  }

  public static async handleCreateUser(action: ServerAction, req: Request, res: Response, next: NextFunction): Promise<void> {
    // Check auth
    if (!Authorizations.canCreateUser(req.user)) {
      throw new AppAuthError({
        errorCode: HTTPAuthError.ERROR,
        user: req.user,
        action: Action.CREATE, entity: Entity.USER,
        module: MODULE_NAME, method: 'handleCreateUser'
      });
    }
    // Filter
    const filteredRequest = UserSecurity.filterUserCreateRequest(req.body, req.user);
    // Check Mandatory fields
    Utils.checkIfUserValid(filteredRequest, null, req);
    // Get the email
    const foundUser = await UserStorage.getUserByEmail(req.user.tenantID, filteredRequest.email);
    if (foundUser) {
      throw new AppError({
        source: Constants.CENTRAL_SERVER,
        errorCode: HTTPError.USER_EMAIL_ALREADY_EXIST_ERROR,
        message: `Email '${filteredRequest.email}' already exists`,
        module: MODULE_NAME, method: 'handleCreateUser',
        user: req.user,
        action: action
      });
    }
    // Clean request
    delete filteredRequest.passwords;
    filteredRequest.issuer = true;
    // Create the User
    const newUserID = await UserStorage.saveUser(req.user.tenantID, filteredRequest, true);
    // Save password
    if (filteredRequest.password) {
      const newPasswordHashed = await Utils.hashPasswordBcrypt(filteredRequest.password);
      await UserStorage.saveUserPassword(req.user.tenantID, newUserID,
        {
          password: newPasswordHashed,
          passwordWrongNbrTrials: 0,
          passwordResetHash: null,
          passwordBlockedUntil: null
        });
    }
    // Save Admin Data
    if (Authorizations.isAdmin(req.user)) {
<<<<<<< HEAD
=======
      // Save the Tag IDs
      for (const tag of filteredRequest.tags) {
        tag.lastChangedOn = createdOn;
        tag.lastChangedBy = createdBy;
        await UserStorage.saveUserTag(req.user.tenantID, newUserID, tag);
      }
      // Synchronize badges with IOP
      if (Utils.isComponentActiveFromToken(req.user, TenantComponents.OCPI)) {
        const tenant = await TenantStorage.getTenant(req.user.tenantID);
        try {
          const ocpiClient: EmspOCPIClient = await OCPIClientFactory.getAvailableOcpiClient(tenant, OCPIRole.EMSP) as EmspOCPIClient;
          if (ocpiClient) {
            for (const tag of filteredRequest.tags) {
              if (tag.issuer) {
                await ocpiClient.pushToken({
                  uid: tag.id,
                  type: OCPITokenType.RFID,
                  'auth_id': newUserID,
                  'visual_number': newUserID,
                  issuer: tenant.name,
                  valid: true,
                  whitelist: OCPITokenWhitelist.ALLOWED_OFFLINE,
                  'last_updated': new Date()
                });
              }
            }
          }
        } catch (error) {
          Logging.logError({
            tenantID: req.user.tenantID,
            action: action,
            module: MODULE_NAME, method: 'handleCreateUser',
            message: `Unable to synchronize tokens of user ${newUserID} with IOP`,
            detailedMessages: { error: error.message, stack: error.stack }
          });
        }
      }
>>>>>>> 1aa1f0df
      // For integration with billing
      const billingImpl = await BillingFactory.getBillingImpl(req.user.tenantID);
      if (billingImpl) {
        try {
          const user = await UserStorage.getUser(req.user.tenantID, newUserID);
          const billingUser = await billingImpl.createUser(user);
          await UserStorage.saveUserBillingData(req.user.tenantID, user.id, billingUser.billingData);
          Logging.logInfo({
            tenantID: req.user.tenantID,
            action: action,
            module: MODULE_NAME, method: 'handleCreateUser',
            user: newUserID,
            message: 'User successfully created in billing system',
          });
        } catch (error) {
          Logging.logError({
            tenantID: req.user.tenantID,
            module: MODULE_NAME, method: 'handleCreateUser',
            action: action,
            user: newUserID,
            message: 'User cannot be created in billing system',
            detailedMessages: { error: error.message, stack: error.stack }
          });
        }
      }
    }

    if (Authorizations.isAdmin(req.user) || Authorizations.isSuperAdmin(req.user)) {
      // Save User Status
      if (filteredRequest.status) {
        await UserStorage.saveUserStatus(req.user.tenantID, newUserID, filteredRequest.status);
      }
      // Save User Role
      if (filteredRequest.role) {
        await UserStorage.saveUserRole(req.user.tenantID, newUserID, filteredRequest.role);
      }
      // Save Admin Data
      if (filteredRequest.plateID || Utils.objectHasProperty(filteredRequest, 'notificationsActive')) {
        const adminData: { plateID?: string; notificationsActive?: boolean; notifications?: UserNotifications } = {};
        if (filteredRequest.plateID) {
          adminData.plateID = filteredRequest.plateID;
        }
        if (Utils.objectHasProperty(filteredRequest, 'notificationsActive')) {
          adminData.notificationsActive = filteredRequest.notificationsActive;
          if (filteredRequest.notifications) {
            adminData.notifications = filteredRequest.notifications;
          }
        }
        // Save User Admin data
        await UserStorage.saveUserAdminData(req.user.tenantID, newUserID, adminData);
      }
    }
    // Assign user to all sites with auto-assign flag set
    const sites = await SiteStorage.getSites(req.user.tenantID,
      { withAutoUserAssignment: true },
      Constants.DB_PARAMS_MAX_LIMIT
    );
    if (sites.count > 0) {
      const siteIDs = sites.result.map((site) => site.id);
      if (siteIDs && siteIDs.length > 0) {
        await UserStorage.addSitesToUser(req.user.tenantID, newUserID, siteIDs);
      }
    }
    // Log
    Logging.logSecurityInfo({
      tenantID: req.user.tenantID,
      user: req.user, actionOnUser: req.user,
      module: MODULE_NAME, method: 'handleCreateUser',
      message: `User with ID '${newUserID}' has been created successfully`,
      action: action
    });
    // Ok
    res.json(Object.assign({ id: newUserID }, Constants.REST_RESPONSE_SUCCESS));
    next();
  }

  public static async handleGetUserInvoice(action: ServerAction, req: Request, res: Response, next: NextFunction): Promise<void> {
    // Filter
    const id = UserSecurity.filterUserByIDRequest(req.query);
    // User mandatory
    if (!id) {
      throw new AppError({
        source: Constants.CENTRAL_SERVER,
        errorCode: HTTPError.GENERAL_ERROR,
        message: 'User\'s ID must be provided',
        module: MODULE_NAME, method: 'handleGetUserInvoice',
        user: req.user,
        action: action
      });
    }
    // Check auth
    if (!Authorizations.canReadUser(req.user, id)) {
      throw new AppAuthError({
        errorCode: HTTPAuthError.ERROR,
        user: req.user,
        action: Action.READ, entity: Entity.USER,
        module: MODULE_NAME, method: 'handleGetUserInvoice',
        value: id
      });
    }
    // Get the user
    const user = await UserStorage.getUser(req.user.tenantID, id);
    UtilsService.assertObjectExists(action, user, `User '${id}' does not exist`,
      MODULE_NAME, 'handleGetUserInvoice', req.user);
    // Deleted?
    if (user.deleted) {
      throw new AppError({
        source: Constants.CENTRAL_SERVER,
        errorCode: HTTPError.OBJECT_DOES_NOT_EXIST_ERROR,
        module: MODULE_NAME, method: 'handleGetUserInvoice',
        action: action,
        user: req.user,
        message: `User with ID '${id}' is logically deleted`,
      });
    }
    // Get the settings
    const pricingSetting = await SettingStorage.getPricingSettings(req.user.tenantID);
    if (!pricingSetting || !pricingSetting.convergentCharging) {
      Logging.logException(
        new Error('Convergent Charging setting is missing'),
        action, Constants.CENTRAL_SERVER, MODULE_NAME, 'handleGetUserInvoice', req.user.tenantID, req.user);
      throw new AppError({
        source: Constants.CENTRAL_SERVER,
        errorCode: HTTPError.GENERAL_ERROR,
        action: action,
        module: MODULE_NAME, method: 'handleGetUserInvoice',
        user: req.user,
        message: 'An issue occurred while creating the invoice',
      });
    }
    // Create services
    // FIXME: The calls to external pricing services need to be integrated inside the pricing integration interface definition, see https://github.com/LucasBrazi06/ev-dashboard/issues/1542
    // const ratingService = ConvergentChargingPricingIntegration.getRatingServiceClient(pricingSetting.convergentCharging.url, pricingSetting.convergentCharging.user, pricingSetting.convergentCharging.password);
    // const erpService = ConvergentChargingPricingIntegration.getERPServiceClient(pricingSetting.convergentCharging.url, pricingSetting.convergentCharging.user, pricingSetting.convergentCharging.password);
    let invoiceNumber;
    try {
      // pragma await ratingService.loadChargedItemsToInvoicing();
      // invoiceNumber = await erpService.createInvoice(req.user.tenantID, user);
    } catch (error) {
      throw new AppError({
        source: Constants.CENTRAL_SERVER,
        errorCode: HTTPError.GENERAL_ERROR,
        message: 'An issue occurred while creating the invoice',
        module: MODULE_NAME, method: 'handleGetUserInvoice',
        user: req.user,
        action: action,
        detailedMessages: { error: error.message, stack: error.stack }
      });
    }
    if (!invoiceNumber) {
      throw new AppError({
        source: Constants.CENTRAL_SERVER,
        errorCode: 404,
        message: 'No invoices available',
        module: MODULE_NAME, method: 'handleGetUserInvoice',
        user: req.user,
        action: action
      });
    }
    let invoice;
    try {
      // pragma const invoiceHeader = await erpService.getInvoiceDocumentHeader(invoiceNumber);
      // invoice = await erpService.getInvoiceDocument(invoiceHeader, invoiceNumber);
      if (!invoice) {
        // Retry to get invoice
        // invoice = await erpService.getInvoiceDocument(invoiceHeader, invoiceNumber);
      }
      if (!invoice) {
        throw new AppError({
          source: Constants.CENTRAL_SERVER,
          errorCode: HTTPError.PRICING_REQUEST_INVOICE_ERROR,
          message: `An error occurred while requesting invoice ${invoiceNumber}`,
          module: MODULE_NAME, method: 'handleGetUserInvoice',
          user: req.user,
          action: action
        });
      }
      const filename = 'invoice.pdf';
      fs.writeFile(filename, invoice, (err) => {
        if (err) {
          throw err;
        }
        res.download(filename, (err2) => {
          if (err2) {
            throw err2;
          }
          fs.unlink(filename, (err3) => {
            if (err3) {
              throw err3;
            }
          });
        });
      });
    } catch (error) {
      throw new AppError({
        source: Constants.CENTRAL_SERVER,
        errorCode: HTTPError.PRICING_REQUEST_INVOICE_ERROR,
        message: `An error occurred while requesting invoice ${invoiceNumber}`,
        module: MODULE_NAME, method: 'handleGetUserInvoice',
        user: req.user,
        action: action,
        detailedMessages: { error: error.message, stack: error.stack }
      });
    }
  }

  public static async handleGetTag(action: ServerAction, req: Request, res: Response, next: NextFunction): Promise<void> {
    // Check auth
    if (!Authorizations.canReadTag(req.user)) {
      throw new AppAuthError({
        errorCode: HTTPAuthError.ERROR,
        user: req.user,
        action: Action.READ, entity: Entity.TAG,
        module: MODULE_NAME, method: 'handleGetTag'
      });
    }
    const id = UserSecurity.filterTagRequestByID(req.query);
    UtilsService.assertIdIsProvided(action, id, MODULE_NAME, 'handleGetTag', req.user);
    // Get the tag
    const tag = await UserStorage.getTag(req.user.tenantID, id);
    // Return
    res.json(UserSecurity.filterTagResponse(tag, req.user));
    next();
  }

  public static async handleGetTags(action: ServerAction, req: Request, res: Response, next: NextFunction): Promise<void> {
    // Check auth
    if (!Authorizations.canListTags(req.user)) {
      throw new AppAuthError({
        errorCode: HTTPAuthError.ERROR,
        user: req.user,
        action: Action.LIST,
        entity: Entity.TAGS,
        module: MODULE_NAME,
        method: 'handleGetTags'
      });
    }
    // Filter
    const filteredRequest = UserSecurity.filterTagsRequest(req.query);
    // Get the tags
    const tags = await UserStorage.getTags(req.user.tenantID,
      {
        search: filteredRequest.Search,
        userIDs: filteredRequest.UserID ? filteredRequest.UserID.split('|') : null
      },
      { limit: filteredRequest.Limit, skip: filteredRequest.Skip, sort: filteredRequest.Sort, onlyRecordCount: filteredRequest.OnlyRecordCount }
    );
    // Filter
    UserSecurity.filterTagsResponse(tags, req.user);
    // Return
    res.json(tags);
    next();
  }

  public static async handleDeleteTag(action: ServerAction, req: Request, res: Response, next: NextFunction): Promise<void> {
    // Filter
    const tagId = UserSecurity.filterTagRequestByID(req.query);
    UtilsService.assertIdIsProvided(action, tagId, MODULE_NAME, 'handleDeleteTag', req.user);
    // Check auth
    if (!Authorizations.canDeleteTag(req.user)) {
      throw new AppAuthError({
        errorCode: HTTPAuthError.ERROR,
        user: req.user,
        action: Action.DELETE, entity: Entity.TAG,
        module: MODULE_NAME, method: 'handleDeleteTag',
        value: tagId
      });
    }
    // Get
    const tag = await UserStorage.getTag(req.user.tenantID, tagId);
    UtilsService.assertObjectExists(action, tag, `Tag ID '${tagId}' does not exist`,
      MODULE_NAME, 'handleDeleteTag', req.user);
    if (Authorizations.isBasic(req.user) && tag.userID !== req.user.id) {
      throw new AppAuthError({
        errorCode: HTTPAuthError.ERROR,
        user: req.user,
        action: Action.DELETE, entity: Entity.TAG,
        module: MODULE_NAME, method: 'handleDeleteTag',
        value: tagId
      });
    }
    if (tag.transactionsCount > 0) {
      throw new AppError({
        source: Constants.CENTRAL_SERVER,
        errorCode: HTTPError.GENERAL_ERROR,
        message: 'Tags with transactions count cannot be deleted',
        module: MODULE_NAME,
        method: 'handleDeleteTag',
        user: req.user,
        action: action
      });
    }
    // Delete the Tag
    await UserStorage.deleteUserTag(req.user.tenantID, tag.userID, tag);
    // Log
    Logging.logSecurityInfo({
      tenantID: req.user.tenantID,
      user: req.user, module: MODULE_NAME, method: 'handleDeleteTag',
      message: `Tag '${tag.id}' has been deleted successfully`,
      action: action,
      detailedMessages: { tag }
    });
    res.json(Constants.REST_RESPONSE_SUCCESS);
    next();
  }



  public static async handleCreateTag(action: ServerAction, req: Request, res: Response, next: NextFunction): Promise<void> {
    // Check
    if (!Authorizations.canCreateTag(req.user)) {
      throw new AppAuthError({
        errorCode: HTTPAuthError.ERROR,
        user: req.user,
        action: Action.CREATE, entity: Entity.TAG,
        module: MODULE_NAME, method: 'handleCreateTag'
      });
    }
    // Filter
    const filteredRequest = UserSecurity.filterTagRequest(req.body);
    await Utils.checkIfUserTagIsValid(filteredRequest, req);
    let newTag = {
      id: filteredRequest.id,
      description: filteredRequest.description,
      issuer: filteredRequest.issuer,
      active: true,
      createdBy: { id: req.user.id },
      createdOn: new Date(),
      userID: filteredRequest.userID
    } as Tag;
    const previousTags = (await UserStorage.getUser(req.user.tenantID, filteredRequest.userID)).tags;
    if (newTag.issuer) {
      await UserStorage.clearUserTagIssuer(req.user.tenantID, filteredRequest.userID);
    }
    await UserStorage.saveUserTag(req.user.tenantID, filteredRequest.userID, newTag);
    // Synchronize badges with IOP
    if (Utils.isComponentActiveFromToken(req.user, TenantComponents.OCPI) && newTag.issuer) {
      const tenant = await TenantStorage.getTenant(req.user.tenantID);
      try {
        const ocpiClient: EmspOCPIClient = await OCPIClientFactory.getAvailableOcpiClient(tenant, OCPIRole.EMSP) as EmspOCPIClient;
        if (ocpiClient) {
          for (const previousTag of previousTags) {
            if (previousTag.issuer) {
              await ocpiClient.pushToken({
                uid: previousTag.id,
                type: OCPITokenType.RFID,
                'auth_id': filteredRequest.userID,
                'visual_number': filteredRequest.userID,
                issuer: tenant.name,
                valid: false,
                whitelist: OCPITokenWhitelist.ALLOWED_OFFLINE,
                'last_updated': new Date()
              });
            }
          }
          await ocpiClient.pushToken({
            uid: filteredRequest.id,
            type: OCPITokenType.RFID,
            'auth_id': filteredRequest.userID,
            'visual_number': filteredRequest.userID,
            issuer: tenant.name,
            valid: filteredRequest.active,
            whitelist: OCPITokenWhitelist.ALLOWED_OFFLINE,
            'last_updated': new Date()
          });
        }
      } catch (error) {
        Logging.logError({
          tenantID: req.user.tenantID,
          module: MODULE_NAME,
          method: 'handleUpdateTag',
          action: action,
          message: `Unable to synchronize tokens of user ${filteredRequest.id} with IOP`,
          detailedMessages: { error: error.message, stack: error.stack }
        });
      }
    }
    Logging.logSecurityInfo({
      tenantID: req.user.tenantID,
      user: req.user, module: MODULE_NAME, method: 'handleCreateTag',
      message: `Tag with ID '${newTag.id}'has been created successfully`,
      action: action,
      detailedMessages: { tag: newTag }
    });
    res.json(Object.assign({ id: newTag.id }, Constants.REST_RESPONSE_SUCCESS));
    next();
  }

  public static async handleUpdateTag(action: ServerAction, req: Request, res: Response, next: NextFunction): Promise<void> {
    // Check
    if (!Authorizations.canUpdateTag(req.user)) {
      throw new AppAuthError({
        errorCode: HTTPAuthError.ERROR,
        user: req.user,
        action: Action.UPDATE, entity: Entity.TAG,
        module: MODULE_NAME, method: 'handleUpdateTag'
      });
    }
    // Filter
    const filteredRequest = UserSecurity.filterTagRequest(req.body);
    Utils.checkIfUserTagIsValid(filteredRequest, req);
    const previousTag = await UserStorage.getTag(req.user.tenantID, filteredRequest.id);
    UtilsService.assertObjectExists(action, previousTag, `Tag '${filteredRequest.id}' does not exist`,
      MODULE_NAME, 'handleUpdateTag', req.user);
    let previousTagsToDeactivate: Tag[] = [], SynchronizeIOP = false;;
    let tag = {
      id: filteredRequest.id,
      description: filteredRequest.description,
      issuer: filteredRequest.issuer,
      active: filteredRequest.active,
      lastChangedBy: { id: req.user.id },
      lastChangedOn: new Date(),
      userID: filteredRequest.userID
    } as Tag;
    if (previousTag.userID !== filteredRequest.userID) {
      // Handle the old user badges
      if (previousTag.issuer) {
        previousTagsToDeactivate.push(previousTag);
        await UserStorage.clearUserTagIssuer(req.user.tenantID, previousTag.userID);
      }
      // Handle the new user badges
      if (filteredRequest.issuer) {
        SynchronizeIOP = true;
        const tagToDeactivate = (await UserStorage.getUser(req.user.tenantID, filteredRequest.userID)).tags.find(tag => tag.issuer);
        if (tagToDeactivate) {
          previousTagsToDeactivate.push(tagToDeactivate);
        }
        await UserStorage.clearUserTagIssuer(req.user.tenantID, filteredRequest.userID);
      }
    } else {
      if (filteredRequest.issuer !== previousTag.issuer) {
        if (filteredRequest.issuer) {
          SynchronizeIOP = true;
          const tagToDeactivate = (await UserStorage.getUser(req.user.tenantID, filteredRequest.userID)).tags.find((tag => tag.issuer));
          if (tagToDeactivate) {
            previousTagsToDeactivate.push(tagToDeactivate);
          }
        } else {
          previousTagsToDeactivate.push(previousTag);
        }
      }
      await UserStorage.clearUserTagIssuer(req.user.tenantID, filteredRequest.userID);
    }
    await UserStorage.saveUserTag(req.user.tenantID, filteredRequest.userID, tag);
    // Synchronize badges with IOP
    if (Utils.isComponentActiveFromToken(req.user, TenantComponents.OCPI) && (!Utils.isEmptyArray(previousTagsToDeactivate)) || SynchronizeIOP) {
      const tenant = await TenantStorage.getTenant(req.user.tenantID);
      try {
        const ocpiClient: EmspOCPIClient = await OCPIClientFactory.getAvailableOcpiClient(tenant, OCPIRole.EMSP) as EmspOCPIClient;
        if (ocpiClient) {
          for (const previousTag of previousTagsToDeactivate) {
            if (previousTag.issuer) {
              await ocpiClient.pushToken({
                uid: previousTag.id,
                type: OCPITokenType.RFID,
                'auth_id': previousTag.userID,
                'visual_number': previousTag.userID,
                issuer: tenant.name,
                valid: false,
                whitelist: OCPITokenWhitelist.ALLOWED_OFFLINE,
                'last_updated': new Date()
              });
            }
          }
          if (filteredRequest.issuer && SynchronizeIOP) {
            await ocpiClient.pushToken({
              uid: filteredRequest.id,
              type: OCPITokenType.RFID,
              'auth_id': filteredRequest.userID,
              'visual_number': filteredRequest.userID,
              issuer: tenant.name,
              valid: filteredRequest.active,
              whitelist: OCPITokenWhitelist.ALLOWED_OFFLINE,
              'last_updated': new Date()
            });
          }
        }
      } catch (error) {
        Logging.logError({
          tenantID: req.user.tenantID,
          module: MODULE_NAME,
          method: 'handleUpdateTag',
          action: action,
          message: `Unable to synchronize tokens of user ${filteredRequest.id} with IOP`,
          detailedMessages: { error: error.message, stack: error.stack }
        });
      }
    }
    Logging.logSecurityInfo({
      tenantID: req.user.tenantID,
      user: req.user, module: MODULE_NAME, method: 'handleUpdateTag',
      message: `Tag with ID '${tag.id}'has been updated successfully`,
      action: action,
      detailedMessages: { tag: tag }
    });
    res.json(Constants.REST_RESPONSE_SUCCESS);
    next();
  }

  public static async handleUpdateTagStatus(action: ServerAction, req: Request, res: Response, next: NextFunction): Promise<void> {
    // Check
    if (!Authorizations.canUpdateTag(req.user)) {
      throw new AppAuthError({
        errorCode: HTTPAuthError.ERROR,
        user: req.user,
        action: Action.UPDATE, entity: Entity.TAG,
        module: MODULE_NAME, method: 'handleUpdateTagStatus'
      });
    }
    // Filter
    const filteredRequest = UserSecurity.filterTagStatusRequest(req.body);
    UtilsService.assertIdIsProvided(action, filteredRequest.id, MODULE_NAME, 'handleUpdateTagStatus', req.user);

    const tag = await UserStorage.getTag(req.user.tenantID, filteredRequest.id);
    UtilsService.assertObjectExists(action, tag, `Tag '${filteredRequest.id}' does not exist`,
      MODULE_NAME, 'handleUpdateTagStatus', req.user);
    tag.lastChangedOn = new Date();
    tag.lastChangedBy = { id: req.user.id };
    tag.active = filteredRequest.status;
    await UserStorage.saveUserTag(req.user.tenantID, tag.userID, tag);
    Logging.logSecurityInfo({
      tenantID: req.user.tenantID,
      user: req.user, module: MODULE_NAME, method: 'handleUpdateTagStatus',
      message: `Tag with ID '${tag.id}' has been update successfully`,
      action: action,
      detailedMessages: { tag: tag }
    });
    res.json(Constants.REST_RESPONSE_SUCCESS);
    next();
  }
}<|MERGE_RESOLUTION|>--- conflicted
+++ resolved
@@ -410,83 +410,6 @@
           passwordBlockedUntil: null
         });
     }
-<<<<<<< HEAD
-=======
-    // Save Admin info
-    if (Authorizations.isAdmin(req.user)) {
-      // Save Tags
-      for (const previousTag of previousTags) {
-        const foundTag = filteredRequest.tags.find((tag) => tag.id === previousTag.id);
-        if (!foundTag) {
-          // Tag not found in the current tag list, will be deleted or deactivated.
-          if (previousTag.transactionsCount > 0) {
-            if (previousTag.active) {
-              previousTag.active = false;
-              previousTag.lastChangedOn = lastChangedOn;
-              previousTag.lastChangedBy = lastChangedBy;
-              await UserStorage.saveUserTag(req.user.tenantID, filteredRequest.id, previousTag);
-            }
-          } else {
-            await UserStorage.deleteUserTag(req.user.tenantID, filteredRequest.id, previousTag);
-          }
-        }
-      }
-      for (const tag of filteredRequest.tags) {
-        tag.lastChangedOn = lastChangedOn;
-        tag.lastChangedBy = lastChangedBy;
-        await UserStorage.saveUserTag(req.user.tenantID, filteredRequest.id, tag);
-      }
-      // Synchronize badges with IOP
-      if (Utils.isComponentActiveFromToken(req.user, TenantComponents.OCPI)) {
-        const tenant = await TenantStorage.getTenant(req.user.tenantID);
-        try {
-          const ocpiClient: EmspOCPIClient = await OCPIClientFactory.getAvailableOcpiClient(tenant, OCPIRole.EMSP) as EmspOCPIClient;
-          if (ocpiClient) {
-            // Invalidate no more used tags
-            for (const previousTag of previousTags) {
-              const foundTag = filteredRequest.tags.find((tag) => tag.id === previousTag.id);
-              if (previousTag.issuer && (!foundTag || !foundTag.issuer)) {
-                await ocpiClient.pushToken({
-                  uid: previousTag.id,
-                  type: OCPITokenType.RFID,
-                  'auth_id': filteredRequest.id,
-                  'visual_number': filteredRequest.id,
-                  issuer: tenant.name,
-                  valid: false,
-                  whitelist: OCPITokenWhitelist.ALLOWED_OFFLINE,
-                  'last_updated': new Date()
-                });
-              }
-            }
-            // Push new valid tags
-            for (const currentTag of filteredRequest.tags) {
-              const foundTag = previousTags.find((tag) => tag.id === currentTag.id);
-              if (currentTag.issuer && (!foundTag || !foundTag.issuer || foundTag.active !== currentTag.active)) {
-                await ocpiClient.pushToken({
-                  uid: currentTag.id,
-                  type: OCPITokenType.RFID,
-                  'auth_id': filteredRequest.id,
-                  'visual_number': filteredRequest.id,
-                  issuer: tenant.name,
-                  valid: currentTag.active,
-                  whitelist: OCPITokenWhitelist.ALLOWED_OFFLINE,
-                  'last_updated': new Date()
-                });
-              }
-            }
-          }
-        } catch (error) {
-          Logging.logError({
-            tenantID: req.user.tenantID,
-            action: action,
-            module: MODULE_NAME, method: 'handleUpdateUser',
-            message: `Unable to synchronize tokens of user ${filteredRequest.id} with IOP`,
-            detailedMessages: { error: error.message, stack: error.stack }
-          });
-        }
-      }
-    }
->>>>>>> 1aa1f0df
     if (Authorizations.isAdmin(req.user) || Authorizations.isSuperAdmin(req.user)) {
       // Save User Status
       if (filteredRequest.status) {
@@ -882,46 +805,6 @@
     }
     // Save Admin Data
     if (Authorizations.isAdmin(req.user)) {
-<<<<<<< HEAD
-=======
-      // Save the Tag IDs
-      for (const tag of filteredRequest.tags) {
-        tag.lastChangedOn = createdOn;
-        tag.lastChangedBy = createdBy;
-        await UserStorage.saveUserTag(req.user.tenantID, newUserID, tag);
-      }
-      // Synchronize badges with IOP
-      if (Utils.isComponentActiveFromToken(req.user, TenantComponents.OCPI)) {
-        const tenant = await TenantStorage.getTenant(req.user.tenantID);
-        try {
-          const ocpiClient: EmspOCPIClient = await OCPIClientFactory.getAvailableOcpiClient(tenant, OCPIRole.EMSP) as EmspOCPIClient;
-          if (ocpiClient) {
-            for (const tag of filteredRequest.tags) {
-              if (tag.issuer) {
-                await ocpiClient.pushToken({
-                  uid: tag.id,
-                  type: OCPITokenType.RFID,
-                  'auth_id': newUserID,
-                  'visual_number': newUserID,
-                  issuer: tenant.name,
-                  valid: true,
-                  whitelist: OCPITokenWhitelist.ALLOWED_OFFLINE,
-                  'last_updated': new Date()
-                });
-              }
-            }
-          }
-        } catch (error) {
-          Logging.logError({
-            tenantID: req.user.tenantID,
-            action: action,
-            module: MODULE_NAME, method: 'handleCreateUser',
-            message: `Unable to synchronize tokens of user ${newUserID} with IOP`,
-            detailedMessages: { error: error.message, stack: error.stack }
-          });
-        }
-      }
->>>>>>> 1aa1f0df
       // For integration with billing
       const billingImpl = await BillingFactory.getBillingImpl(req.user.tenantID);
       if (billingImpl) {
