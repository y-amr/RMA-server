import ChargingStation, { Connector } from '../../types/ChargingStation';

import AppError from '../../exception/AppError';
import { OCPIResponse } from '../../types/ocpi/OCPIResponse';
import { OCPIStatusCode } from '../../types/ocpi/OCPIStatusCode';
import { OCPIToken } from '../../types/ocpi/OCPIToken';
import { Request } from 'express';
import Utils from '../../utils/Utils';
import moment from 'moment';

/**
 * OCPI Utils
 */
export default class OCPIUtils {

  /**
   * Return OCPI Success Body Response
   * @param {*} data
   */
  public static success(data?: any): OCPIResponse {
    return {
      data: data,
      status_code: OCPIStatusCode.CODE_1000_SUCCESS.status_code,
      status_message: OCPIStatusCode.CODE_1000_SUCCESS.status_message,
      timestamp: new Date().toISOString()
    };
  }

  /**
   * Return OCPI Error Body Response
   * @param {*} error
   */
  public static toErrorResponse(error: Error): OCPIResponse {
    return {
      status_message: error.message,
      timestamp: new Date().toISOString(),
      status_code: error instanceof AppError && error.params.ocpiError ?
        error.params.ocpiError.status_code : OCPIStatusCode.CODE_3000_GENERIC_SERVER_ERROR.status_code
    };
  }

  /**
   * Build Next Url
   * @param {*} req request in order to get url
   * @param {*} baseUrl the baseUrl of the service to get url
   * @param {*} offset  offset
   * @param {*} limit limit of query
   * @param {*} total total number of records
   */
  public static buildNextUrl(req: Request, baseUrl: string, offset: number, limit: number, total: number): string | undefined {
    // Check if next link should be generated
    if (offset + limit < total) {
      // Build url
      const query = req.query;
      query.offset = (offset + limit).toString();
      query.limit = limit.toString();
      let queryString: string;
      for (const param in query) {
        queryString = queryString ? `${queryString}&${param}=${query[param]}` : `${param}=${query[param]}`;
      }
      return `${baseUrl + req.originalUrl.split('?')[0]}?${queryString}`;
    }
  }

  /**
   * Retrieve the next url from the link response header
   * @param {*} link the link header of the response
   */
  public static getNextUrl(link: string): string | undefined {
    if (link) {
      const match = /<(.*)>;rel="next"/.exec(link.replace(/ /g, ''));
      if (match) {
        return match[1];
      }
    }
  }

  /**
   * Build Location Url
   * @param {*} req request in order to get url
   * @param {*} baseUrl the baseUrl of the service to get url
   * @param {*} id the object id to build the location url
   */
  public static buildLocationUrl(req: Request, baseUrl: string, id: string): string {
    // Build url
    return `${baseUrl + req.originalUrl.split('?')[0]}/${id}`;
  }

  /**
   * Build Charging Station Id from OCPI location
   * @param {*} locationId id of the location
   * @param {*} evseId id of the evse
   */
  public static buildChargingStationId(locationId: string, evseId: string): string {
    return `${locationId}-${evseId}`;
  }

  /**
   * Build Operator name from OCPI identifiers (country code and party Id)
   * @param {*} countryCode the code of the operator
   * @param {*} partyId the partyId of the operator
   */
  public static buildOperatorName(countryCode: string, partyId: string): string {
    return `${countryCode}*${partyId}`;
  }

  /**
   * Build Site Area name from OCPI location
   * @param {*} countryCode the code of the CPO
   * @param {*} partyId the partyId of the CPO
   * @param {*} locationId id of the location
   */
  public static buildSiteAreaName(countryCode: string, partyId: string, locationId: string): string {
    return `${countryCode}*${partyId}-${locationId}`;
  }

  /**
   * Build evse_id from charging station
   * @param {*} countryCode the code of the CPO
   * @param {*} partyId the partyId of the CPO
   * @param {*} chargingStation the charging station used to build the evse ID
   * @param {*} connector the connector used to build the evse ID
   */
<<<<<<< HEAD
  // TODO: connector should be mandatory!
  public static buildEvseID(countryCode: string, partyId: string, chargingStation: ChargingStation, connector?: Connector): string {
    let evseID = `${countryCode}*${partyId}*E${chargingStation.id}`;
    if (!connector) {
      for (const _connector of chargingStation.connectors) {
        if (_connector) {
          connector = _connector;
          break;
        }
      }
    }
    evseID = `${evseID}*${connector.connectorId}`;
=======
  public static buildEvseID(countryCode: string, partyId: string, chargingStation: ChargingStation, connector: Connector): string {
    // Format follows the eMI3 string format for EVSE: https://emi3group.com/wp-content/uploads/sites/5/2018/12/eMI3-standard-v1.0-Part-2.pdf
    const evseID = `${OCPIUtils.buildOperatorName(countryCode, partyId)}*E${chargingStation.id}*${connector.connectorId}`;
>>>>>>> d7660599
    return evseID.replace(/[\W_]+/g, '*').toUpperCase();
  }

  /**
   * Build evse UID from charging station
   * @param {*} chargingStation the charging station used to build the evse UID
   * @param {*} connector the connector used to build the evse UID
   */
  public static buildEvseUID(chargingStation: ChargingStation, connector: Connector): string {
    return `${chargingStation.id}*${connector.connectorId}`;
  }

  /**
   * Build evse UIDs from charging station
   * @param {*} chargingStation the charging station used to build the evse UIDs
   */
  public static buildEvseUIDs(chargingStation: ChargingStation): string[] {
    const evseUIDs: string[] = [];
    for (const _connector of chargingStation.connectors) {
      if (_connector) {
        evseUIDs.push(OCPIUtils.buildEvseUID(chargingStation, _connector));
      }
    }
    return evseUIDs;
  }

  /**
   * Build User email from OCPI token, eMSP country code and eMSP partyId
   * @param {*} token the OCPI token of the user
   * @param {*} countryCode the country code of the eMSP
   * @param {*} partyId the party identifier of the eMSP
   */
  public static buildEmspEmailFromOCPIToken(token: OCPIToken, countryCode: string, partyId: string): string {
    if (token?.issuer) {
      return `${token.issuer}@${partyId}.${countryCode}`;
    }
  }

  /**
   * Convert from base64 back to String.
   * @param {*} string encoded base64
   */
  public static atob(base64: string): string {
    return Buffer.from(base64, 'base64').toString('binary');
  }

  /**
   * Convert to base64 from String.
   * @param {*} string encoded base64
   */
  public static btoa(string: string): string {
    return Buffer.from(string).toString('base64');
  }

  /**
   * Generate a local token for a tenant subdomain
   * @param tenantSubdomain
   */
  public static generateLocalToken(tenantSubdomain: string): string {
    const newToken: any = {};
    // Generate random
    newToken.ak = Utils.getRandomInt(100);
    // Fill new Token with tenant subdomain
    newToken.tid = tenantSubdomain;
    // Generate random
    newToken.zk = Utils.getRandomInt(100);
    // Return in Base64
    return OCPIUtils.btoa(JSON.stringify(newToken));
  }

  public static isAuthorizationValid(authorizationDate: Date): boolean {
    return authorizationDate && moment(authorizationDate).isAfter(moment().subtract(2, 'minutes'));
  }
}<|MERGE_RESOLUTION|>--- conflicted
+++ resolved
@@ -121,24 +121,9 @@
    * @param {*} chargingStation the charging station used to build the evse ID
    * @param {*} connector the connector used to build the evse ID
    */
-<<<<<<< HEAD
-  // TODO: connector should be mandatory!
-  public static buildEvseID(countryCode: string, partyId: string, chargingStation: ChargingStation, connector?: Connector): string {
-    let evseID = `${countryCode}*${partyId}*E${chargingStation.id}`;
-    if (!connector) {
-      for (const _connector of chargingStation.connectors) {
-        if (_connector) {
-          connector = _connector;
-          break;
-        }
-      }
-    }
-    evseID = `${evseID}*${connector.connectorId}`;
-=======
   public static buildEvseID(countryCode: string, partyId: string, chargingStation: ChargingStation, connector: Connector): string {
     // Format follows the eMI3 string format for EVSE: https://emi3group.com/wp-content/uploads/sites/5/2018/12/eMI3-standard-v1.0-Part-2.pdf
     const evseID = `${OCPIUtils.buildOperatorName(countryCode, partyId)}*E${chargingStation.id}*${connector.connectorId}`;
->>>>>>> d7660599
     return evseID.replace(/[\W_]+/g, '*').toUpperCase();
   }
 
