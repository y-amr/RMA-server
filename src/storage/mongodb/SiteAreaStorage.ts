--- conflicted
+++ resolved
@@ -135,21 +135,12 @@
   }
 
   public static async getSiteAreas(tenantID: string,
-<<<<<<< HEAD
-    params: {
-      siteAreaIDs?: string[]; search?: string; siteIDs?: string[]; withSite?: boolean; issuer?: boolean; name?: string;
-      withChargingStations?: boolean; withOnlyChargingStations?: boolean; withAvailableChargingStations?: boolean;
-      locCoordinates?: number[]; locMaxDistanceMeters?: number; smartCharging?: boolean; withImage?: boolean;
-    } = {},
-    dbParams: DbParams, projectFields?: string[]): Promise<DataResult<SiteArea>> {
-=======
       params: {
-        siteAreaIDs?: string[]; search?: string; siteIDs?: string[]; withSite?: boolean; issuer?: boolean;
+        siteAreaIDs?: string[]; search?: string; siteIDs?: string[]; withSite?: boolean; issuer?: boolean; name?: string;
         withChargingStations?: boolean; withOnlyChargingStations?: boolean; withAvailableChargingStations?: boolean;
         locCoordinates?: number[]; locMaxDistanceMeters?: number; smartCharging?: boolean; withImage?: boolean;
       } = {},
       dbParams: DbParams, projectFields?: string[]): Promise<DataResult<SiteArea>> {
->>>>>>> 439fb610
     // Debug
     const uniqueTimerID = Logging.traceStart(tenantID, MODULE_NAME, 'getSiteAreas');
     // Check Tenant
