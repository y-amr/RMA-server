--- conflicted
+++ resolved
@@ -1,9 +1,5 @@
 import Tag, { ImportedTag } from '../../types/Tag';
-<<<<<<< HEAD
-import global, { FilterParams } from '../../types/GlobalType';
-=======
 import global, { FilterParams, ImportStatus } from '../../types/GlobalType';
->>>>>>> 3786dfc3
 
 import Constants from '../../utils/Constants';
 import { DataResult } from '../../types/DataResult';
@@ -48,15 +44,9 @@
     const tagMDB = {
       _id: importedTagToSave.id,
       description: importedTagToSave.description,
-<<<<<<< HEAD
-      importedOn: importedTagToSave.importedOn ? importedTagToSave.importedOn : new Date(),
-      importedBy: Utils.convertToObjectID(importedTagToSave.importedBy),
-      errorCode: importedTagToSave.errorCode,
-=======
       importedOn: Utils.convertToDate(importedTagToSave.importedOn),
       importedBy: Utils.convertToObjectID(importedTagToSave.importedBy),
       status: importedTagToSave.status,
->>>>>>> 3786dfc3
       errorDescription: importedTagToSave.errorDescription
     };
     await global.database.getCollection<any>(tenantID, 'tagsImport').findOneAndUpdate(
@@ -84,13 +74,7 @@
   }
 
   public static async getImportedTags(tenantID: string,
-<<<<<<< HEAD
-    params: {
-      withNoError?: boolean; search?: string
-    },
-=======
     params: { status?: ImportStatus; search?: string },
->>>>>>> 3786dfc3
     dbParams: DbParams, projectFields?: string[]): Promise<DataResult<ImportedTag>> {
     // Debug
     const uniqueTimerID = Logging.traceStart(tenantID, MODULE_NAME, 'getImportedTags');
@@ -112,18 +96,9 @@
         { 'description': { $regex: params.search, $options: 'i' } }
       ];
     }
-<<<<<<< HEAD
-    // Only entries with no error
-    if (params.withNoError) {
-      filters.$or = [
-        { 'errorCode': { '$exists': false } },
-        { 'errorCode': null }
-      ];
-=======
     // Status
     if (params.status) {
       filters.status = params.status;
->>>>>>> 3786dfc3
     }
     // Add filters
     aggregation.push({
