import { AnalyticsSettings, AnalyticsSettingsType, AssetSettings, AssetSettingsType, BillingSetting, BillingSettings, BillingSettingsType, CarConnectorSettings, CarConnectorSettingsType, CryptoSetting, CryptoSettings, CryptoSettingsType, PricingSettings, PricingSettingsType, RefundSettings, RefundSettingsType, RoamingSettings, SettingDB, SmartChargingSettings, SmartChargingSettingsType, TechnicalSettings, UserSettings, UserSettingsType } from '../../types/Setting';
import global, { FilterParams } from '../../types/GlobalType';

import BackendError from '../../exception/BackendError';
import Constants from '../../utils/Constants';
import { DataResult } from '../../types/DataResult';
import DatabaseUtils from './DatabaseUtils';
import DbParams from '../../types/database/DbParams';
import Logging from '../../utils/Logging';
import { ObjectId } from 'mongodb';
import Tenant from '../../types/Tenant';
import TenantComponents from '../../types/TenantComponents';
import Utils from '../../utils/Utils';

const MODULE_NAME = 'SettingStorage';

export default class SettingStorage {
  public static async getSetting(tenant: Tenant, id: string = Constants.UNKNOWN_OBJECT_ID, projectFields?: string[]): Promise<SettingDB> {
    const settingMDB = await SettingStorage.getSettings(tenant,
      { settingID: id },
      Constants.DB_PARAMS_SINGLE_RECORD, projectFields);
    return settingMDB.count === 1 ? settingMDB.result[0] : null;
  }

  public static async getSettingByIdentifier(tenant: Tenant, identifier: string = Constants.UNKNOWN_STRING_ID, projectFields?: string[]): Promise<SettingDB> {
    const settingsMDB = await SettingStorage.getSettings(tenant,
      { identifier: identifier },
      Constants.DB_PARAMS_SINGLE_RECORD, projectFields);
    return settingsMDB.count === 1 ? settingsMDB.result[0] : null;
  }

  public static async saveSettings(tenant: Tenant, settingToSave: Partial<SettingDB>): Promise<string> {
    // Debug
    const uniqueTimerID = Logging.traceStart(tenant.id, MODULE_NAME, 'saveSetting');
    // Check Tenant
    DatabaseUtils.checkTenantObject(tenant);
    // Check if ID is provided
    if (!settingToSave.id && !settingToSave.identifier) {
      // ID must be provided!
      throw new BackendError({
        source: Constants.CENTRAL_SERVER,
        module: MODULE_NAME,
        method: 'saveSetting',
        message: 'Setting has no ID and no Identifier'
      });
    }
    const settingFilter: any = {};
    // Build Request
    if (settingToSave.id) {
      settingFilter._id = DatabaseUtils.convertToObjectID(settingToSave.id);
    } else {
      settingFilter._id = new ObjectId();
    }
    // Properties to save
    const settingMDB = {
      _id: settingFilter._id,
      identifier: settingToSave.identifier,
      content: settingToSave.content,
      sensitiveData: settingToSave.sensitiveData,
      backupSensitiveData: settingToSave.backupSensitiveData
    };
    DatabaseUtils.addLastChangedCreatedProps(settingMDB, settingToSave);
    // Modify
    await global.database.getCollection<SettingDB>(tenant.id, 'settings').findOneAndUpdate(
      settingFilter,
      { $set: settingMDB },
      { upsert: true, returnDocument: 'after' });
    // Debug
    await Logging.traceEnd(tenant.id, MODULE_NAME, 'saveSetting', uniqueTimerID, settingMDB);
    // Create
    return settingFilter._id.toString();
  }

  public static async getOCPISettings(tenant: Tenant): Promise<RoamingSettings> {
    const ocpiSettings = {
      identifier: TenantComponents.OCPI,
    } as RoamingSettings;
    // Get the Ocpi settings
    const settings = await SettingStorage.getSettings(tenant,
      { identifier: TenantComponents.OCPI },
      Constants.DB_PARAMS_MAX_LIMIT);
    if (settings && settings.count > 0 && settings.result[0].content) {
      const config = settings.result[0].content;
      // ID
      ocpiSettings.id = settings.result[0].id;
      ocpiSettings.sensitiveData = settings.result[0].sensitiveData;
      ocpiSettings.backupSensitiveData = settings.result[0].backupSensitiveData;
      // OCPI
      if (config.ocpi) {
        ocpiSettings.ocpi = config.ocpi;
      }
    }
    return ocpiSettings;
  }

  public static async getOICPSettings(tenant: Tenant): Promise<RoamingSettings> {
    const oicpSettings = {
      identifier: TenantComponents.OICP,
    } as RoamingSettings;
    // Get the oicp settings
    const settings = await SettingStorage.getSettings(tenant, { identifier: TenantComponents.OICP }, Constants.DB_PARAMS_MAX_LIMIT);
    if (settings && settings.count > 0 && settings.result[0].content) {
      const config = settings.result[0].content;
      // ID
      oicpSettings.id = settings.result[0].id;
      oicpSettings.sensitiveData = settings.result[0].sensitiveData;
      // OICP
      if (config.oicp) {
        oicpSettings.oicp = config.oicp;
      }
    }
    return oicpSettings;
  }

  public static async getAnalyticsSettings(tenant: Tenant): Promise<AnalyticsSettings> {
    const analyticsSettings = {
      identifier: TenantComponents.ANALYTICS,
    } as AnalyticsSettings;
    // Get the analytics settings
    const settings = await SettingStorage.getSettings(tenant,
      { identifier: TenantComponents.ANALYTICS },
      Constants.DB_PARAMS_MAX_LIMIT);
    if (settings && settings.count > 0 && settings.result[0].content) {
      const config = settings.result[0].content;
      analyticsSettings.id = settings.result[0].id;
      analyticsSettings.sensitiveData = settings.result[0].sensitiveData;
      analyticsSettings.backupSensitiveData = settings.result[0].backupSensitiveData;
      // SAP Analytics
      if (config.sac) {
        analyticsSettings.type = AnalyticsSettingsType.SAC;
        analyticsSettings.sac = {
          timezone: config.sac.timezone ? config.sac.timezone : '',
          mainUrl: config.sac.mainUrl ? config.sac.mainUrl : '',
        };
      }
    }
    return analyticsSettings;
  }

  public static async getAssetsSettings(tenant: Tenant): Promise<AssetSettings> {
    const assetSettings = {
      identifier: TenantComponents.ASSET,
    } as AssetSettings;
    // Get the settings
    const settings = await SettingStorage.getSettings(tenant,
      { identifier: TenantComponents.ASSET },
      Constants.DB_PARAMS_MAX_LIMIT);
    if (settings && settings.count > 0 && settings.result[0].content) {
      const config = settings.result[0].content;
      assetSettings.id = settings.result[0].id;
      assetSettings.sensitiveData = settings.result[0].sensitiveData;
      assetSettings.backupSensitiveData = settings.result[0].backupSensitiveData;
      // Asset
      if (config.asset) {
        assetSettings.type = AssetSettingsType.ASSET;
        assetSettings.asset = {
          connections: config.asset.connections ? config.asset.connections : []
        };
      }
    }
    return assetSettings;
  }

  public static async getRefundSettings(tenant: Tenant): Promise<RefundSettings> {
    const refundSettings = {
      identifier: TenantComponents.REFUND
    } as RefundSettings;
    const settings = await SettingStorage.getSettings(tenant,
      { identifier: TenantComponents.REFUND },
      Constants.DB_PARAMS_MAX_LIMIT);
    if (settings && settings.count > 0 && settings.result[0].content) {
      const config = settings.result[0].content;
      refundSettings.id = settings.result[0].id;
      refundSettings.sensitiveData = settings.result[0].sensitiveData;
      refundSettings.backupSensitiveData = settings.result[0].backupSensitiveData;
      if (config.concur) {
        refundSettings.type = RefundSettingsType.CONCUR;
        refundSettings.concur = {
          authenticationUrl: config.concur.authenticationUrl ? config.concur.authenticationUrl : '',
          apiUrl: config.concur.apiUrl ? config.concur.apiUrl : '',
          appUrl: config.concur.appUrl ? config.concur.appUrl : '',
          clientId: config.concur.clientId ? config.concur.clientId : '',
          clientSecret: config.concur.clientSecret ? config.concur.clientSecret : '',
          paymentTypeId: config.concur.paymentTypeId ? config.concur.paymentTypeId : '',
          expenseTypeCode: config.concur.expenseTypeCode ? config.concur.expenseTypeCode : '',
          policyId: config.concur.policyId ? config.concur.policyId : '',
          reportName: config.concur.reportName ? config.concur.reportName : '',
        };
      }
    }
    return refundSettings;
  }

<<<<<<< HEAD
  public static async getPricingSettings(tenant: Tenant, limit?: number, skip?: number, dateFrom?: Date, dateTo?: Date): Promise<PricingSettings> {
=======
  public static async getCarConnectorSettings(tenantID: string): Promise<CarConnectorSettings> {
    const carConnectorSettings = {
      identifier: TenantComponents.CAR_CONNECTOR,
    } as CarConnectorSettings;
    // Get the settings
    const settings = await SettingStorage.getSettings(tenantID,
      { identifier: TenantComponents.CAR_CONNECTOR },
      Constants.DB_PARAMS_MAX_LIMIT);
    if (settings && settings.count > 0 && settings.result[0].content) {
      const config = settings.result[0].content;
      carConnectorSettings.id = settings.result[0].id;
      carConnectorSettings.sensitiveData = settings.result[0].sensitiveData;
      carConnectorSettings.backupSensitiveData = settings.result[0].backupSensitiveData;
      // Car Connector
      if (config.carConnector) {
        carConnectorSettings.type = CarConnectorSettingsType.CAR_CONNECTOR;
        carConnectorSettings.carConnector = {
          connections: config.carConnector.connections ? config.carConnector.connections : []
        };
      }
    }
    return carConnectorSettings;
  }

  public static async getPricingSettings(tenantID: string, limit?: number, skip?: number, dateFrom?: Date, dateTo?: Date): Promise<PricingSettings> {
>>>>>>> 12e8c8aa
    const pricingSettings = {
      identifier: TenantComponents.PRICING,
    } as PricingSettings;
    // Get the Pricing settings
    const settings = await SettingStorage.getSettings(tenant,
      { identifier: TenantComponents.PRICING, dateFrom: dateFrom, dateTo: dateTo },
      { limit, skip });
    // Get the currency
    if (settings && settings.count > 0 && settings.result[0].content) {
      const config = settings.result[0].content;
      // ID
      pricingSettings.id = settings.result[0].id;
      pricingSettings.sensitiveData = settings.result[0].sensitiveData;
      pricingSettings.backupSensitiveData = settings.result[0].backupSensitiveData;
      // Simple price
      if (config.simple) {
        pricingSettings.type = PricingSettingsType.SIMPLE;
        pricingSettings.simple = {
          price: config.simple.price ? Utils.convertToFloat(config.simple.price) : 0,
          currency: config.simple.currency ? config.simple.currency : '',
          last_updated: settings.result[0].lastChangedOn ? Utils.convertToDate(settings.result[0].lastChangedOn) : null,
        };
      }
      // Convergent Charging
      if (config.convergentCharging) {
        pricingSettings.type = PricingSettingsType.CONVERGENT_CHARGING;
        pricingSettings.convergentCharging = {
          url: config.convergentCharging.url ? config.convergentCharging.url : '',
          chargeableItemName: config.convergentCharging.chargeableItemName ? config.convergentCharging.chargeableItemName : '',
          user: config.convergentCharging.user ? config.convergentCharging.user : '',
          password: config.convergentCharging.password ? config.convergentCharging.password : '',
        };
      }
    }
    return pricingSettings;
  }

  public static async getSmartChargingSettings(tenant: Tenant): Promise<SmartChargingSettings> {
    const smartChargingSettings = {
      identifier: TenantComponents.SMART_CHARGING,
    } as SmartChargingSettings;
    // Get the Smart Charging settings
    const settings = await SettingStorage.getSettings(tenant,
      { identifier: TenantComponents.SMART_CHARGING },
      Constants.DB_PARAMS_MAX_LIMIT);
    // Get the currency
    if (settings && settings.count > 0 && settings.result[0].content) {
      const config = settings.result[0].content;
      // ID
      smartChargingSettings.id = settings.result[0].id;
      smartChargingSettings.sensitiveData = settings.result[0].sensitiveData;
      smartChargingSettings.backupSensitiveData = settings.result[0].backupSensitiveData;
      // SAP Smart Charging
      if (config.sapSmartCharging) {
        smartChargingSettings.type = SmartChargingSettingsType.SAP_SMART_CHARGING;
        smartChargingSettings.sapSmartCharging = {
          optimizerUrl: config.sapSmartCharging.optimizerUrl ? config.sapSmartCharging.optimizerUrl : '',
          user: config.sapSmartCharging.user ? config.sapSmartCharging.user : '',
          password: config.sapSmartCharging.password ? config.sapSmartCharging.password : '',
          stickyLimitation: config.sapSmartCharging.stickyLimitation ? config.sapSmartCharging.stickyLimitation : false,
          limitBufferDC: config.sapSmartCharging.limitBufferDC ? config.sapSmartCharging.limitBufferDC : 0,
          limitBufferAC: config.sapSmartCharging.limitBufferAC ? config.sapSmartCharging.limitBufferAC : 0,
        };
      }
    }
    return smartChargingSettings;
  }

  public static async getCryptoSettings(tenant: Tenant): Promise<CryptoSettings> {
    // Get the Crypto Key settings
    const settings = await SettingStorage.getSettings(tenant,
      { identifier: TechnicalSettings.CRYPTO },
      Constants.DB_PARAMS_MAX_LIMIT);
    if (settings.count > 0) {
      const cryptoSetting = {
        key: settings.result[0].content.crypto.key,
        keyProperties: {
          blockCypher: settings.result[0].content.crypto.keyProperties.blockCypher,
          blockSize: settings.result[0].content.crypto.keyProperties.blockSize,
          operationMode: settings.result[0].content.crypto.keyProperties.operationMode,
        },
        migrationToBeDone: settings.result[0].content.crypto.migrationToBeDone
      } as CryptoSetting;
      if (settings.result[0].content.crypto.formerKey) {
        cryptoSetting.formerKey = settings.result[0].content.crypto.formerKey;
        cryptoSetting.formerKeyProperties = {
          blockCypher: settings.result[0].content.crypto.formerKeyProperties?.blockCypher,
          blockSize: settings.result[0].content.crypto.formerKeyProperties?.blockSize,
          operationMode: settings.result[0].content.crypto.formerKeyProperties?.operationMode,
        };
      }
      return {
        id: settings.result[0].id,
        identifier: TechnicalSettings.CRYPTO,
        type: CryptoSettingsType.CRYPTO,
        crypto: cryptoSetting
      };
    }
  }

  public static async getUserSettings(tenant: Tenant): Promise<UserSettings> {
    let userSettings: UserSettings;
    // Get the user settings
    const settings = await SettingStorage.getSettings(tenant, { identifier: TechnicalSettings.USER }, Constants.DB_PARAMS_SINGLE_RECORD);
    if (settings.count > 0) {
      userSettings = {
        id: settings.result[0].id,
        identifier: TechnicalSettings.USER,
        type: UserSettingsType.USER,
        user: settings.result[0].content.user,
      };
    }
    return userSettings;
  }

  public static async getSettings(tenant: Tenant,
      params: {identifier?: string; settingID?: string, dateFrom?: Date, dateTo?: Date},
      dbParams: DbParams, projectFields?: string[]): Promise<DataResult<SettingDB>> {
    // Debug
    const uniqueTimerID = Logging.traceStart(tenant.id, MODULE_NAME, 'getSettings');
    // Check Tenant
    DatabaseUtils.checkTenantObject(tenant);
    // Clone before updating the values
    dbParams = Utils.cloneObject(dbParams);
    // Check Limit
    dbParams.limit = Utils.checkRecordLimit(dbParams.limit);
    // Check Skip
    dbParams.skip = Utils.checkRecordSkip(dbParams.skip);
    // Set the filters
    const filters: FilterParams = {};
    // Source?
    if (params.settingID) {
      filters._id = DatabaseUtils.convertToObjectID(params.settingID);
    }
    // Identifier
    if (params.identifier) {
      filters.identifier = params.identifier;
    }
    // Create Aggregation
    const aggregation = [];
    // Filters
    if (filters) {
      aggregation.push({
        $match: filters
      });
    }
    // Count Records
    const settingsCountMDB = await global.database.getCollection<any>(tenant.id, 'settings')
      .aggregate([...aggregation, { $count: 'count' }], { allowDiskUse: true })
      .toArray();
    // Add Created By / Last Changed By
    DatabaseUtils.pushCreatedLastChangedInAggregation(tenant.id, aggregation);
    // Rename ID
    DatabaseUtils.pushRenameDatabaseID(aggregation);
    // Sort
    if (!dbParams.sort) {
      dbParams.sort = { identifier: 1 };
    }
    aggregation.push({
      $sort: dbParams.sort
    });
    // Skip
    aggregation.push({
      $skip: dbParams.skip
    });
    // Limit
    aggregation.push({
      $limit: dbParams.limit
    });
    // Project
    DatabaseUtils.projectFields(aggregation, projectFields);
    // Read DB
    const settingsMDB = await global.database.getCollection<SettingDB>(tenant.id, 'settings')
      .aggregate(aggregation, {
        allowDiskUse: true
      })
      .toArray();
    // Debug
    await Logging.traceEnd(tenant.id, MODULE_NAME, 'getSettings', uniqueTimerID, settingsMDB);
    // Ok
    return {
      count: (settingsCountMDB.length > 0 ? settingsCountMDB[0].count : 0),
      result: settingsMDB
    };
  }

  public static async deleteSetting(tenant: Tenant, id: string): Promise<void> {
    // Debug
    const uniqueTimerID = Logging.traceStart(tenant.id, MODULE_NAME, 'deleteSetting');
    // Check Tenant
    DatabaseUtils.checkTenantObject(tenant);
    // Delete Component
    await global.database.getCollection<any>(tenant.id, 'settings')
      .findOneAndDelete({ '_id': DatabaseUtils.convertToObjectID(id) });
    // Debug
    await Logging.traceEnd(tenant.id, MODULE_NAME, 'deleteSetting', uniqueTimerID, { id });
  }

  public static async saveUserSettings(tenant: Tenant, userSettingToSave: UserSettings): Promise<void> {
    // Build internal structure
    const settingsToSave = {
      id: userSettingToSave.id,
      identifier: TechnicalSettings.USER,
      lastChangedOn: new Date(),
      content: {
        type: UserSettingsType.USER,
        user: userSettingToSave.user
      },
    } as SettingDB;
    // Save
    await SettingStorage.saveSettings(tenant, settingsToSave);
  }

  public static async saveCryptoSettings(tenant: Tenant, cryptoSettingsToSave: CryptoSettings): Promise<void> {
    // Build internal structure
    const settingsToSave = {
      id: cryptoSettingsToSave.id,
      identifier: TechnicalSettings.CRYPTO,
      lastChangedOn: new Date(),
      content: {
        type: CryptoSettingsType.CRYPTO,
        crypto: cryptoSettingsToSave.crypto
      },
    } as SettingDB;
    // Save
    await SettingStorage.saveSettings(tenant, settingsToSave);
  }

  public static async getBillingSetting(tenant: Tenant): Promise<BillingSettings> {
    // Get BILLING Settings by Identifier
    const setting = await SettingStorage.getSettingByIdentifier(tenant, TenantComponents.BILLING);
    if (setting) {
      const { id, backupSensitiveData, category } = setting;
      const { createdBy, createdOn, lastChangedBy, lastChangedOn } = setting;
      const { content } = setting;
      const billing: BillingSetting = {
        isTransactionBillingActivated: !!content.billing?.isTransactionBillingActivated,
        immediateBillingAllowed: !!content.billing?.immediateBillingAllowed,
        periodicBillingAllowed: !!content.billing?.periodicBillingAllowed,
        taxID: content.billing?.taxID,
        usersLastSynchronizedOn: content.billing?.usersLastSynchronizedOn,
      };
      const billingSettings: BillingSettings = {
        id,
        identifier: TenantComponents.BILLING,
        type: content.type as BillingSettingsType,
        backupSensitiveData,
        billing,
        category,
        createdBy,
        createdOn,
        lastChangedBy,
        lastChangedOn,
      };
      switch (content.type) {
        // Only STRIPE so far
        case BillingSettingsType.STRIPE:
          billingSettings.stripe = {
            url: content.stripe?.url,
            secretKey: content.stripe?.secretKey,
            publicKey: content.stripe?.publicKey,
          };
          billingSettings.sensitiveData = [ 'stripe.secretKey' ];
          break;
      }
      return billingSettings;
    }
    return null;
  }

  public static async saveBillingSetting(tenant: Tenant, billingSettings: BillingSettings): Promise<string> {
    const { id, identifier, sensitiveData, backupSensitiveData, category } = billingSettings;
    const { createdBy, createdOn, lastChangedBy, lastChangedOn } = billingSettings;
    const { type, billing, stripe } = billingSettings;
    const setting: SettingDB = {
      id, identifier, sensitiveData, backupSensitiveData,
      content: {
        type,
        billing,
      },
      category, createdBy, createdOn, lastChangedBy, lastChangedOn,
    };
    if (billingSettings.type === BillingSettingsType.STRIPE) {
      setting.sensitiveData = [ 'content.stripe.secretKey' ];
      setting.content.stripe = stripe;
    }
    return SettingStorage.saveSettings(tenant, setting);
  }
}<|MERGE_RESOLUTION|>--- conflicted
+++ resolved
@@ -191,15 +191,12 @@
     return refundSettings;
   }
 
-<<<<<<< HEAD
-  public static async getPricingSettings(tenant: Tenant, limit?: number, skip?: number, dateFrom?: Date, dateTo?: Date): Promise<PricingSettings> {
-=======
-  public static async getCarConnectorSettings(tenantID: string): Promise<CarConnectorSettings> {
+  public static async getCarConnectorSettings(tenant: Tenant): Promise<CarConnectorSettings> {
     const carConnectorSettings = {
       identifier: TenantComponents.CAR_CONNECTOR,
     } as CarConnectorSettings;
     // Get the settings
-    const settings = await SettingStorage.getSettings(tenantID,
+    const settings = await SettingStorage.getSettings(tenant,
       { identifier: TenantComponents.CAR_CONNECTOR },
       Constants.DB_PARAMS_MAX_LIMIT);
     if (settings && settings.count > 0 && settings.result[0].content) {
@@ -218,8 +215,7 @@
     return carConnectorSettings;
   }
 
-  public static async getPricingSettings(tenantID: string, limit?: number, skip?: number, dateFrom?: Date, dateTo?: Date): Promise<PricingSettings> {
->>>>>>> 12e8c8aa
+  public static async getPricingSettings(tenant: Tenant, limit?: number, skip?: number, dateFrom?: Date, dateTo?: Date): Promise<PricingSettings> {
     const pricingSettings = {
       identifier: TenantComponents.PRICING,
     } as PricingSettings;
