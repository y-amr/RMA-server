--- conflicted
+++ resolved
@@ -733,12 +733,9 @@
             "$ref": "#/components/parameters/WithSiteArea"
           },
           {
-<<<<<<< HEAD
-=======
             "$ref": "#/components/parameters/WithCompany"
           },
           {
->>>>>>> ae25a21a
             "$ref": "#/components/parameters/InactivityStatuses"
           },
           {
