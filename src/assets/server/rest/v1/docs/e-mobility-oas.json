{
  "openapi": "3.0.3",
  "servers": [
    {
      "description": "Current server",
      "url": "/v1"
    }
  ],
  "info": {
    "title": "e-Mobility REST API",
    "description": "Charging Station Management Software",
    "version": "1.0.0",
    "contact": {
      "name": "Serge FABIANO",
      "email": "serge.fabiano@sap.com"
    },
    "license": {
      "name": "Apache 2.0",
      "url": "https://github.com/sap-labs-france/ev-server/blob/master/LICENSE"
    }
  },
  "tags": [
    {
      "name": "Tenant",
      "description": "Tenant API"
    },
    {
      "name": "Site Area",
      "description": "Site Area API"
    },
    {
      "name": "Authentication",
      "description": "Authentication API"
    },
    {
      "name": "Charging Stations",
      "description": "Charging Stations API"
    },
    {
      "name": "Users",
      "description": "Users API"
    },
    {
      "name": "Tags",
      "description": "Tags API"
    },
    {
      "name": "Companies",
      "description": "Company API"
    },
    {
      "name": "Connections",
      "description": "Integration connection API"
    },
    {
      "name": "Loggings",
      "description": "Loggings API"
    },
    {
      "name": "Assets",
      "description": "Assets API"
    },
    {
      "name": "Cars",
      "description": "Cars API"
    },
    {
      "name": "Notifications",
      "description": "Notifications API"
    },
    {
      "name": "Sites",
      "description": "Sites API"
    },
    {
      "name": "OCPI",
      "description": "OCPI API"
    },
    {
      "name": "Settings",
      "description": "Settings API"
    },
    {
      "name": "OICP",
      "description": "OICP API"
    },
    {
      "name": "Registration tokens",
      "description": "Registration tokens API"
    },
    {
      "name": "Statistics",
      "description": "Statistics API"
    }
  ],
  "paths": {
    "/api/tenants": {
      "get": {
        "description": "Retrieve a list of Tenants",
        "security": [
          {
            "bearerAuth": []
          }
        ],
        "parameters": [
          {
            "$ref": "#/components/parameters/Search"
          },
          {
            "in": "query",
            "name": "WithLogo",
            "description": "Request Tenants with their logos",
            "example": false,
            "required": false,
            "schema": {
              "type": "boolean"
            }
          },
          {
            "in": "query",
            "name": "WithComponents",
            "description": "Request Tenants with their components",
            "example": false,
            "required": false,
            "schema": {
              "type": "boolean"
            }
          },
          {
            "in": "query",
            "name": "WithAddress",
            "description": "Request Tenants with their address",
            "example": false,
            "required": false,
            "schema": {
              "type": "boolean"
            }
          },
          {
            "$ref": "#/components/parameters/Limit"
          },
          {
            "$ref": "#/components/parameters/Skip"
          },
          {
            "$ref": "#/components/parameters/SortFields"
          },
          {
            "$ref": "#/components/parameters/OnlyRecordCount"
          },
          {
            "$ref": "#/components/parameters/ProjectFields"
          }
        ],
        "tags": [
          "Tenant"
        ],
        "responses": {
          "200": {
            "description": "Return the tenant list",
            "content": {
              "application/json": {
                "schema": {
                  "type": "object",
                  "properties": {
                    "count": {
                      "type": "number",
                      "example": 1
                    },
                    "result": {
                      "type": "array",
                      "items": {
                        "$ref": "#/components/schemas/Tenant"
                      }
                    }
                  }
                }
              }
            }
          },
          "401": {
            "$ref": "#/components/responses/UnauthorizedError"
          },
          "403": {
            "$ref": "#/components/responses/ForbiddenError"
          },
          "500": {
            "$ref": "#/components/responses/BackendError"
          }
        }
      },
      "post": {
        "description": "Create a Tenant",
        "requestBody": {
          "content": {
            "application/json": {
              "schema": {
                "$ref": "#/components/schemas/Tenant"
              }
            }
          }
        },
        "tags": [
          "Tenant"
        ],
        "responses": {
          "200": {
            "description": "Tenant is created with success"
          },
          "401": {
            "$ref": "#/components/responses/UnauthorizedError"
          },
          "403": {
            "$ref": "#/components/responses/ForbiddenError"
          },
          "500": {
            "$ref": "#/components/responses/BackendError"
          }
        }
      }
    },
    "/api/tenants/{id}": {
      "get": {
        "description": "Retrieve a Tenant",
        "security": [
          {
            "bearerAuth": []
          }
        ],
        "parameters": [
          {
            "$ref": "#/components/parameters/tenantID"
          },
          {
            "$ref": "#/components/parameters/ProjectFields"
          }
        ],
        "tags": [
          "Tenant"
        ],
        "responses": {
          "200": {
            "description": "Return the found Tenant",
            "content": {
              "application/json": {
                "schema": {
                  "$ref": "#/components/schemas/Tenant"
                }
              }
            }
          },
          "401": {
            "$ref": "#/components/responses/UnauthorizedError"
          },
          "403": {
            "$ref": "#/components/responses/ForbiddenError"
          },
          "500": {
            "$ref": "#/components/responses/BackendError"
          },
          "550": {
            "$ref": "#/components/responses/ResourceDoesNotExists"
          }
        }
      },
      "delete": {
        "description": "Delete a Tenant",
        "security": [
          {
            "bearerAuth": []
          }
        ],
        "parameters": [
          {
            "$ref": "#/components/parameters/tenantID"
          }
        ],
        "tags": [
          "Tenant"
        ],
        "responses": {
          "200": {
            "description": "Tenant has been successfully deleted"
          },
          "401": {
            "$ref": "#/components/responses/UnauthorizedError"
          },
          "403": {
            "$ref": "#/components/responses/ForbiddenError"
          },
          "500": {
            "$ref": "#/components/responses/BackendError"
          },
          "550": {
            "$ref": "#/components/responses/ResourceDoesNotExists"
          }
        }
      },
      "put": {
        "description": "Update a Tenant",
        "security": [
          {
            "bearerAuth": []
          }
        ],
        "parameters": [
          {
            "$ref": "#/components/parameters/tenantID"
          }
        ],
        "tags": [
          "Tenant"
        ],
        "requestBody": {
          "content": {
            "application/json": {
              "schema": {
                "$ref": "#/components/schemas/Tenant"
              }
            }
          }
        },
        "responses": {
          "200": {
            "description": "Tenant has been successfully updated",
            "content": {
              "application/json": {
                "example": {
                  "status": "Success"
                }
              }
            }
          },
          "401": {
            "$ref": "#/components/responses/UnauthorizedError"
          },
          "403": {
            "$ref": "#/components/responses/ForbiddenError"
          },
          "500": {
            "$ref": "#/components/responses/BackendError"
          },
          "550": {
            "$ref": "#/components/responses/ResourceDoesNotExists"
          }
        }
      }
    },
    "/api/tenants/logo": {
      "get": {
        "description": "Retrieve a Tenant logo",
        "security": [
          {
            "bearerAuth": []
          }
        ],
        "parameters": [
          {
            "$ref": "#/components/parameters/TenantID"
          },
          {
            "in": "query",
            "name": "Subdomain",
            "description": "Tenant subdomain",
            "schema": {
              "type": "string"
            }
          }
        ],
        "tags": [
          "Tenant"
        ],
        "responses": {
          "200": {
            "description": "Return the Tenant logo"
          },
          "401": {
            "$ref": "#/components/responses/UnauthorizedError"
          },
          "403": {
            "$ref": "#/components/responses/ForbiddenError"
          },
          "500": {
            "$ref": "#/components/responses/BackendError"
          },
          "550": {
            "$ref": "#/components/responses/ResourceDoesNotExists"
          }
        }
      }
    },
    "/api/site-areas": {
      "get": {
        "description": "Retrieve a list of Site Areas",
        "security": [
          {
            "bearerAuth": []
          }
        ],
        "parameters": [
          {
            "$ref": "#/components/parameters/Search"
          },
          {
            "$ref": "#/components/parameters/WithSite"
          },
          {
            "$ref": "#/components/parameters/WithChargingStations"
          },
          {
            "in": "query",
            "name": "WithAvailableChargers",
            "description": "Request Site Areas with their available chargers",
            "example": false,
            "required": false,
            "schema": {
              "type": "boolean"
            }
          },
          {
            "$ref": "#/components/parameters/SiteID"
          },
          {
            "in": "query",
            "name": "CompanyID",
            "description": "Company ID",
            "required": false,
            "schema": {
              "type": "string"
            }
          },
          {
            "$ref": "#/components/parameters/Issuer"
          },
          {
            "$ref": "#/components/parameters/LocLongitude"
          },
          {
            "$ref": "#/components/parameters/LocLatitude"
          },
          {
            "$ref": "#/components/parameters/LocMaxDistanceMeters"
          },
          {
            "$ref": "#/components/parameters/Limit"
          },
          {
            "$ref": "#/components/parameters/Skip"
          },
          {
            "$ref": "#/components/parameters/SortFields"
          },
          {
            "$ref": "#/components/parameters/OnlyRecordCount"
          },
          {
            "$ref": "#/components/parameters/ProjectFields"
          }
        ],
        "tags": [
          "Site Area"
        ],
        "responses": {
          "200": {
            "description": "Return the site area list",
            "content": {
              "application/json": {
                "schema": {
                  "type": "object",
                  "properties": {
                    "count": {
                      "type": "number",
                      "example": 1
                    },
                    "result": {
                      "type": "array",
                      "items": {
                        "$ref": "#/components/schemas/SiteArea"
                      }
                    }
                  }
                }
              }
            }
          },
          "401": {
            "$ref": "#/components/responses/UnauthorizedError"
          },
          "403": {
            "$ref": "#/components/responses/ForbiddenError"
          },
          "500": {
            "$ref": "#/components/responses/BackendError"
          }
        }
      },
      "post": {
        "description": "Create a SiteArea",
        "security": [
          {
            "bearerAuth": []
          }
        ],
        "requestBody": {
          "content": {
            "application/json": {
              "schema": {
                "$ref": "#/components/schemas/SiteArea"
              }
            }
          }
        },
        "tags": [
          "Site Area"
        ],
        "responses": {
          "200": {
            "description": "Site Area is created with success",
            "content": {
              "application/json": {
                "example": {
                  "status": "success",
                  "id": "###"
                }
              }
            }
          },
          "401": {
            "$ref": "#/components/responses/UnauthorizedError"
          },
          "403": {
            "$ref": "#/components/responses/ForbiddenError"
          },
          "500": {
            "$ref": "#/components/responses/BackendError"
          }
        }
      }
    },
    "/api/site-areas/{id}": {
      "get": {
        "description": "Retrieve a Site Area",
        "security": [
          {
            "bearerAuth": []
          }
        ],
        "parameters": [
          {
            "$ref": "#/components/parameters/siteAreaID"
          },
          {
            "$ref": "#/components/parameters/WithSite"
          },
          {
            "$ref": "#/components/parameters/WithChargingStations"
          }
        ],
        "tags": [
          "Site Area"
        ],
        "responses": {
          "200": {
            "description": "Return the site area",
            "content": {
              "application/json": {
                "schema": {
                  "$ref": "#/components/schemas/SiteArea"
                }
              }
            }
          },
          "401": {
            "$ref": "#/components/responses/UnauthorizedError"
          },
          "403": {
            "$ref": "#/components/responses/ForbiddenError"
          },
          "500": {
            "$ref": "#/components/responses/BackendError"
          },
          "550": {
            "$ref": "#/components/responses/ResourceDoesNotExists"
          }
        }
      },
      "put": {
        "description": "Update a SiteArea",
        "security": [
          {
            "bearerAuth": []
          }
        ],
        "parameters": [
          {
            "$ref": "#/components/parameters/siteAreaID"
          }
        ],
        "requestBody": {
          "content": {
            "application/json": {
              "schema": {
                "$ref": "#/components/schemas/SiteArea"
              }
            }
          }
        },
        "tags": [
          "Site Area"
        ],
        "responses": {
          "200": {
            "description": "Site Area is updated with success",
            "content": {
              "application/json": {
                "example": {
                  "status": "Success"
                }
              }
            }
          },
          "401": {
            "$ref": "#/components/responses/UnauthorizedError"
          },
          "403": {
            "$ref": "#/components/responses/ForbiddenError"
          },
          "500": {
            "$ref": "#/components/responses/BackendError"
          },
          "537": {
            "description": "Error occurred while clearing Charging Profiles for Site Area"
          },
          "539": {
            "description": "One of the charging stations is not single phased"
          },
          "550": {
            "$ref": "#/components/responses/ResourceDoesNotExists"
          }
        }
      },
      "delete": {
        "description": "Delete a SiteArea",
        "security": [
          {
            "bearerAuth": []
          }
        ],
        "parameters": [
          {
            "$ref": "#/components/parameters/siteAreaID"
          }
        ],
        "tags": [
          "Site Area"
        ],
        "responses": {
          "200": {
            "description": "Site Area is deleted with success",
            "content": {
              "application/json": {
                "example": {
                  "status": "Success"
                }
              }
            }
          },
          "401": {
            "$ref": "#/components/responses/UnauthorizedError"
          },
          "403": {
            "$ref": "#/components/responses/ForbiddenError"
          },
          "500": {
            "$ref": "#/components/responses/BackendError"
          },
          "550": {
            "$ref": "#/components/responses/ResourceDoesNotExists"
          }
        }
      }
    },
    "/api/site-areas/{id}/image": {
      "get": {
        "description": "Retrieve Site Area's image",
        "security": [
          {
            "bearerAuth": []
          }
        ],
        "parameters": [
          {
            "$ref": "#/components/parameters/siteAreaID"
          },
          {
            "in": "query",
            "name": "TenantID",
            "description": "Tenant ID",
            "required": true,
            "schema": {
              "type": "boolean"
            }
          }
        ],
        "tags": [
          "Site Area"
        ],
        "responses": {
          "200": {
            "description": "Return the image"
          },
          "401": {
            "$ref": "#/components/responses/UnauthorizedError"
          },
          "403": {
            "$ref": "#/components/responses/ForbiddenError"
          },
          "500": {
            "$ref": "#/components/responses/BackendError"
          },
          "550": {
            "$ref": "#/components/responses/ResourceDoesNotExists"
          }
        }
      }
    },
    "/api/site-areas/{id}/consumptions": {
      "get": {
        "description": "Retrieve Site Area consumptions",
        "security": [
          {
            "bearerAuth": []
          }
        ],
        "parameters": [
          {
            "$ref": "#/components/parameters/siteAreaID"
          },
          {
            "in": "query",
            "name": "StartDateTime",
            "description": "Start Date (ISO format)",
            "required": true,
            "schema": {
              "type": "string"
            }
          },
          {
            "in": "query",
            "name": "EndDateTime",
            "description": "End Date (ISO format)",
            "required": false,
            "schema": {
              "type": "string"
            }
          }
        ],
        "tags": [
          "Site Area"
        ],
        "responses": {
          "200": {
            "description": "Return the site area's consumption",
            "content": {
              "application/json": {
                "example": {
                  "accessControl": true,
                  "address": {
                    "address1": "805 av. du Docteur Maurice Donat",
                    "address2": "string",
                    "postalCode": "06250",
                    "city": "Mougins",
                    "department": "Alpes Maritimes",
                    "region": "PACA",
                    "country": "France",
                    "coordinates": [
                      43,
                      7
                    ]
                  },
                  "createdBy": null,
                  "issuer": true,
                  "lastChangedBy": null,
                  "maximumPower": 88320,
                  "name": "###",
                  "numberOfPhases": 3,
                  "siteID": "###",
                  "smartCharging": false,
                  "voltage": 0,
                  "id": "###",
                  "values": [
                    {
                      "AssetConsumptionWatts": 0,
                      "AssetConsumptionAmps": 0,
                      "AssetProductionWatts": 0,
                      "AssetProductionAmps": 0,
                      "ChargingStationConsumptionWatts": 9000,
                      "ChargingStationConsumptionAmps": 39.130434782608695,
                      "NetConsumptionWatts": 9000,
                      "NetConsumptionAmps": 39.130434782608695,
                      "limitWatts": 88320,
                      "limitAmps": null,
                      "startedAt": "2020-01-02T11:00:00.000Z",
                      "endedAt": "2020-01-02T11:00:00.000Z"
                    }
                  ]
                }
              }
            }
          },
          "401": {
            "$ref": "#/components/responses/UnauthorizedError"
          },
          "403": {
            "$ref": "#/components/responses/ForbiddenError"
          },
          "500": {
            "$ref": "#/components/responses/BackendError"
          },
          "550": {
            "$ref": "#/components/responses/ResourceDoesNotExists"
          }
        }
      }
    },
    "/api/site-areas/{id}/charging-stations/assign": {
      "put": {
        "description": "Assign charging stations to a Site Area",
        "security": [
          {
            "bearerAuth": []
          }
        ],
        "parameters": [
          {
            "$ref": "#/components/parameters/siteAreaID"
          }
        ],
        "requestBody": {
          "content": {
            "application/json": {
              "schema": {
                "type": "object",
                "properties": {
                  "chargingStationIDs": {
                    "type": "array",
                    "items": {
                      "type": "string"
                    }
                  }
                }
              }
            }
          }
        },
        "tags": [
          "Site Area"
        ],
        "responses": {
          "200": {
            "description": "Charging stations assigned successfully",
            "content": {
              "application/json": {
                "example": {
                  "status": "Success"
                }
              }
            }
          },
          "401": {
            "$ref": "#/components/responses/UnauthorizedError"
          },
          "403": {
            "$ref": "#/components/responses/ForbiddenError"
          },
          "500": {
            "$ref": "#/components/responses/BackendError"
          },
          "550": {
            "$ref": "#/components/responses/ResourceDoesNotExists"
          }
        }
      }
    },
    "/api/site-areas/{id}/charging-stations/unassign": {
      "put": {
        "description": "Unassign charging stations from a Site Area",
        "security": [
          {
            "bearerAuth": []
          }
        ],
        "parameters": [
          {
            "$ref": "#/components/parameters/siteAreaID"
          }
        ],
        "requestBody": {
          "content": {
            "application/json": {
              "schema": {
                "type": "object",
                "properties": {
                  "chargingStationIDs": {
                    "type": "array",
                    "items": {
                      "type": "string"
                    }
                  }
                }
              }
            }
          }
        },
        "tags": [
          "Site Area"
        ],
        "responses": {
          "200": {
            "description": "Charging stations unassigned successfully",
            "content": {
              "application/json": {
                "example": {
                  "status": "Success"
                }
              }
            }
          },
          "401": {
            "$ref": "#/components/responses/UnauthorizedError"
          },
          "403": {
            "$ref": "#/components/responses/ForbiddenError"
          },
          "500": {
            "$ref": "#/components/responses/BackendError"
          },
          "550": {
            "$ref": "#/components/responses/ResourceDoesNotExists"
          }
        }
      }
    },
    "/api/site-areas/{id}/assets/assign": {
      "put": {
        "description": "Assign assets to a Site Area",
        "security": [
          {
            "bearerAuth": []
          }
        ],
        "parameters": [
          {
            "$ref": "#/components/parameters/siteAreaID"
          }
        ],
        "requestBody": {
          "content": {
            "application/json": {
              "schema": {
                "type": "object",
                "properties": {
                  "assetIDs": {
                    "type": "array",
                    "items": {
                      "type": "string"
                    }
                  }
                }
              }
            }
          }
        },
        "tags": [
          "Site Area"
        ],
        "responses": {
          "200": {
            "description": "Assets assigned successfully",
            "content": {
              "application/json": {
                "example": {
                  "status": "Success"
                }
              }
            }
          },
          "401": {
            "$ref": "#/components/responses/UnauthorizedError"
          },
          "403": {
            "$ref": "#/components/responses/ForbiddenError"
          },
          "500": {
            "$ref": "#/components/responses/BackendError"
          },
          "550": {
            "$ref": "#/components/responses/ResourceDoesNotExists"
          }
        }
      }
    },
    "/api/site-areas/{id}/assets/unassign": {
      "put": {
        "description": "Unassign assets from a Site Area",
        "security": [
          {
            "bearerAuth": []
          }
        ],
        "parameters": [
          {
            "$ref": "#/components/parameters/siteAreaID"
          }
        ],
        "requestBody": {
          "content": {
            "application/json": {
              "schema": {
                "type": "object",
                "properties": {
                  "assetIDs": {
                    "type": "array",
                    "items": {
                      "type": "string"
                    }
                  }
                }
              }
            }
          }
        },
        "tags": [
          "Site Area"
        ],
        "responses": {
          "200": {
            "description": "Charging stations unassigned successfully",
            "content": {
              "application/json": {
                "example": {
                  "status": "Success"
                }
              }
            }
          },
          "401": {
            "$ref": "#/components/responses/UnauthorizedError"
          },
          "403": {
            "$ref": "#/components/responses/ForbiddenError"
          },
          "500": {
            "$ref": "#/components/responses/BackendError"
          },
          "550": {
            "$ref": "#/components/responses/ResourceDoesNotExists"
          }
        }
      }
    },
    "/auth/signin": {
      "post": {
        "description": "Sign in",
        "requestBody": {
          "content": {
            "application/json": {
              "schema": {
                "type": "object",
                "required": [
                  "email",
                  "password",
                  "acceptEula",
                  "tenant"
                ],
                "properties": {
                  "email": {
                    "type": "string",
                    "example": "demo.demo@sap.com"
                  },
                  "password": {
                    "type": "string",
                    "example": "DeM*Us$r1"
                  },
                  "acceptEula": {
                    "type": "boolean",
                    "example": true
                  },
                  "tenant": {
                    "type": "string",
                    "example": "slf"
                  }
                }
              }
            }
          }
        },
        "tags": [
          "Authentication"
        ],
        "responses": {
          "200": {
            "description": "Logged in successfully"
          },
          "500": {
            "$ref": "#/components/responses/BackendError"
          },
          "520": {
            "description": "The End-user License Agreement is mandatory"
          },
          "550": {
            "description": "Unknown tenant, user does not exists, or credentials are invalid"
          },
          "590": {
            "description": "Account is locked"
          },
          "592": {
            "description": "Account is pending"
          },
          "593": {
            "description": "Account is blocked"
          },
          "594": {
            "description": "Account is inactive"
          }
        }
      }
    },
    "/auth/signon": {
      "post": {
        "description": "Register",
        "requestBody": {
          "content": {
            "application/json": {
              "schema": {
                "type": "object",
                "required": [
                  "email",
                  "name",
                  "firstName",
                  "password",
                  "acceptEula",
                  "tenant",
                  "captcha"
                ],
                "properties": {
                  "email": {
                    "type": "string",
                    "example": "demo.demo@sap.com"
                  },
                  "name": {
                    "type": "string",
                    "example": "Demo"
                  },
                  "firstName": {
                    "type": "string",
                    "example": "User"
                  },
                  "password": {
                    "type": "string",
                    "example": "DeM*Us$r1"
                  },
                  "acceptEula": {
                    "type": "boolean",
                    "example": true
                  },
                  "tenant": {
                    "type": "string",
                    "example": ""
                  },
                  "captcha": {
                    "type": "string",
                    "example": "03AGdBq27rf-WyiNvo8yOO11OjDwgST4ZiQ-dtKxxDvVzxtU7XG6Oqff-M-KXe8RwCsHrlgU-4BCi_Y9CLLSC-DHMZkK-YS2fIJ4TpVxwn2mCQ7PwgIi8HUJHudaq5Jb7W88zebKr_xWBa9zyLp4k8exaWwQ9v2Pnj-FSKTHHDpT66PZiHOfRVjg9Za6eQIHhbXkNK5m6ZKWgT92XYigaJuTEPigGK7N5kbXHydXZFX6Ku5lntg9FRl7n737SRSAsO0joBb5XtgJV1vfZGyvnSjHECf3lmNdhZCQbdhGjEqn2vtHuodFk1i3kFzgEgMOS59A42m_zr4AME1Avd-hyAW80dybsbSKWbThyQx6iBRcOydgM9b10TI9kIpL8feLHBCvnmVutnhlp_Zz9MDTop5_Fdi3xvZHW-tLcLYHljECgnTHbApkcHfCSzgSJBlkB7_qifzRGitTfCUFGztgOCho6pKXeHAzc4XQ"
                  },
                  "locale": {
                    "type": "string",
                    "example": "en-US"
                  }
                }
              }
            }
          }
        },
        "tags": [
          "Authentication"
        ],
        "responses": {
          "200": {
            "description": "Registered successfully"
          },
          "500": {
            "$ref": "#/components/responses/BackendError"
          },
          "510": {
            "$ref": "#/components/responses/EmailAlreadyUsed"
          },
          "520": {
            "description": "End-user License Agreement has not been accepted"
          },
          "550": {
            "description": "User tried to register with an unknown tenant"
          }
        }
      }
    },
    "/auth/signout": {
      "get": {
        "description": "Sign out",
        "tags": [
          "Authentication"
        ],
        "responses": {
          "200": {
            "description": "Successfully signed out"
          },
          "500": {
            "$ref": "#/components/responses/BackendError"
          }
        }
      }
    },
    "/auth/password/reset": {
      "post": {
        "description": "Reset password",
        "requestBody": {
          "content": {
            "application/json": {
              "schema": {
                "type": "object",
                "required": [
                  "email",
                  "tenant"
                ],
                "properties": {
                  "email": {
                    "type": "string",
                    "example": "demo.demo@sap.com"
                  },
                  "password": {
                    "type": "string"
                  },
                  "captcha": {
                    "type": "string",
                    "example": "03AGdBq26Ca8rdqn0-odDV18kJCLnVytzGPXVPyW811IY4pqyQuak-o59MZlYfUIVS-ToLBiL4o7fBfPPvmkAhQLKoMXtqitKxRTG016wmGbFLvZWnOSkJKreB1Kx6n3dB7uYd302UVyVpJJ0BGFcmXWnWZmGnR3ZJC8IE1r7oVohcYVLttnKXtuhJwg5IdHe0HleYzOjxCBw9FnCJhVoSmaPn6FeVjWC9d8vSDwBq-18dA_cm6CQb7BhZm6LXWhMdW1_e_5DcSs1koj_vn3FGB7UQESsPp81WBfr6msCNiddNc1D4MRfF4wXeimJ1wplqoGOmMmI2Y_i-120grLrjkfzBNgDPQPWvfpUjeyW1f_T-5SaObYpUFEEZ4YW6Xt2revAWMmZ6i9_QOWWUcukaZU3jr_MzR1YIMscKrnBP3Zhl45zLXOY-0Bi28z6XxsMqqSHE8lY_C8B-7M-X3PNc_293qtrEnE2rhG9PU-RdFJG4dqBcwU6YfZJwwyXDWG7eyNG8iJoBDgCWrbib2jLKTmuwWCowApAoeA"
                  },
                  "tenant": {
                    "type": "string",
                    "example": "slf"
                  }
                }
              },
              "examples": {
                "resetRequest": {
                  "summary": "Request a password reset",
                  "value": {
                    "email": "demo.demo@sap.com",
                    "captcha": "03AGdBq26Ca8rdqn0-odDV18kJCLnVytzGPXVPyW811IY4pqyQuak-o59MZlYfUIVS-ToLBiL4o7fBfPPvmkAhQLKoMXtqitKxRTG016wmGbFLvZWnOSkJKreB1Kx6n3dB7uYd302UVyVpJJ0BGFcmXWnWZmGnR3ZJC8IE1r7oVohcYVLttnKXtuhJwg5IdHe0HleYzOjxCBw9FnCJhVoSmaPn6FeVjWC9d8vSDwBq-18dA_cm6CQb7BhZm6LXWhMdW1_e_5DcSs1koj_vn3FGB7UQESsPp81WBfr6msCNiddNc1D4MRfF4wXeimJ1wplqoGOmMmI2Y_i-120grLrjkfzBNgDPQPWvfpUjeyW1f_T-5SaObYpUFEEZ4YW6Xt2revAWMmZ6i9_QOWWUcukaZU3jr_MzR1YIMscKrnBP3Zhl45zLXOY-0Bi28z6XxsMqqSHE8lY_C8B-7M-X3PNc_293qtrEnE2rhG9PU-RdFJG4dqBcwU6YfZJwwyXDWG7eyNG8iJoBDgCWrbib2jLKTmuwWCowApAoeA",
                    "tenant": "slf"
                  }
                },
                "resetValidation": {
                  "summary": "Validate password reset",
                  "value": {
                    "email": "demo.demo@sap.com",
                    "captcha": "03AGdBq26Ca8rdqn0-odDV18kJCLnVytzGPXVPyW811IY4pqyQuak-o59MZlYfUIVS-ToLBiL4o7fBfPPvmkAhQLKoMXtqitKxRTG016wmGbFLvZWnOSkJKreB1Kx6n3dB7uYd302UVyVpJJ0BGFcmXWnWZmGnR3ZJC8IE1r7oVohcYVLttnKXtuhJwg5IdHe0HleYzOjxCBw9FnCJhVoSmaPn6FeVjWC9d8vSDwBq-18dA_cm6CQb7BhZm6LXWhMdW1_e_5DcSs1koj_vn3FGB7UQESsPp81WBfr6msCNiddNc1D4MRfF4wXeimJ1wplqoGOmMmI2Y_i-120grLrjkfzBNgDPQPWvfpUjeyW1f_T-5SaObYpUFEEZ4YW6Xt2revAWMmZ6i9_QOWWUcukaZU3jr_MzR1YIMscKrnBP3Zhl45zLXOY-0Bi28z6XxsMqqSHE8lY_C8B-7M-X3PNc_293qtrEnE2rhG9PU-RdFJG4dqBcwU6YfZJwwyXDWG7eyNG8iJoBDgCWrbib2jLKTmuwWCowApAoeA",
                    "hash": "dcff1ec7-cecb-4c2f-99da-47aeb1f83509",
                    "password": "Azerty123?",
                    "tenant": "slf"
                  }
                }
              }
            }
          }
        },
        "tags": [
          "Authentication"
        ],
        "responses": {
          "200": {
            "description": "Password reset notification sent successfully or password has been reset "
          },
          "500": {
            "$ref": "#/components/responses/BackendError"
          },
          "550": {
            "description": "Unknown tenant or user does not exist"
          }
        }
      }
    },
    "/auth/eula": {
      "get": {
        "description": "Get tenant EULA",
        "parameters": [
          {
            "in": "query",
            "name": "Language",
            "description": "Browser language",
            "schema": {
              "type": "string",
              "example": "en"
            }
          }
        ],
        "tags": [
          "Authentication"
        ],
        "responses": {
          "200": {
            "description": "Successfully retrieved tenant's EULA",
            "content": {
              "application/json": {
                "schema": {
                  "type": "object",
                  "required": [
                    "text"
                  ],
                  "properties": {
                    "text": {
                      "type": "string",
                      "example": "<h3>End-user Agreement Usage of the e-Mobility Software</h3>..."
                    }
                  }
                }
              }
            }
          },
          "500": {
            "$ref": "#/components/responses/BackendError"
          },
          "550": {
            "description": "Unknown tenant"
          }
        }
      }
    },
    "/auth/eula/check": {
      "get": {
        "description": "Check if a user accepted latest EULA",
        "parameters": [
          {
            "in": "query",
            "name": "Email",
            "required": true,
            "schema": {
              "type": "string",
              "example": "demo.demo@sap.com"
            }
          },
          {
            "in": "query",
            "name": "Tenant",
            "required": true,
            "schema": {
              "type": "string",
              "example": "slf"
            }
          }
        ],
        "tags": [
          "Authentication"
        ],
        "responses": {
          "200": {
            "description": "User accepted latest EULA",
            "content": {
              "application/json": {
                "examples": {
                  "Accepted latest": {
                    "value": {
                      "acceptedEula": true
                    }
                  },
                  "Not accepted latest": {
                    "value": {
                      "acceptedEula": false
                    }
                  }
                }
              }
            }
          },
          "500": {
            "$ref": "#/components/responses/BackendError"
          },
          "550": {
            "description": "Unknown tenant"
          }
        }
      }
    },
    "/auth/mail/check": {
      "get": {
        "description": "Verify email",
        "parameters": [
          {
            "in": "query",
            "name": "Email",
            "required": true,
            "schema": {
              "type": "string",
              "example": "demo.demo@sap.com"
            }
          },
          {
            "in": "query",
            "name": "Tenant",
            "required": true,
            "schema": {
              "type": "string",
              "example": "demo.demo@sap.com"
            }
          },
          {
            "in": "query",
            "name": "VerificationToken",
            "required": true,
            "schema": {
              "type": "string"
            }
          }
        ],
        "tags": [
          "Authentication"
        ],
        "responses": {
          "200": {
            "description": "Successfully validated email"
          },
          "500": {
            "$ref": "#/components/responses/BackendError"
          },
          "540": {
            "description": "Invalid verification token"
          },
          "550": {
            "description": "Unknown tenant or user does not exist"
          },
          "591": {
            "description": "Account already activated"
          }
        }
      }
    },
    "/auth/mail/resend": {
      "post": {
        "description": "Resend a verification email",
        "requestBody": {
          "content": {
            "application/json": {
              "schema": {
                "type": "object",
                "required": [
                  "email",
                  "tenant",
                  "captcha"
                ],
                "properties": {
                  "email": {
                    "type": "string",
                    "example": "demo.demo@sap.com"
                  },
                  "tenant": {
                    "type": "string",
                    "example": "slf"
                  },
                  "captcha": {
                    "type": "string",
                    "example": "03AGdBq261sQ2KzqROGD8E2Xb2ljxLkmQbUumIL9m6FqtJZau9Z5Aq4Pp8K-VzbjTwuvnBvdaZBgD-6VU0IY8PMSyGmSJNH9Ctkgde4l8XoQUVLYLhspglIRSjkPS15-DZQtJ2gLG910Kq3RXE-S5M9gkuXBfEh6Y-81qC9gRb-FFwN_Ao5_NO7j6iu1kZqJHpyxHvwVqtbLK5APvTngU_8gx9tRDfXUBtLMmgZAofmkIE1qbefMNTDceJsiNKtHHykP-xFIt-lNRN1H6h_HZ8EbRjncT5k_AeqjL8ClBTZy9Pdqwy9jkpvas4l5EH7WPVT-9VPV0C0tuwKkwwwesMhzYSo2Vso_wN15G5x1Zgji8xsndjvMthTkIWe4zyRNKNr2gc4z1Sgfy-dGcRkDc7lUnet0fJfII5bXKl_njo_S8no8KGVZ2IeOTzhTKigA7A0hdtNrKnAOmU"
                  }
                }
              }
            }
          }
        },
        "tags": [
          "Authentication"
        ],
        "responses": {
          "200": {
            "description": "Successfully resent email"
          },
          "500": {
            "$ref": "#/components/responses/BackendError"
          },
          "550": {
            "description": "Unknown tenant or user does not exist"
          },
          "591": {
            "description": "Account already activated"
          }
        }
      }
    },
    "/api/transactions": {
      "get": {
        "security": [
          {
            "bearerAuth": []
          }
        ],
        "description": "Retrieve a list of Transactions",
        "parameters": [
          {
            "$ref": "#/components/parameters/Issuer"
          },
          {
            "$ref": "#/components/parameters/Search"
          },
          {
            "$ref": "#/components/parameters/StartDateTime"
          },
          {
            "$ref": "#/components/parameters/EndDateTime"
          },
          {
            "$ref": "#/components/parameters/WithChargingStation"
          },
          {
            "$ref": "#/components/parameters/ChargingStationIDs"
          },
          {
            "$ref": "#/components/parameters/ConnectorIDs"
          },
          {
            "$ref": "#/components/parameters/WithCar"
          },
          {
            "$ref": "#/components/parameters/WithUser"
          },
          {
            "$ref": "#/components/parameters/UserIDs"
          },
          {
            "$ref": "#/components/parameters/WithTag"
          },
          {
            "$ref": "#/components/parameters/TagIDs"
          },
          {
            "$ref": "#/components/parameters/VisualTagIDs"
          },
          {
            "$ref": "#/components/parameters/SiteIDs"
          },
          {
            "$ref": "#/components/parameters/WithSite"
          },
          {
            "$ref": "#/components/parameters/SiteAreaIDs"
          },
          {
            "$ref": "#/components/parameters/WithSiteArea"
          },
          {
            "$ref": "#/components/parameters/WithCompany"
          },
          {
            "$ref": "#/components/parameters/InactivityStatuses"
          },
          {
            "$ref": "#/components/parameters/TransactionStatistics"
          },
          {
            "$ref": "#/components/parameters/RefundStatus"
          },
          {
            "$ref": "#/components/parameters/TransactionMinimalPrice"
          },
          {
            "$ref": "#/components/parameters/ReportIDs"
          },
          {
            "$ref": "#/components/parameters/Limit"
          },
          {
            "$ref": "#/components/parameters/Skip"
          },
          {
            "$ref": "#/components/parameters/SortFields"
          },
          {
            "$ref": "#/components/parameters/OnlyRecordCount"
          },
          {
            "$ref": "#/components/parameters/ProjectFields"
          }
        ],
        "tags": [
          "Transactions"
        ],
        "responses": {
          "200": {
            "description": "Return Transaction's list",
            "content": {
              "application/json": {
                "example": {
                  "count": 1,
                  "stats": {
                    "_id": null,
                    "firstTimestamp": "2017-06-07T07:09:20.000Z",
                    "lastTimestamp": "2020-02-21T11:53:36.000Z",
                    "totalConsumptionWattHours": 10701590.285,
                    "totalDurationSecs": 8956090.273,
                    "totalPrice": 1498.222641,
                    "totalInactivitySecs": 4324778.908,
                    "currency": "EUR",
                    "count": 500
                  },
                  "result": [
                    {
                      "issuer": true,
                      "siteID": "###",
                      "siteAreaID": "###",
                      "connectorId": 1,
                      "tagID": "###",
                      "userID": "###",
                      "chargeBoxID": "###",
                      "meterStart": 7157518,
                      "timestamp": "2021-03-05T16:37:56.000Z",
                      "price": 0,
                      "roundedPrice": 0,
                      "priceUnit": "EUR",
                      "stateOfCharge": 0,
                      "timezone": "###",
                      "currentStateOfCharge": 0,
                      "currentTotalInactivitySecs": 11640,
                      "currentInactivityStatus": "E",
                      "currentCumulatedPrice": 1.968,
                      "currentInstantWatts": 0,
                      "currentTotalConsumptionWh": 12793,
                      "currentTotalDurationSecs": 21480,
                      "ocpi": false,
                      "ocpiWithCdr": false,
                      "id": 123456789,
                      "stop": {
                        "userID": "####",
                        "timestamp": "2021-02-15T16:05:38.000Z",
                        "tagID": "####",
                        "meterStop": 1122046,
                        "stateOfCharge": 0,
                        "totalConsumptionWh": 16,
                        "totalInactivitySecs": 0,
                        "extraInactivitySecs": 1,
                        "inactivityStatus": "I",
                        "totalDurationSecs": 94,
                        "price": 0.002,
                        "priceUnit": "EUR",
                        "roundedPrice": 0,
                        "user": {
                          "email": "####",
                          "firstName": "####",
                          "name": "####",
                          "id": "####"
                        }
                      },
                      "billingData": {
                        "invoiceID": "###"
                      },
                      "user": {
                        "email": "####",
                        "firstName": "####",
                        "name": "####",
                        "id": "####"
                      },
                      "car": {
                        "licensePlate": "####"
                      },
                      "carCatalog": {
                        "vehicleMake": "###",
                        "vehicleModel": "###",
                        "vehicleModelVersion": "###"
                      }
                    }
                  ]
                }
              }
            }
          },
          "401": {
            "$ref": "#/components/responses/UnauthorizedError"
          },
          "403": {
            "$ref": "#/components/responses/ForbiddenError"
          },
          "500": {
            "$ref": "#/components/responses/BackendError"
          }
        }
      },
      "delete": {
        "security": [
          {
            "bearerAuth": []
          }
        ],
        "description": "Delete several Transactions",
        "requestBody": {
          "content": {
            "application/json": {
              "schema": {
                "type": "object",
                "required": [
                  "transactionsIDs"
                ],
                "properties": {
                  "transactionsIDs": {
                    "type": "array",
                    "items": {
                      "type": "number"
                    }
                  }
                }
              }
            }
          }
        },
        "tags": [
          "Transactions"
        ],
        "responses": {
          "200": {
            "description": "Transaction deletion result",
            "content": {
              "application/json": {
                "example": {
                  "status": "Success",
                  "inSuccess": 42,
                  "inError": 0
                }
              }
            }
          },
          "401": {
            "$ref": "#/components/responses/UnauthorizedError"
          },
          "403": {
            "$ref": "#/components/responses/ForbiddenError"
          },
          "500": {
            "$ref": "#/components/responses/BackendError"
          }
        }
      }
    },
    "/api/transactions/status/completed": {
      "get": {
        "security": [
          {
            "bearerAuth": []
          }
        ],
        "description": "Retrieve a list of completed Transactions",
        "parameters": [
          {
            "$ref": "#/components/parameters/Issuer"
          },
          {
            "$ref": "#/components/parameters/Search"
          },
          {
            "$ref": "#/components/parameters/StartDateTime"
          },
          {
            "$ref": "#/components/parameters/EndDateTime"
          },
          {
            "$ref": "#/components/parameters/WithChargingStation"
          },
          {
            "$ref": "#/components/parameters/ChargingStationIDs"
          },
          {
            "$ref": "#/components/parameters/ConnectorIDs"
          },
          {
            "$ref": "#/components/parameters/WithCar"
          },
          {
            "$ref": "#/components/parameters/WithUser"
          },
          {
            "$ref": "#/components/parameters/UserIDs"
          },
          {
            "$ref": "#/components/parameters/WithTag"
          },
          {
            "$ref": "#/components/parameters/TagIDs"
          },
          {
            "$ref": "#/components/parameters/VisualTagIDs"
          },
          {
            "$ref": "#/components/parameters/SiteIDs"
          },
          {
            "$ref": "#/components/parameters/WithSite"
          },
          {
            "$ref": "#/components/parameters/SiteAreaIDs"
          },
          {
            "$ref": "#/components/parameters/WithSiteArea"
          },
          {
            "$ref": "#/components/parameters/WithCompany"
          },
          {
            "$ref": "#/components/parameters/InactivityStatuses"
          },
          {
            "$ref": "#/components/parameters/TransactionStatistics"
          },
          {
            "$ref": "#/components/parameters/RefundStatus"
          },
          {
            "$ref": "#/components/parameters/TransactionMinimalPrice"
          },
          {
            "$ref": "#/components/parameters/ReportIDs"
          },
          {
            "$ref": "#/components/parameters/Limit"
          },
          {
            "$ref": "#/components/parameters/Skip"
          },
          {
            "$ref": "#/components/parameters/SortFields"
          },
          {
            "$ref": "#/components/parameters/OnlyRecordCount"
          },
          {
            "$ref": "#/components/parameters/ProjectFields"
          }
        ],
        "tags": [
          "Transactions"
        ],
        "responses": {
          "200": {
            "description": "Return completed Transaction's list",
            "content": {
              "application/json": {
                "example": {
                  "count": 1,
                  "stats": {
                    "_id": null,
                    "count": 500
                  },
                  "result": [
                    {
                      "issuer": true,
                      "companyID": "###",
                      "siteID": "###",
                      "siteAreaID": "###",
                      "connectorId": 1,
                      "tagID": "###",
                      "carID": null,
                      "carCatalogID": null,
                      "userID": "###",
                      "chargeBoxID": "###",
                      "meterStart": 0,
                      "timestamp": "2021-07-06T09:29:55.309Z",
                      "stateOfCharge": 75,
                      "timezone": "Europe/Paris",
                      "stop": {
                        "userID": "###",
                        "timestamp": "2021-07-06T09:36:55.656Z",
                        "tagID": "###",
                        "meterStop": 3194,
                        "reason": null,
                        "stateOfCharge": 47,
                        "totalConsumptionWh": 3194,
                        "totalInactivitySecs": 0,
                        "extraInactivitySecs": 0,
                        "inactivityStatus": "I",
                        "totalDurationSecs": 420.347,
                        "price": 0.51104,
                        "roundedPrice": 0.51,
                        "priceUnit": "EUR"
                      },
                      "ocpi": false,
                      "ocpiWithCdr": false,
                      "id": 123456789
                    }
                  ]
                }
              }
            }
          },
          "401": {
            "$ref": "#/components/responses/UnauthorizedError"
          },
          "403": {
            "$ref": "#/components/responses/ForbiddenError"
          },
          "500": {
            "$ref": "#/components/responses/BackendError"
          }
        }
      }
    },
    "/api/transactions/status/active": {
      "get": {
        "security": [
          {
            "bearerAuth": []
          }
        ],
        "description": "Retrieve a list of active Transactions",
        "parameters": [
          {
            "$ref": "#/components/parameters/Issuer"
          },
          {
            "$ref": "#/components/parameters/Search"
          },
          {
            "$ref": "#/components/parameters/StartDateTime"
          },
          {
            "$ref": "#/components/parameters/EndDateTime"
          },
          {
            "$ref": "#/components/parameters/WithChargingStation"
          },
          {
            "$ref": "#/components/parameters/ChargingStationIDs"
          },
          {
            "$ref": "#/components/parameters/ConnectorIDs"
          },
          {
            "$ref": "#/components/parameters/WithCar"
          },
          {
            "$ref": "#/components/parameters/WithUser"
          },
          {
            "$ref": "#/components/parameters/UserIDs"
          },
          {
            "$ref": "#/components/parameters/WithTag"
          },
          {
            "$ref": "#/components/parameters/TagIDs"
          },
          {
            "$ref": "#/components/parameters/VisualTagIDs"
          },
          {
            "$ref": "#/components/parameters/SiteIDs"
          },
          {
            "$ref": "#/components/parameters/WithSite"
          },
          {
            "$ref": "#/components/parameters/SiteAreaIDs"
          },
          {
            "$ref": "#/components/parameters/WithSiteArea"
          },
          {
            "$ref": "#/components/parameters/WithCompany"
          },
          {
            "$ref": "#/components/parameters/InactivityStatuses"
          },
          {
            "$ref": "#/components/parameters/TransactionStatistics"
          },
          {
            "$ref": "#/components/parameters/RefundStatus"
          },
          {
            "$ref": "#/components/parameters/TransactionMinimalPrice"
          },
          {
            "$ref": "#/components/parameters/ReportIDs"
          },
          {
            "$ref": "#/components/parameters/Limit"
          },
          {
            "$ref": "#/components/parameters/Skip"
          },
          {
            "$ref": "#/components/parameters/SortFields"
          },
          {
            "$ref": "#/components/parameters/OnlyRecordCount"
          },
          {
            "$ref": "#/components/parameters/ProjectFields"
          }
        ],
        "tags": [
          "Transactions"
        ],
        "responses": {
          "200": {
            "description": "Return active Transaction's list",
            "content": {
              "application/json": {
                "example": {
                  "count": 1,
                  "stats": {
                    "_id": null,
                    "count": 1
                  },
                  "result": [
                    {
                      "issuer": true,
                      "companyID": "###",
                      "siteID": "###",
                      "siteAreaID": "###",
                      "connectorId": 1,
                      "tagID": "###",
                      "carID": null,
                      "carCatalogID": null,
                      "userID": "###",
                      "chargeBoxID": "###",
                      "meterStart": 0,
                      "timestamp": "2021-07-06T12:02:40.957Z",
                      "price": 0,
                      "roundedPrice": 0,
                      "priceUnit": "EUR",
                      "stateOfCharge": 21,
                      "timezone": "Europe/Paris",
                      "currentStateOfCharge": 77,
                      "currentTotalInactivitySecs": 0,
                      "currentInactivityStatus": "I",
                      "currentCumulatedPrice": 2.51456,
                      "currentInstantWatts": 16919.436018799373,
                      "currentTotalConsumptionWh": 15716,
                      "currentTotalDurationSecs": 2550.496,
                      "id": 123456789
                    }
                  ]
                }
              }
            }
          },
          "401": {
            "$ref": "#/components/responses/UnauthorizedError"
          },
          "403": {
            "$ref": "#/components/responses/ForbiddenError"
          },
          "500": {
            "$ref": "#/components/responses/BackendError"
          }
        }
      }
    },
    "/api/transactions/status/refund": {
      "get": {
        "security": [
          {
            "bearerAuth": []
          }
        ],
        "description": "Retrieve a list of Transactions to refund and refunded",
        "parameters": [
          {
            "$ref": "#/components/parameters/Issuer"
          },
          {
            "$ref": "#/components/parameters/Search"
          },
          {
            "$ref": "#/components/parameters/StartDateTime"
          },
          {
            "$ref": "#/components/parameters/EndDateTime"
          },
          {
            "$ref": "#/components/parameters/WithChargingStation"
          },
          {
            "$ref": "#/components/parameters/ChargingStationIDs"
          },
          {
            "$ref": "#/components/parameters/ConnectorIDs"
          },
          {
            "$ref": "#/components/parameters/WithCar"
          },
          {
            "$ref": "#/components/parameters/WithUser"
          },
          {
            "$ref": "#/components/parameters/UserIDs"
          },
          {
            "$ref": "#/components/parameters/WithTag"
          },
          {
            "$ref": "#/components/parameters/TagIDs"
          },
          {
            "$ref": "#/components/parameters/VisualTagIDs"
          },
          {
            "$ref": "#/components/parameters/SiteIDs"
          },
          {
            "$ref": "#/components/parameters/WithSite"
          },
          {
            "$ref": "#/components/parameters/SiteAreaIDs"
          },
          {
            "$ref": "#/components/parameters/WithSiteArea"
          },
          {
            "$ref": "#/components/parameters/WithCompany"
          },
          {
            "$ref": "#/components/parameters/InactivityStatuses"
          },
          {
            "$ref": "#/components/parameters/TransactionStatistics"
          },
          {
            "$ref": "#/components/parameters/RefundStatus"
          },
          {
            "$ref": "#/components/parameters/TransactionMinimalPrice"
          },
          {
            "$ref": "#/components/parameters/ReportIDs"
          },
          {
            "$ref": "#/components/parameters/Limit"
          },
          {
            "$ref": "#/components/parameters/Skip"
          },
          {
            "$ref": "#/components/parameters/SortFields"
          },
          {
            "$ref": "#/components/parameters/OnlyRecordCount"
          },
          {
            "$ref": "#/components/parameters/ProjectFields"
          }
        ],
        "tags": [
          "Transactions"
        ],
        "responses": {
          "200": {
            "description": "Return Transactions to refund and refunded list",
            "content": {
              "application/json": {
                "example": {
                  "count": 1,
                  "stats": {
                    "_id": null,
                    "count": 500
                  },
                  "result": [
                    {
                      "issuer": true,
                      "companyID": "###",
                      "siteID": "###",
                      "siteAreaID": "###",
                      "connectorId": 1,
                      "tagID": "AAE",
                      "carID": null,
                      "carCatalogID": null,
                      "userID": "###",
                      "chargeBoxID": "###",
                      "meterStart": 0,
                      "timestamp": "2021-07-06T09:29:55.309Z",
                      "stateOfCharge": 75,
                      "timezone": "Europe/Paris",
                      "stop": {
                        "userID": "###",
                        "timestamp": "2021-07-06T09:36:55.656Z",
                        "tagID": "###",
                        "reason": null,
                        "stateOfCharge": 47,
                        "totalConsumptionWh": 3194,
                        "totalInactivitySecs": 0,
                        "extraInactivitySecs": 0,
                        "inactivityStatus": "I",
                        "totalDurationSecs": 420.347,
                        "price": 0.51104,
                        "roundedPrice": 0.51,
                        "priceUnit": "EUR"
                      },
                      "id": 123456789
                    }
                  ]
                }
              }
            }
          },
          "401": {
            "$ref": "#/components/responses/UnauthorizedError"
          },
          "403": {
            "$ref": "#/components/responses/ForbiddenError"
          },
          "500": {
            "$ref": "#/components/responses/BackendError"
          }
        }
      }
    },
    "/api/transactions/status/in-error": {
      "get": {
        "security": [
          {
            "bearerAuth": []
          }
        ],
        "description": "Retrieve a list of Transactions in error",
        "parameters": [
          {
            "$ref": "#/components/parameters/Issuer"
          },
          {
            "$ref": "#/components/parameters/Search"
          },
          {
            "$ref": "#/components/parameters/StartDateTime"
          },
          {
            "$ref": "#/components/parameters/EndDateTime"
          },
          {
            "$ref": "#/components/parameters/ChargingStationIDs"
          },
          {
            "$ref": "#/components/parameters/ConnectorIDs"
          },
          {
            "$ref": "#/components/parameters/UserIDs"
          },
          {
            "$ref": "#/components/parameters/SiteIDs"
          },
          {
            "$ref": "#/components/parameters/SiteAreaIDs"
          },
          {
            "in": "query",
            "name": "ErrorType",
            "description": "Pipe separated error types (long_activity, negative_activity, negative_duration, low_duration, invalid_start_date, no_consumption, low_consumption, missing_user, missing_price, no_billing_data)",
            "schema": {
              "type": "string"
            }
          },
          {
            "$ref": "#/components/parameters/Limit"
          },
          {
            "$ref": "#/components/parameters/Skip"
          },
          {
            "$ref": "#/components/parameters/SortFields"
          },
          {
            "$ref": "#/components/parameters/ProjectFields"
          }
        ],
        "tags": [
          "Transactions"
        ],
        "responses": {
          "200": {
            "description": "Return Transactions in error list",
            "content": {
              "application/json": {
                "example": {
                  "count": 1,
                  "result": [
                    {
                      "issuer": true,
                      "siteID": "###",
                      "siteAreaID": "###",
                      "connectorId": 1,
                      "tagID": "###",
                      "userID": "###",
                      "chargeBoxID": "###",
                      "meterStart": 1152126,
                      "timestamp": "2020-12-07T11:15:41.314Z",
                      "stateOfCharge": 9,
                      "timezone": "Europe/Paris",
                      "stop": {
                        "userID": "###",
                        "tagID": "###",
                        "stateOfCharge": 9,
                        "totalConsumptionWh": 149,
                        "totalDurationSecs": 54
                      },
                      "companyID": "###",
                      "errorCode": "low_duration",
                      "uniqueId": "123456789#low_duration",
                      "id": 123456789
                    }
                  ]
                }
              }
            }
          },
          "401": {
            "$ref": "#/components/responses/UnauthorizedError"
          },
          "403": {
            "$ref": "#/components/responses/ForbiddenError"
          },
          "500": {
            "$ref": "#/components/responses/BackendError"
          }
        }
      }
    },
    "/api/transactions/{id}": {
      "get": {
        "security": [
          {
            "bearerAuth": []
          }
        ],
        "description": "Retrieve a Transaction",
        "parameters": [
          {
            "$ref": "#/components/parameters/transactionID"
          },
          {
            "$ref": "#/components/parameters/WithCar"
          },
          {
            "$ref": "#/components/parameters/WithUser"
          },
          {
            "$ref": "#/components/parameters/WithTag"
          }
        ],
        "tags": [
          "Transactions"
        ],
        "responses": {
          "200": {
            "description": "Returned Transaction",
            "content": {
              "application/json": {
                "example": {
                  "issuer": true,
                  "siteID": "###",
                  "siteAreaID": "###",
                  "connectorId": 1,
                  "tagID": "###",
                  "userID": "###",
                  "chargeBoxID": "###",
                  "meterStart": 0,
                  "timestamp": "2019-06-12T06:49:46.000Z",
                  "price": 0,
                  "roundedPrice": 0,
                  "priceUnit": "EUR",
                  "stateOfCharge": 0,
                  "timezone": "Europe/Paris",
                  "signedData": null,
                  "stop": {
                    "userID": "###",
                    "timestamp": "2019-06-12T09:54:18.000Z",
                    "tagID": "###",
                    "meterStop": 18540,
                    "stateOfCharge": 0,
                    "signedData": null,
                    "totalConsumptionWh": 18540,
                    "totalInactivitySecs": 0,
                    "inactivityStatus": "I",
                    "totalDurationSecs": 11072,
                    "price": 2.5956,
                    "roundedPrice": 2.59,
                    "priceUnit": "EUR",
                    "pricingSource": "simple"
                  },
                  "id": 1234567890
                }
              }
            }
          },
          "401": {
            "$ref": "#/components/responses/UnauthorizedError"
          },
          "403": {
            "$ref": "#/components/responses/ForbiddenError"
          },
          "500": {
            "$ref": "#/components/responses/BackendError"
          }
        }
      },
      "delete": {
        "security": [
          {
            "bearerAuth": []
          }
        ],
        "description": "Delete a Transaction",
        "parameters": [
          {
            "$ref": "#/components/parameters/transactionID"
          }
        ],
        "tags": [
          "Transactions"
        ],
        "responses": {
          "200": {
            "description": "Transaction deletion result",
            "content": {
              "application/json": {
                "example": {
                  "status": "Success",
                  "inSuccess": 1,
                  "inError": 0
                }
              }
            }
          },
          "401": {
            "$ref": "#/components/responses/UnauthorizedError"
          },
          "403": {
            "$ref": "#/components/responses/ForbiddenError"
          },
          "500": {
            "$ref": "#/components/responses/BackendError"
          }
        }
      }
    },
    "/api/transactions/{id}/ocpi/cdrs": {
      "post": {
        "security": [
          {
            "bearerAuth": []
          }
        ],
        "description": "Push Transaction CDR",
        "parameters": [
          {
            "$ref": "#/components/parameters/transactionID"
          }
        ],
        "tags": [
          "Transactions"
        ],
        "responses": {
          "200": {
            "description": "Transaction CDR pushed successfully",
            "content": {
              "application/json": {
                "example": {
                  "status": "Success"
                }
              }
            }
          },
          "401": {
            "$ref": "#/components/responses/UnauthorizedError"
          },
          "403": {
            "$ref": "#/components/responses/ForbiddenError"
          },
          "500": {
            "$ref": "#/components/responses/BackendError"
          },
          "580": {
            "description": "The transaction belongs to an external organization"
          },
          "581": {
            "description": "The transaction has no OCPI or OICP session data"
          },
          "582": {
            "description": "The CDR of the transaction has already been pushed"
          }
        }
      }
    },
    "/api/transactions/{id}/ocpi/cdrs/export": {
      "get": {
        "security": [
          {
            "bearerAuth": []
          }
        ],
        "parameters": [
          {
            "$ref": "#/components/parameters/WithUser"
          },
          {
            "$ref": "#/components/parameters/WithCar"
          },
          {
            "$ref": "#/components/parameters/WithTag"
          }
        ],
        "description": "Export Transaction CDR",
        "tags": [
          "Transactions"
        ],
        "responses": {
          "200": {
            "description": "Exported Transaction CDR",
            "content": {
              "application/json": {
                "example": {
                  "id": "###",
                  "start_date_time": "2020-06-30T14:08:50.000Z",
                  "stop_date_time": "2020-06-30T14:33:56.000Z",
                  "total_parking_time": 0,
                  "total_time": 1506,
                  "total_energy": 4.502,
                  "total_cost": 0.72,
                  "currency": "EUR",
                  "auth_id": "###",
                  "authorization_id": "###",
                  "auth_method": "AUTH_REQUEST",
                  "location": {
                    "id": "###",
                    "name": "###",
                    "address": "###",
                    "city": "###",
                    "postal_code": "###",
                    "country": "###",
                    "coordinates": {
                      "latitude": "###",
                      "longitude": "###"
                    },
                    "type": "UNKNOWN",
                    "evses": [
                      {
                        "uid": "###",
                        "evse_id": "###",
                        "status": "BLOCKED",
                        "capabilities": [
                          "REMOTE_START_STOP_CAPABLE",
                          "RFID_READER"
                        ],
                        "connectors": [
                          {
                            "id": "###",
                            "standard": "IEC_62196_T2",
                            "format": "SOCKET",
                            "voltage": 230,
                            "amperage": 96,
                            "power_type": "AC_3_PHASE",
                            "last_updated": "2020-06-30T14:08:47.621Z"
                          }
                        ],
                        "coordinates": {
                          "latitude": "###",
                          "longitude": "###"
                        },
                        "last_updated": "2020-06-30T14:08:47.621Z"
                      }
                    ],
                    "last_updated": "2020-05-06T09:18:10.227Z"
                  },
                  "charging_periods": [
                    {
                      "start_date_time": "2020-06-30T14:08:50.000Z",
                      "dimensions": [
                        {
                          "type": "ENERGY",
                          "volume": 0.108
                        },
                        {
                          "type": "MAX_CURRENT",
                          "volume": 96
                        }
                      ]
                    },
                    {
                      "start_date_time": "2020-06-30T14:10:50.000Z",
                      "dimensions": [
                        {
                          "type": "ENERGY",
                          "volume": 0.182
                        },
                        {
                          "type": "MAX_CURRENT",
                          "volume": 96
                        }
                      ]
                    }
                  ],
                  "last_updated": "2020-06-30T14:33:56.000Z"
                }
              }
            }
          },
          "401": {
            "$ref": "#/components/responses/UnauthorizedError"
          },
          "403": {
            "$ref": "#/components/responses/ForbiddenError"
          },
          "500": {
            "$ref": "#/components/responses/BackendError"
          },
          "580": {
            "description": "The transaction belongs to an external organization"
          },
          "581": {
            "description": "The transaction has no OCPI or OICP session data"
          },
          "582": {
            "description": "The CDR of the transaction has already been pushed"
          }
        }
      }
    },
    "/api/transactions/{id}/consumptions": {
      "get": {
        "security": [
          {
            "bearerAuth": []
          }
        ],
        "description": "Retrieve a Transaction consumption",
        "parameters": [
          {
            "$ref": "#/components/parameters/transactionID"
          },
          {
            "in": "query",
            "name": "LoadAllConsumptions",
            "description": "Load all consumptions",
            "schema": {
              "type": "boolean"
            }
          },
          {
            "$ref": "#/components/parameters/WithCar"
          },
          {
            "$ref": "#/components/parameters/WithUser"
          },
          {
            "$ref": "#/components/parameters/WithTag"
          }
        ],
        "tags": [
          "Transactions"
        ],
        "responses": {
          "200": {
            "description": "Return a Transaction consumption",
            "content": {
              "application/json": {
                "example": {
                  "issuer": true,
                  "siteID": "###",
                  "siteAreaID": "###",
                  "connectorId": 1,
                  "tagID": "###",
                  "userID": "###",
                  "chargeBoxID": "###",
                  "meterStart": 0,
                  "timestamp": "2019-06-12T06:49:46.000Z",
                  "stateOfCharge": 0,
                  "timezone": "Europe/Paris",
                  "stop": {
                    "userID": "###",
                    "timestamp": "2019-06-12T09:54:18.000Z",
                    "tagID": "###",
                    "stateOfCharge": 0,
                    "totalConsumptionWh": 18540,
                    "totalInactivitySecs": 0,
                    "inactivityStatus": "I",
                    "totalDurationSecs": 11072,
                    "price": 2.5956,
                    "roundedPrice": 2.59,
                    "priceUnit": "EUR",
                    "pricingSource": "simple"
                  },
                  "id": 1234567890,
                  "values": [
                    {
                      "startedAt": "2019-06-12T06:49:46.000Z",
                      "endedAt": "2019-06-12T06:50:46.000Z",
                      "cumulatedAmount": 0.01344,
                      "cumulatedConsumptionWh": 96,
                      "cumulatedConsumptionAmps": 0.417391304348,
                      "instantWatts": 5760,
                      "instantWattsL1": 0,
                      "instantWattsL2": 0,
                      "instantWattsL3": 0,
                      "instantWattsDC": 0,
                      "instantAmps": 25.04347826087,
                      "instantAmpsL1": 0,
                      "instantAmpsL2": 0,
                      "instantAmpsL3": 0,
                      "instantAmpsDC": 0,
                      "instantVolts": 0,
                      "instantVoltsL1": 0,
                      "instantVoltsL2": 0,
                      "instantVoltsL3": 0,
                      "instantVoltsDC": 0,
                      "stateOfCharge": 0,
                      "limitAmps": 96,
                      "limitWatts": 22080
                    }
                  ]
                }
              }
            }
          },
          "401": {
            "$ref": "#/components/responses/UnauthorizedError"
          },
          "403": {
            "$ref": "#/components/responses/ForbiddenError"
          },
          "500": {
            "$ref": "#/components/responses/BackendError"
          }
        }
      }
    },
    "/api/transactions/{id}/soft-stop": {
      "put": {
        "security": [
          {
            "bearerAuth": []
          }
        ],
        "description": "Stop a Transaction",
        "parameters": [
          {
            "$ref": "#/components/parameters/transactionID"
          }
        ],
        "tags": [
          "Transactions"
        ],
        "responses": {
          "200": {
            "description": "Transaction stopped successfully",
            "content": {
              "application/json": {
                "example": {
                  "status": "Success"
                }
              }
            }
          },
          "401": {
            "$ref": "#/components/responses/UnauthorizedError"
          },
          "403": {
            "$ref": "#/components/responses/ForbiddenError"
          },
          "500": {
            "$ref": "#/components/responses/BackendError"
          }
        }
      }
    },
    "/api/transactions/action/refund": {
      "post": {
        "security": [
          {
            "bearerAuth": []
          }
        ],
        "description": "Refund Transactions",
        "requestBody": {
          "content": {
            "application/json": {
              "schema": {
                "type": "object",
                "required": [
                  "transactionIds"
                ],
                "properties": {
                  "transactionsIds": {
                    "type": "array",
                    "items": {
                      "type": "number"
                    }
                  }
                }
              }
            }
          }
        },
        "tags": [
          "Transactions"
        ],
        "responses": {
          "200": {
            "description": "Transactions refund result",
            "content": {
              "application/json": {
                "example": {
                  "status": "Success",
                  "inSuccess": 42,
                  "inError": 1
                }
              }
            }
          },
          "401": {
            "$ref": "#/components/responses/UnauthorizedError"
          },
          "403": {
            "$ref": "#/components/responses/ForbiddenError"
          },
          "500": {
            "$ref": "#/components/responses/BackendError"
          },
          "552": {
            "description": "No Refund valid connection found"
          }
        }
      }
    },
    "/api/transactions/status/refund/export": {
      "get": {
        "security": [
          {
            "bearerAuth": []
          }
        ],
        "description": "Export Transactions to refund",
        "parameters": [
          {
            "$ref": "#/components/parameters/Issuer"
          },
          {
            "$ref": "#/components/parameters/Search"
          },
          {
            "$ref": "#/components/parameters/StartDateTime"
          },
          {
            "$ref": "#/components/parameters/EndDateTime"
          },
          {
            "$ref": "#/components/parameters/WithChargingStation"
          },
          {
            "$ref": "#/components/parameters/ChargingStationIDs"
          },
          {
            "$ref": "#/components/parameters/ConnectorIDs"
          },
          {
            "$ref": "#/components/parameters/WithCar"
          },
          {
            "$ref": "#/components/parameters/WithUser"
          },
          {
            "$ref": "#/components/parameters/UserIDs"
          },
          {
            "$ref": "#/components/parameters/WithTag"
          },
          {
            "$ref": "#/components/parameters/TagIDs"
          },
          {
            "$ref": "#/components/parameters/VisualTagIDs"
          },
          {
            "$ref": "#/components/parameters/SiteIDs"
          },
          {
            "$ref": "#/components/parameters/WithSite"
          },
          {
            "$ref": "#/components/parameters/SiteAreaIDs"
          },
          {
            "$ref": "#/components/parameters/WithSiteArea"
          },
          {
            "$ref": "#/components/parameters/WithCompany"
          },
          {
            "$ref": "#/components/parameters/InactivityStatuses"
          },
          {
            "$ref": "#/components/parameters/TransactionStatistics"
          },
          {
            "$ref": "#/components/parameters/RefundStatus"
          },
          {
            "in": "query",
            "name": "MinimalPrice",
            "description": "Transactions minimal price",
            "schema": {
              "type": "string"
            }
          },
          {
            "in": "query",
            "name": "ReportIDs",
            "description": "Pipe separated report IDs",
            "schema": {
              "type": "string"
            }
          },
          {
            "$ref": "#/components/parameters/Limit"
          },
          {
            "$ref": "#/components/parameters/Skip"
          },
          {
            "$ref": "#/components/parameters/SortFields"
          },
          {
            "$ref": "#/components/parameters/OnlyRecordCount"
          },
          {
            "$ref": "#/components/parameters/ProjectFields"
          }
        ],
        "tags": [
          "Transactions"
        ],
        "responses": {
          "200": {
            "description": "Exported Transactions to refund",
            "content": {
              "text/csv": {
                "example": "id,chargingStationID,connectorID,companyName,siteName,siteAreaName,userID,user,tagID,visualTagID,tagDescription,timezone,startDate,startTime,endDate,endTime,totalConsumptionkWh,totalDurationMins,totalInactivityMins,price,priceUnit\n123456789,\"###\",2,,,,\"\",\"\",\"###\",,\"\",\"Europe/Paris\",\"2021-07-07\",\"10:08:25\",\"2021-07-07\",\"10:08:32\",0,0.11,0.11,0,\"EUR\""
              }
            }
          },
          "401": {
            "$ref": "#/components/responses/UnauthorizedError"
          },
          "403": {
            "$ref": "#/components/responses/ForbiddenError"
          },
          "500": {
            "$ref": "#/components/responses/BackendError"
          }
        }
      }
    },
    "/api/transactions/status/refund/synchronize": {
      "post": {
        "security": [
          {
            "bearerAuth": []
          }
        ],
        "description": "Synchronize refunded Transactions",
        "tags": [
          "Transactions"
        ],
        "responses": {
          "200": {
            "description": "Synchronized refunded transactions successfully",
            "content": {
              "application/json": {
                "example": {
                  "status": "Success"
                }
              }
            }
          },
          "401": {
            "$ref": "#/components/responses/UnauthorizedError"
          },
          "403": {
            "$ref": "#/components/responses/ForbiddenError"
          },
          "500": {
            "$ref": "#/components/responses/BackendError"
          }
        }
      }
    },
    "/api/transactions/status/refund/reports": {
      "get": {
        "security": [
          {
            "bearerAuth": []
          }
        ],
        "description": "Retrieve Transactions refund reports",
        "parameters": [
          {
            "$ref": "#/components/parameters/SiteAreaIDs"
          },
          {
            "$ref": "#/components/parameters/SiteIDs"
          },
          {
            "$ref": "#/components/parameters/Limit"
          },
          {
            "$ref": "#/components/parameters/Skip"
          },
          {
            "$ref": "#/components/parameters/SortFields"
          },
          {
            "$ref": "#/components/parameters/OnlyRecordCount"
          }
        ],
        "tags": [
          "Transactions"
        ],
        "responses": {
          "200": {
            "description": "Retrieved Transactions refund reports",
            "content": {
              "application/json": {
                "example": {
                  "count": 1,
                  "result": [
                    {
                      "id": "###",
                      "user": {
                        "id": "###",
                        "name": "###",
                        "firstName": "###",
                        "email": "###"
                      }
                    }
                  ]
                }
              }
            }
          },
          "401": {
            "$ref": "#/components/responses/UnauthorizedError"
          },
          "403": {
            "$ref": "#/components/responses/ForbiddenError"
          },
          "500": {
            "$ref": "#/components/responses/BackendError"
          }
        }
      }
    },
    "/api/transactions/action/export": {
      "get": {
        "security": [
          {
            "bearerAuth": []
          }
        ],
        "description": "Export Transactions",
        "parameters": [
          {
            "$ref": "#/components/parameters/Issuer"
          },
          {
            "$ref": "#/components/parameters/Search"
          },
          {
            "$ref": "#/components/parameters/StartDateTime"
          },
          {
            "$ref": "#/components/parameters/EndDateTime"
          },
          {
            "$ref": "#/components/parameters/WithChargingStation"
          },
          {
            "$ref": "#/components/parameters/ChargingStationIDs"
          },
          {
            "$ref": "#/components/parameters/ConnectorIDs"
          },
          {
            "$ref": "#/components/parameters/WithCar"
          },
          {
            "$ref": "#/components/parameters/WithUser"
          },
          {
            "$ref": "#/components/parameters/UserIDs"
          },
          {
            "$ref": "#/components/parameters/TagIDs"
          },
          {
            "$ref": "#/components/parameters/VisualTagIDs"
          },
          {
            "$ref": "#/components/parameters/SiteIDs"
          },
          {
            "$ref": "#/components/parameters/WithSite"
          },
          {
            "$ref": "#/components/parameters/SiteAreaIDs"
          },
          {
            "$ref": "#/components/parameters/WithSiteArea"
          },
          {
            "$ref": "#/components/parameters/WithCompany"
          },
          {
            "$ref": "#/components/parameters/InactivityStatuses"
          },
          {
            "$ref": "#/components/parameters/TransactionStatistics"
          },
          {
            "$ref": "#/components/parameters/RefundStatus"
          },
          {
            "in": "query",
            "name": "MinimalPrice",
            "description": "Transactions minimal price",
            "schema": {
              "type": "string"
            }
          },
          {
            "in": "query",
            "name": "ReportIDs",
            "description": "Pipe separated report IDs",
            "schema": {
              "type": "string"
            }
          },
          {
            "$ref": "#/components/parameters/Limit"
          },
          {
            "$ref": "#/components/parameters/Skip"
          },
          {
            "$ref": "#/components/parameters/SortFields"
          },
          {
            "$ref": "#/components/parameters/OnlyRecordCount"
          },
          {
            "$ref": "#/components/parameters/ProjectFields"
          }
        ],
        "tags": [
          "Transactions"
        ],
        "responses": {
          "200": {
            "description": "Transactions successfully exported",
            "content": {
              "text/csv": {
                "example": "id,chargingStationID,connectorID,companyName,siteName,siteAreaName,userID,user,tagID,visualTagID,tagDescription,timezone,startDate,startTime,endDate,endTime,totalConsumptionkWh,totalDurationMins,totalInactivityMins,price,priceUnit\n1155141205,\"###\",1,,,,\"\",\"\",\"###\",\"###\",\"###\",\"Europe/Paris\",\"2021-07-07\",\"16:21:59\",\"2021-07-07\",\"16:22:27\",0,0.46,0.46,0,\"EUR\""
              }
            }
          },
          "401": {
            "$ref": "#/components/responses/UnauthorizedError"
          },
          "403": {
            "$ref": "#/components/responses/ForbiddenError"
          },
          "500": {
            "$ref": "#/components/responses/BackendError"
          }
        }
      }
    },
    "/api/charging-stations": {
      "get": {
        "security": [
          {
            "bearerAuth": []
          }
        ],
        "description": "Retrieve a list of Charging Stations",
        "parameters": [
          {
            "$ref": "#/components/parameters/Issuer"
          },
          {
            "$ref": "#/components/parameters/Search"
          },
          {
            "$ref": "#/components/parameters/WithNoSiteArea"
          },
          {
            "$ref": "#/components/parameters/SiteIDs"
          },
          {
            "$ref": "#/components/parameters/WithSite"
          },
          {
            "$ref": "#/components/parameters/SiteAreaIDs"
          },
          {
            "$ref": "#/components/parameters/WithSiteArea"
          },
          {
            "$ref": "#/components/parameters/ConnectorStatuses"
          },
          {
            "$ref": "#/components/parameters/ConnectorTypes"
          },
          {
            "$ref": "#/components/parameters/ChargingStationIDs"
          },
          {
            "$ref": "#/components/parameters/IncludeDeleted"
          },
          {
            "$ref": "#/components/parameters/LocLongitude"
          },
          {
            "$ref": "#/components/parameters/LocLatitude"
          },
          {
            "$ref": "#/components/parameters/LocMaxDistanceMeters"
          },
          {
            "$ref": "#/components/parameters/Limit"
          },
          {
            "$ref": "#/components/parameters/Skip"
          },
          {
            "$ref": "#/components/parameters/SortFields"
          },
          {
            "$ref": "#/components/parameters/OnlyRecordCount"
          },
          {
            "$ref": "#/components/parameters/ProjectFields"
          }
        ],
        "tags": [
          "Charging Stations"
        ],
        "responses": {
          "200": {
            "description": "Return Charging Stations list",
            "content": {
              "application/json": {
                "example": {
                  "count": 1,
                  "result": [
                    {
                      "chargeBoxSerialNumber": "###",
                      "chargePointModel": "###",
                      "chargePointSerialNumber": "###",
                      "chargePointVendor": "###",
                      "connectors": [
                        {
                          "connectorId": 1,
                          "currentInstantWatts": 0,
                          "currentStateOfCharge": 0,
                          "currentTotalInactivitySecs": 0,
                          "currentTotalConsumptionWh": 0,
                          "currentTagID": null,
                          "status": "Available",
                          "errorCode": "NoError",
                          "power": 22080,
                          "type": "T2",
                          "currentTransactionID": 0
                        },
                        {
                          "connectorId": 2,
                          "currentInstantWatts": 0,
                          "currentStateOfCharge": 0,
                          "currentTotalInactivitySecs": 0,
                          "currentTotalConsumptionWh": 0,
                          "currentTagID": null,
                          "status": "Available",
                          "errorCode": "NoError",
                          "power": 22080,
                          "type": "T2",
                          "currentTransactionID": 0
                        }
                      ],
                      "createdOn": "2020-06-19T14:30:01.191Z",
                      "firmwareVersion": "###",
                      "lastReboot": "2020-12-09T18:00:10.199Z",
                      "ocppVersion": "1.6",
                      "siteAreaID": "###",
                      "maximumPower": 44160,
                      "ocppProtocol": "json",
                      "powerLimitUnit": "A",
                      "coordinates": [
                        -0.390899731877199,
                        49.20079707133
                      ],
                      "issuer": true,
                      "chargePoints": [
                        {
                          "chargePointID": 1,
                          "currentType": "AC",
                          "voltage": null,
                          "amperage": 192,
                          "numberOfConnectedPhase": 3,
                          "cannotChargeInParallel": false,
                          "sharePowerToAllConnectors": false,
                          "excludeFromPowerLimitation": false,
                          "ocppParamForPowerLimitation": "maxintensitysocket",
                          "power": 44160,
                          "efficiency": null,
                          "connectorIDs": [
                            1,
                            2
                          ]
                        }
                      ],
                      "voltage": 230,
                      "public": false,
                      "lastSeen": "2021-02-17T08:32:52.393Z",
                      "siteID": "###",
                      "inactive": true,
                      "siteArea": {
                        "name": "###",
                        "siteID": "###",
                        "address": {
                          "address1": "###",
                          "address2": "",
                          "postalCode": "###",
                          "city": "###",
                          "department": "###",
                          "region": "###",
                          "country": "###",
                          "coordinates": [
                            -0.39091984844480976,
                            49.20079970020356
                          ]
                        },
                        "id": "###"
                      },
                      "id": "###"
                    }
                  ]
                }
              }
            }
          },
          "401": {
            "$ref": "#/components/responses/UnauthorizedError"
          },
          "403": {
            "$ref": "#/components/responses/ForbiddenError"
          },
          "500": {
            "$ref": "#/components/responses/BackendError"
          }
        }
      }
    },
    "/api/charging-stations/{id}": {
      "get": {
        "security": [
          {
            "bearerAuth": []
          }
        ],
        "description": "Retrieve a Charging Station",
        "parameters": [
          {
            "$ref": "#/components/parameters/chargingStationID"
          },
          {
            "$ref": "#/components/parameters/ProjectFields"
          }
        ],
        "tags": [
          "Charging Stations"
        ],
        "responses": {
          "200": {
            "description": "Charging Station",
            "content": {
              "application/json": {
                "example": {
                  "id": "####",
                  "chargeBoxSerialNumber": "####",
                  "chargePointModel": "####",
                  "chargePointSerialNumber": "####",
                  "chargePointVendor": "####",
                  "connectors": [
                    {
                      "connectorId": 1,
                      "currentInstantWatts": 0,
                      "currentStateOfCharge": 0,
                      "currentTotalInactivitySecs": 0,
                      "currentTotalConsumptionWh": 0,
                      "currentTransactionDate": null,
                      "currentTagID": null,
                      "status": "Available",
                      "errorCode": "NoError",
                      "info": "",
                      "vendorErrorCode": "",
                      "power": 22080,
                      "type": "T2",
                      "voltage": 0,
                      "amperage": 96,
                      "amperageLimit": 96,
                      "currentTransactionID": 0,
                      "userID": null,
                      "statusLastChangedOn": "2020-12-15T09:57:16.000Z",
                      "currentInactivityStatus": "I",
                      "numberOfConnectedPhase": null,
                      "currentType": null,
                      "chargePointID": 1,
                      "phaseAssignmentToGrid": null
                    },
                    {
                      "connectorId": 2,
                      "currentInstantWatts": 0,
                      "currentStateOfCharge": 0,
                      "currentTotalInactivitySecs": 0,
                      "currentTotalConsumptionWh": 0,
                      "currentTransactionDate": null,
                      "currentTagID": null,
                      "status": "Available",
                      "errorCode": "NoError",
                      "info": "",
                      "vendorErrorCode": "",
                      "power": 22080,
                      "type": "T2",
                      "voltage": 0,
                      "amperage": 96,
                      "amperageLimit": 96,
                      "currentTransactionID": 0,
                      "userID": null,
                      "statusLastChangedOn": "2020-12-15T12:10:31.000Z",
                      "currentInactivityStatus": "I",
                      "numberOfConnectedPhase": null,
                      "currentType": null,
                      "chargePointID": 1,
                      "phaseAssignmentToGrid": null
                    }
                  ],
                  "endpoint": "####",
                  "firmwareVersion": "3",
                  "lastReboot": "2020-12-08T09:06:14.948Z",
                  "ocppVersion": "1.5",
                  "siteAreaID": "####",
                  "chargingStationURL": "wss://####",
                  "maximumPower": 44160,
                  "ocppProtocol": "soap",
                  "powerLimitUnit": "A",
                  "createdOn": "2019-03-20T07:41:57.583Z",
                  "currentIPAddress": "####",
                  "coordinates": [
                    7,
                    43
                  ],
                  "capabilities": {
                    "supportStaticLimitation": true,
                    "supportChargingProfiles": true,
                    "supportRemoteStartStopTransaction": true,
                    "supportUnlockConnector": true,
                    "supportReservation": false,
                    "supportCreditCard": false,
                    "supportRFIDCard": false
                  },
                  "issuer": true,
                  "chargePoints": [
                    {
                      "chargePointID": 1,
                      "currentType": "AC",
                      "voltage": null,
                      "amperage": 192,
                      "numberOfConnectedPhase": 3,
                      "cannotChargeInParallel": false,
                      "sharePowerToAllConnectors": false,
                      "excludeFromPowerLimitation": false,
                      "ocppParamForPowerLimitation": "maxintensitysocket",
                      "power": 44160,
                      "efficiency": null,
                      "connectorIDs": [
                        1,
                        2
                      ]
                    }
                  ],
                  "excludeFromSmartCharging": false,
                  "voltage": 230,
                  "public": false,
                  "forceInactive": false,
                  "lastSeen": "2020-12-20T22:34:37.468Z",
                  "inactive": true,
                  "siteArea": {
                    "name": "####",
                    "siteID": "####",
                    "smartCharging": true,
                    "id": "####",
                    "site": {
                      "name": "####",
                      "id": "####"
                    }
                  }
                }
              }
            }
          },
          "401": {
            "$ref": "#/components/responses/UnauthorizedError"
          },
          "403": {
            "$ref": "#/components/responses/ForbiddenError"
          },
          "500": {
            "$ref": "#/components/responses/BackendError"
          }
        }
      },
      "delete": {
        "security": [
          {
            "bearerAuth": []
          }
        ],
        "description": "Delete a Charging Station",
        "parameters": [
          {
            "$ref": "#/components/parameters/chargingStationID"
          }
        ],
        "tags": [
          "Charging Stations"
        ],
        "responses": {
          "200": {
            "description": "Charging Station has been successfully deleted"
          },
          "401": {
            "$ref": "#/components/responses/UnauthorizedError"
          },
          "403": {
            "$ref": "#/components/responses/ForbiddenError"
          },
          "500": {
            "$ref": "#/components/responses/BackendError"
          },
          "550": {
            "description": "Charging Station does not exist"
          },
          "570": {
            "description": "Charging Station can't be deleted due to existing active transactions"
          }
        }
      }
    },
    "/api/charging-stations/{id}/reserve/now": {
      "put": {
        "security": [
          {
            "bearerAuth": []
          }
        ],
        "description": "Reserve a Charging Station",
        "parameters": [
          {
            "$ref": "#/components/parameters/chargingStationID"
          }
        ],
        "requestBody": {
          "content": {
            "application/json": {
              "schema": {
                "type": "object",
                "properties": {
                  "args": {
                    "type": "object",
                    "properties": {
                      "connectorId": {
                        "type": "number",
                        "description": "Required. This contains the id of the connector to be reserved. A value of 0 means that the reservation is not for a specific connector.",
                        "example": 1
                      },
                      "expiryDate": {
                        "type": "string",
                        "format": "date-time",
                        "description": "Required. This contains the date and time when the reservation ends."
                      },
                      "idTag": {
                        "type": "string",
                        "description": "Required. The identifier for which the Charge Point has to reserve a connector."
                      },
                      "parentIdTag": {
                        "type": "string",
                        "description": "Optional. The parent idTag."
                      },
                      "reservationId": {
                        "type": "number",
                        "description": "Required. Unique id for this reservation.",
                        "example": 12
                      }
                    },
                    "required": [
                      "connectorId",
                      "expiryDate",
                      "idTag",
                      "reservationId"
                    ]
                  }
                },
                "required": [
                  "args"
                ]
              }
            }
          }
        },
        "tags": [
          "Charging Stations"
        ],
        "responses": {
          "200": {
            "description": "Charging Station has been successfully reserved",
            "content": {
              "application/json": {
                "schema": {
                  "type": "object",
                  "properties": {
                    "status": {
                      "type": "string"
                    }
                  }
                },
                "examples": {
                  "accepted": {
                    "summary": "Accepted",
                    "value": {
                      "status": "Accepted"
                    }
                  },
                  "rejected": {
                    "summary": "Rejected",
                    "value": {
                      "status": "Rejected"
                    }
                  }
                }
              }
            }
          },
          "401": {
            "$ref": "#/components/responses/UnauthorizedError"
          },
          "403": {
            "$ref": "#/components/responses/ForbiddenError"
          },
          "500": {
            "$ref": "#/components/responses/BackendError"
          }
        }
      }
    },
    "/api/charging-stations/{id}/reset": {
      "put": {
        "security": [
          {
            "bearerAuth": []
          }
        ],
        "description": "Reset a Charging Station",
        "parameters": [
          {
            "$ref": "#/components/parameters/chargingStationID"
          }
        ],
        "requestBody": {
          "content": {
            "application/json": {
              "schema": {
                "type": "object",
                "properties": {
                  "args": {
                    "type": "object",
                    "properties": {
                      "type": {
                        "type": "string",
                        "description": "Required. This contains the type of reset that the Charge Point should perform.",
                        "enum": [
                          "Soft",
                          "Hard"
                        ],
                        "example": "Soft"
                      }
                    },
                    "required": [
                      "type"
                    ]
                  }
                },
                "required": [
                  "args"
                ]
              }
            }
          }
        },
        "tags": [
          "Charging Stations"
        ],
        "responses": {
          "200": {
            "description": "Charging Station has been successfully reset"
          },
          "401": {
            "$ref": "#/components/responses/UnauthorizedError"
          },
          "403": {
            "$ref": "#/components/responses/ForbiddenError"
          },
          "500": {
            "$ref": "#/components/responses/BackendError"
          }
        }
      }
    },
    "/api/charging-stations/{id}/cache/clear": {
      "put": {
        "security": [
          {
            "bearerAuth": []
          }
        ],
        "description": "Clear a Charging Station cache",
        "parameters": [
          {
            "$ref": "#/components/parameters/chargingStationID"
          }
        ],
        "tags": [
          "Charging Stations"
        ],
        "responses": {
          "200": {
            "description": "Charging Station cache has been successfully cleared",
            "content": {
              "application/json": {
                "schema": {
                  "type": "object",
                  "properties": {
                    "status": {
                      "type": "string"
                    }
                  }
                },
                "examples": {
                  "accepted": {
                    "summary": "Accepted",
                    "value": {
                      "status": "Accepted"
                    }
                  },
                  "rejected": {
                    "summary": "Rejected",
                    "value": {
                      "status": "Rejected"
                    }
                  }
                }
              }
            }
          },
          "401": {
            "$ref": "#/components/responses/UnauthorizedError"
          },
          "403": {
            "$ref": "#/components/responses/ForbiddenError"
          },
          "500": {
            "$ref": "#/components/responses/BackendError"
          }
        }
      }
    },
    "/api/charging-stations/{id}/reservation/cancel": {
      "put": {
        "security": [
          {
            "bearerAuth": []
          }
        ],
        "description": "Cancel Reservation",
        "parameters": [
          {
            "$ref": "#/components/parameters/chargingStationID"
          }
        ],
        "requestBody": {
          "content": {
            "application/json": {
              "schema": {
                "type": "object",
                "properties": {
                  "args": {
                    "type": "object",
                    "properties": {
                      "reservationId": {
                        "type": "number",
                        "description": "Required. Id of the reservation to cancel.",
                        "example": 12
                      }
                    }
                  }
                }
              }
            }
          }
        },
        "tags": [
          "Charging Stations"
        ],
        "responses": {
          "200": {
            "description": "Reservation has been successfully cancelled",
            "content": {
              "application/json": {
                "schema": {
                  "type": "object",
                  "properties": {
                    "status": {
                      "type": "string"
                    }
                  }
                },
                "examples": {
                  "accepted": {
                    "summary": "Accepted",
                    "value": {
                      "status": "Accepted"
                    }
                  },
                  "rejected": {
                    "summary": "Rejected",
                    "value": {
                      "status": "Rejected"
                    }
                  }
                }
              }
            }
          },
          "401": {
            "$ref": "#/components/responses/UnauthorizedError"
          },
          "403": {
            "$ref": "#/components/responses/ForbiddenError"
          },
          "500": {
            "$ref": "#/components/responses/BackendError"
          }
        }
      }
    },
    "/api/charging-stations/{id}/data/transfer": {
      "put": {
        "security": [
          {
            "bearerAuth": []
          }
        ],
        "description": "Trigger Data Transfer",
        "parameters": [
          {
            "$ref": "#/components/parameters/chargingStationID"
          }
        ],
        "requestBody": {
          "content": {
            "application/json": {
              "schema": {
                "type": "object",
                "properties": {
                  "args": {
                    "type": "object",
                    "properties": {
                      "vendorId": {
                        "type": "string",
                        "description": "Mandatory. Vendor of the charging station.",
                        "example": ""
                      },
                      "messageId": {
                        "type": "string",
                        "description": "Optional. Message to send.",
                        "example": ""
                      },
                      "data": {
                        "type": "string",
                        "description": "Optional. Data to send.",
                        "example": ""
                      }
                    }
                  }
                }
              }
            }
          }
        },
        "tags": [
          "Charging Stations"
        ],
        "responses": {
          "200": {
            "description": "Data Transfer has been successfully executed",
            "content": {
              "application/json": {
                "schema": {
                  "type": "object",
                  "properties": {
                    "status": {
                      "type": "string"
                    }
                  }
                },
                "examples": {
                  "accepted": {
                    "summary": "Accepted",
                    "value": {
                      "status": "Accepted"
                    }
                  },
                  "rejected": {
                    "summary": "Rejected",
                    "value": {
                      "status": "Rejected"
                    }
                  }
                }
              }
            }
          },
          "401": {
            "$ref": "#/components/responses/UnauthorizedError"
          },
          "403": {
            "$ref": "#/components/responses/ForbiddenError"
          },
          "500": {
            "$ref": "#/components/responses/BackendError"
          }
        }
      }
    },
    "/api/charging-stations/{id}/configuration/retrieve": {
      "put": {
        "security": [
          {
            "bearerAuth": []
          }
        ],
        "description": "Get the Charging Station's configuration",
        "parameters": [
          {
            "$ref": "#/components/parameters/chargingStationID"
          }
        ],
        "requestBody": {
          "content": {
            "application/json": {
              "schema": {
                "type": "object",
                "properties": {
                  "args": {
                    "type": "object",
                    "properties": {
                      "key": {
                        "type": "array",
                        "description": "Optional. List of keys for which the configuration value is requested.",
                        "items": {
                          "type": "string"
                        },
                        "example": []
                      }
                    }
                  }
                }
              }
            }
          }
        },
        "tags": [
          "Charging Stations"
        ],
        "responses": {
          "200": {
            "description": "Return the configuration",
            "content": {
              "application/json": {
                "schema": {
                  "type": "object",
                  "required": [
                    "configurationKey"
                  ],
                  "properties": {
                    "configurationKey": {
                      "type": "array",
                      "items": {
                        "type": "object",
                        "required": [
                          "key",
                          "readonly"
                        ],
                        "properties": {
                          "key": {
                            "type": "string"
                          },
                          "value": {
                            "type": "string"
                          },
                          "readonly": {
                            "type": "boolean"
                          },
                          "custom": {
                            "type": "boolean"
                          }
                        }
                      }
                    },
                    "unknownKey": {
                      "type": "array",
                      "items": {
                        "type": "string"
                      }
                    }
                  }
                }
              }
            }
          },
          "401": {
            "$ref": "#/components/responses/UnauthorizedError"
          },
          "403": {
            "$ref": "#/components/responses/ForbiddenError"
          },
          "500": {
            "$ref": "#/components/responses/BackendError"
          }
        }
      }
    },
    "/api/charging-stations/{id}/configuration": {
      "put": {
        "security": [
          {
            "bearerAuth": []
          }
        ],
        "description": "Update the Charging Station's configuration",
        "parameters": [
          {
            "$ref": "#/components/parameters/chargingStationID"
          }
        ],
        "requestBody": {
          "content": {
            "application/json": {
              "schema": {
                "type": "object",
                "properties": {
                  "args": {
                    "type": "object",
                    "properties": {
                      "key": {
                        "type": "string",
                        "description": "Required. Configuration key to update",
                        "example": ""
                      },
                      "value": {
                        "type": "string",
                        "description": "Required. Value to set",
                        "example": ""
                      },
                      "custom": {
                        "type": "boolean",
                        "description": "Custom OCPP parameter",
                        "example": true
                      }
                    }
                  }
                }
              }
            }
          }
        },
        "tags": [
          "Charging Stations"
        ],
        "responses": {
          "200": {
            "description": "Return command success status",
            "content": {
              "application/json": {
                "schema": {
                  "$ref": "#/components/schemas/OcppConfigurationStatus"
                }
              }
            }
          },
          "401": {
            "$ref": "#/components/responses/UnauthorizedError"
          },
          "403": {
            "$ref": "#/components/responses/ForbiddenError"
          },
          "500": {
            "$ref": "#/components/responses/BackendError"
          }
        }
      }
    },
    "/api/charging-stations/{id}/remote/start": {
      "put": {
        "security": [
          {
            "bearerAuth": []
          }
        ],
        "description": "Start a remote transaction",
        "parameters": [
          {
            "$ref": "#/components/parameters/chargingStationID"
          }
        ],
        "requestBody": {
          "content": {
            "application/json": {
              "schema": {
                "type": "object",
                "properties": {
                  "carID": {
                    "type": "string",
                    "example": ""
                  },
                  "userID": {
                    "type": "string",
                    "example": ""
                  },
                  "args": {
                    "type": "object",
                    "properties": {
                      "tagID": {
                        "type": "string",
                        "description": "The identifier that Charge Point must use to start a transaction.",
                        "example": "123456"
                      },
                      "visualTagID": {
                        "type": "string",
                        "description": "The identifier that Charge Point must use to start a transaction.",
                        "example": "123456-123456"
                      },
                      "connectorId": {
                        "type": "integer",
                        "description": "Optional. Number of the connector on which to start the transaction. connectorId SHALL be > 0",
                        "minimum": 1,
                        "example": 1
                      }
                    }
                  }
                },
                "required": [
                  "args"
                ]
              }
            }
          }
        },
        "tags": [
          "Charging Stations"
        ],
        "responses": {
          "200": {
            "description": "Remote transaction started",
            "content": {
              "application/json": {
                "schema": {
                  "type": "object",
                  "required": [
                    "status"
                  ],
                  "properties": {
                    "status": {
                      "type": "string"
                    }
                  }
                },
                "examples": {
                  "accepted": {
                    "summary": "Accepted",
                    "value": {
                      "status": "Accepted"
                    }
                  },
                  "rejected": {
                    "summary": "Rejected",
                    "value": {
                      "status": "Rejected"
                    }
                  }
                }
              }
            }
          },
          "401": {
            "$ref": "#/components/responses/UnauthorizedError"
          },
          "403": {
            "$ref": "#/components/responses/ForbiddenError"
          },
          "500": {
            "$ref": "#/components/responses/BackendError"
          },
          "570": {
            "$ref": "#/components/responses/NoBadgeError"
          }
        }
      }
    },
    "/api/charging-stations/{id}/remote/stop": {
      "put": {
        "security": [
          {
            "bearerAuth": []
          }
        ],
        "description": "Stop a remote transaction",
        "parameters": [
          {
            "$ref": "#/components/parameters/chargingStationID"
          }
        ],
        "requestBody": {
          "content": {
            "application/json": {
              "schema": {
                "type": "object",
                "properties": {
                  "args": {
                    "type": "object",
                    "properties": {
                      "transactionId": {
                        "type": "number",
                        "description": "Required. The identifier of the transaction which Charge Point is requested to stop.",
                        "example": 12345
                      }
                    },
                    "required": [
                      "transactionId"
                    ]
                  }
                },
                "required": [
                  "args"
                ]
              }
            }
          }
        },
        "tags": [
          "Charging Stations"
        ],
        "responses": {
          "200": {
            "description": "Remote transaction stopped",
            "content": {
              "application/json": {
                "schema": {
                  "type": "object",
                  "required": [
                    "status"
                  ],
                  "properties": {
                    "status": {
                      "type": "string"
                    }
                  }
                },
                "examples": {
                  "accepted": {
                    "summary": "Accepted",
                    "value": {
                      "status": "Accepted"
                    }
                  },
                  "rejected": {
                    "summary": "Rejected",
                    "value": {
                      "status": "Rejected"
                    }
                  }
                }
              }
            }
          },
          "401": {
            "$ref": "#/components/responses/UnauthorizedError"
          },
          "403": {
            "$ref": "#/components/responses/ForbiddenError"
          },
          "500": {
            "$ref": "#/components/responses/BackendError"
          },
          "570": {
            "$ref": "#/components/responses/NoBadgeError"
          }
        }
      }
    },
    "/api/charging-stations/{id}/connectors/{connectorId}/unlock": {
      "put": {
        "security": [
          {
            "bearerAuth": []
          }
        ],
        "description": "Unlock a connector",
        "parameters": [
          {
            "$ref": "#/components/parameters/chargingStationID"
          },
          {
            "$ref": "#/components/parameters/connectorID"
          }
        ],
        "tags": [
          "Charging Stations"
        ],
        "responses": {
          "200": {
            "description": "Connector unlocked",
            "content": {
              "application/json": {
                "schema": {
                  "type": "object",
                  "required": [
                    "status"
                  ],
                  "properties": {
                    "status": {
                      "type": "string"
                    }
                  }
                },
                "examples": {
                  "unlocked": {
                    "summary": "Unlocked",
                    "value": {
                      "status": "Unlocked"
                    }
                  },
                  "unlockedFailed": {
                    "summary": "Unlocked failed",
                    "value": {
                      "status": "UnlockedFailed"
                    }
                  }
                }
              }
            }
          },
          "401": {
            "$ref": "#/components/responses/UnauthorizedError"
          },
          "403": {
            "$ref": "#/components/responses/ForbiddenError"
          },
          "500": {
            "$ref": "#/components/responses/BackendError"
          }
        }
      }
    },
    "/api/charging-stations/{id}/compositeschedule": {
      "put": {
        "security": [
          {
            "bearerAuth": []
          }
        ],
        "description": "Get Charging Station composite schedule",
        "parameters": [
          {
            "$ref": "#/components/parameters/chargingStationID"
          }
        ],
        "requestBody": {
          "content": {
            "application/json": {
              "schema": {
                "type": "object",
                "properties": {
                  "args": {
                    "type": "object",
                    "properties": {
                      "connectorId": {
                        "type": "integer",
                        "description": "Required. The ID of the Connector for which the schedule is requested. When ConnectorId=0, the Charge Point will calculate the expected consumption for the grid connection.",
                        "example": 0
                      },
                      "duration": {
                        "type": "integer",
                        "description": "Required. Time in seconds. length of requested schedule",
                        "minimum": 1,
                        "example": 36000
                      },
                      "chargingRateUnit": {
                        "type": "string",
                        "description": "Optional. Can be used to force a power or current profile",
                        "example": "A",
                        "enum": [
                          "W",
                          "A"
                        ]
                      }
                    },
                    "required": [
                      "connectorId",
                      "duration"
                    ]
                  }
                },
                "required": [
                  "args"
                ]
              }
            }
          }
        },
        "tags": [
          "Charging Stations"
        ],
        "responses": {
          "200": {
            "description": "Return composite schedule",
            "content": {
              "application/json": {
                "schema": {
                  "type": "object",
                  "required": [
                    "status"
                  ],
                  "properties": {
                    "status": {
                      "type": "string"
                    },
                    "connectorId": {
                      "type": "number"
                    },
                    "scheduleStart": {
                      "type": "string",
                      "format": "date-time"
                    },
                    "chargingSchedule": {
                      "type": "object",
                      "required": [
                        "chargingRateUnit",
                        "chargingSchedulePeriod"
                      ],
                      "properties": {
                        "duration": {
                          "type": "number"
                        },
                        "startSchedule": {
                          "type": "string",
                          "format": "date-time"
                        },
                        "chargingRateUnit": {
                          "type": "string"
                        },
                        "chargingSchedulePeriod": {
                          "type": "array",
                          "items": {
                            "type": "object",
                            "required": [
                              "startPeriod",
                              "limit"
                            ],
                            "properties": {
                              "startPeriod": {
                                "type": "number"
                              },
                              "limit": {
                                "type": "number"
                              },
                              "numberPhases": {
                                "type": "number"
                              }
                            }
                          }
                        },
                        "minChargeRate": {
                          "type": "number"
                        }
                      }
                    }
                  }
                }
              }
            }
          },
          "401": {
            "$ref": "#/components/responses/UnauthorizedError"
          },
          "403": {
            "$ref": "#/components/responses/ForbiddenError"
          },
          "500": {
            "$ref": "#/components/responses/BackendError"
          },
          "585": {
            "$ref": "#/components/responses/NotSupportedError"
          }
        }
      }
    },
    "/api/charging-stations/{id}/diagnostics": {
      "put": {
        "security": [
          {
            "bearerAuth": []
          }
        ],
        "description": "Get Charging Station diagnostics",
        "parameters": [
          {
            "$ref": "#/components/parameters/chargingStationID"
          }
        ],
        "requestBody": {
          "content": {
            "application/json": {
              "schema": {
                "type": "object",
                "properties": {
                  "args": {
                    "type": "object",
                    "properties": {
                      "location": {
                        "type": "string",
                        "description": "Required. This contains the location (directory) where the diagnostics file shall be uploaded to.",
                        "example": ""
                      },
                      "retries": {
                        "type": "integer",
                        "description": "Optional. This specifies how many times Charge Point must try to upload the diagnostics before giving up. If this field is not present, it is left to Charge Point to decide how many times it wants to retry.",
                        "minimum": 1,
                        "example": 1
                      },
                      "retryInterval": {
                        "type": "integer",
                        "description": "Optional. The interval in seconds after which a retry may be attempted. If this field is not present, it is left to Charge Point to decide how long to wait between attempts.",
                        "minimum": 1,
                        "example": 5
                      },
                      "startTime": {
                        "type": "string",
                        "description": "Optional. This contains the date and time of the oldest logging information to include in the diagnostics.",
                        "format": "date-time"
                      },
                      "stopTime": {
                        "type": "string",
                        "description": "Optional. This contains the date and time of the latest logging information to include in the diagnostics.",
                        "format": "date-time"
                      }
                    },
                    "required": [
                      "location"
                    ]
                  }
                },
                "required": [
                  "args"
                ]
              }
            }
          }
        },
        "tags": [
          "Charging Stations"
        ],
        "responses": {
          "200": {
            "description": "Return charging station diagnostic filename",
            "content": {
              "application/json": {
                "schema": {
                  "type": "object",
                  "required": [
                    "fileName"
                  ],
                  "properties": {
                    "fileName": {
                      "type": "string"
                    }
                  }
                }
              }
            }
          },
          "401": {
            "$ref": "#/components/responses/UnauthorizedError"
          },
          "403": {
            "$ref": "#/components/responses/ForbiddenError"
          },
          "500": {
            "$ref": "#/components/responses/BackendError"
          }
        }
      }
    },
    "/api/charging-stations/{id}/firmware/update": {
      "put": {
        "security": [
          {
            "bearerAuth": []
          }
        ],
        "description": "Update Charging Station firmware",
        "parameters": [
          {
            "$ref": "#/components/parameters/chargingStationID"
          }
        ],
        "requestBody": {
          "content": {
            "application/json": {
              "schema": {
                "type": "object",
                "properties": {
                  "args": {
                    "type": "object",
                    "properties": {
                      "location": {
                        "type": "string",
                        "description": "Required. This contains a string containing a URI pointing to a location from which to retrieve the firmware.",
                        "example": ""
                      },
                      "retrieveDate": {
                        "type": "string",
                        "description": "Required. This contains the date and time after which the Charge Point is allowed to retrieve the (new) firmware.",
                        "format": "date-time"
                      },
                      "retries": {
                        "type": "integer",
                        "minimum": 1,
                        "description": "Optional. This specifies how many times Charge Point must try to download the firmware before giving up. If this field is not present, it is left to Charge Point to decide how many times it wants to retry.",
                        "example": 1
                      },
                      "retryInterval": {
                        "type": "integer",
                        "description": "Optional. The interval in seconds after which a retry may be attempted. If this field is not present, it is left to Charge Point to decide how long to wait between attempts.",
                        "minimum": 1,
                        "example": 5
                      }
                    },
                    "required": [
                      "location",
                      "retrieveDate"
                    ]
                  }
                },
                "required": [
                  "args"
                ]
              }
            }
          }
        },
        "tags": [
          "Charging Stations"
        ],
        "responses": {
          "200": {
            "description": "Firmware updated"
          },
          "401": {
            "$ref": "#/components/responses/UnauthorizedError"
          },
          "403": {
            "$ref": "#/components/responses/ForbiddenError"
          },
          "500": {
            "$ref": "#/components/responses/BackendError"
          }
        }
      }
    },
    "/api/charging-stations/{id}/availability/change": {
      "put": {
        "security": [
          {
            "bearerAuth": []
          }
        ],
        "description": "Update Charging Station availability",
        "parameters": [
          {
            "$ref": "#/components/parameters/chargingStationID"
          }
        ],
        "requestBody": {
          "content": {
            "application/json": {
              "schema": {
                "type": "object",
                "properties": {
                  "args": {
                    "type": "object",
                    "properties": {
                      "connectorId": {
                        "type": "integer",
                        "description": "Required. The id of the connector for which availability needs to change. Id '0' (zero) is used if the availability of the Charge Point and all its connectors needs to change.",
                        "minimum": 0,
                        "example": 1
                      },
                      "type": {
                        "type": "string",
                        "example": "Operative",
                        "description": "Required. This contains the type of availability change that the Charge Point should perform.",
                        "enum": [
                          "Inoperative",
                          "Operative"
                        ]
                      }
                    },
                    "required": [
                      "connectorId",
                      "type"
                    ]
                  }
                },
                "required": [
                  "args"
                ]
              }
            }
          }
        },
        "tags": [
          "Charging Stations"
        ],
        "responses": {
          "200": {
            "description": "Return command success status",
            "content": {
              "application/json": {
                "schema": {
                  "type": "object",
                  "properties": {
                    "status": {
                      "type": "string"
                    }
                  }
                },
                "examples": {
                  "accepted": {
                    "summary": "Accepted",
                    "value": {
                      "status": "Accepted"
                    }
                  },
                  "rejected": {
                    "summary": "Rejected",
                    "value": {
                      "status": "Rejected"
                    }
                  },
                  "scheduled": {
                    "summary": "Scheduled",
                    "value": {
                      "status": "Scheduled"
                    }
                  }
                }
              }
            }
          },
          "401": {
            "$ref": "#/components/responses/UnauthorizedError"
          },
          "403": {
            "$ref": "#/components/responses/ForbiddenError"
          },
          "500": {
            "$ref": "#/components/responses/BackendError"
          }
        }
      }
    },
    "/api/charging-stations/{id}/connectors/{connectorId}/qrcode/generate": {
      "get": {
        "security": [
          {
            "bearerAuth": []
          }
        ],
        "description": "Generate connector's QRCode",
        "parameters": [
          {
            "$ref": "#/components/parameters/chargingStationID"
          },
          {
            "$ref": "#/components/parameters/connectorID"
          }
        ],
        "tags": [
          "Charging Stations"
        ],
        "responses": {
          "200": {
            "description": "Return genereated QRCode",
            "content": {
              "application/json": {
                "schema": {
                  "type": "object",
                  "required": [
                    "image"
                  ],
                  "properties": {
                    "image": {
                      "type": "string",
                      "description": "Base 64 encoded",
                      "example": "data:image/png;base64,iVBORw0KGgoAAAANSUhEUgAAASwAAAEsCAYAAAB5fY51AAAABGdBTUEAALGPC/xhBQAAACBjSFJNAAB6JgAAgIQAAPoAAACA6AAAdTAAAOpgAAA6mAAAF3CculE8AAAABmJLR0QAAAAAAAD5Q7t/AAAACXBIWXMAAABgAAAAYADwa0LPAAAQuElEQVR42u3dwXLdNhKFYXjWkhd2+S39ACk/gCtr+y218ELK/s7CxclU4nsBs9E4fYj/q+IqQxIAqZ6IOmm8u91utwYABv6jHgAAjKJgAbBBwQJgg4IFwAYFC4ANChYAGxQsADYoWABsULAA2KBgAbBBwQJgg4IFwAYFC4ANChYAGxQsADYoWABsULAA2KBgAbBBwQJgg4IFwAYFC4ANChYAGxQsADYoWABsULAA2KBgAbBBwQJgg4IFwAYFC4ANChYAGxQsADYoWABsULAA2ChTsD5+/NjevXt32SPb9+/f2/Pz87/u+/z83L5//875yXh/13h3u91u6kG09vOB//jxQz2MNNnL/Pz83P76669f/rOnp6f29vbG+Yl4f9egYC2Svcy9/xfs3X/386N4f9co8yshAPRQsADYoGABsEHBQmvt54fpM/+stTblg3bk/jPOhwcKFlprrX39+vWXP9hPT0/tzz//vHve29tb++OPP2T3n3U+TNyK+PDhw621dvd4eXlRDzE0/p5v377dnp6e/nXe09PT7du3b93zH917xmO+N77RI+v+o+uTff3d399VbGINLy8v7dOnT+phnh5/b5mjOaLsP+s/Gt+IzPvPyFlFr7/7+7sKvxIW8agYRArFivGp7z9jbNXXHz9RsADYoGABsEHBAmCDglVE5RxS9IP2jBxU5flhHQpWEVVzSNGc1awcVNX5YTF1ruIQzbG0k/mg0SM6/uqiOavPnz/fXl9fp98/O2e16vnz/s5xmRxWdpOx3jK55FjuieasXl9f2/Pzc8r9s3NWI6LPn/d3Dn4lRGstnjWKFKve/bNzVvBBwQJgg4IFwAYFC4ANChamyMxqZee44IOChSm+fPkSKlrZ/azuXR9m1LmKw+45lmhO6N4xq59W1qHuZ/X6+nr7/PkzOSxyWL9n9xxLNCf0yIx+WpnU/aze3t7a+/fvH14/+vyv/v6uwq+ERWTmhKpnkNT9rKIZMqxDwQJgg4IFwAYFC4ANClYRmX9yj/bTcp77jDFUGB9+omAVkZUTivbTylZl30D2NTShzlUcyLH82mhOKNqPSq36vow9vL9rkMMa1FumzBzLSE4o2o9Krfq+jD28v2vwK6GBkULkXKxaY19AjKFgAbBBwQJgg4IFwAYFy8AO++ZV3pcRdVCwittl37yq+zKiGHWu4hDNsaip+2FlX//soe53VeX5X/39XeUyOSw1dT+s7OtHqPtdrbD7+7sKvxIWkV1MlFkmdb8rXAcFC4ANChYAGxQsADYoWBdQvd9V9hzd54ZxFCxz1ftdzULOCq21OgGLXg7E/ejpnd/rd5W9L9+9+8/a1y+as1Kfv/v7u4pNDstdb5l7/ZB6/a6y9+V7dP8Z+/pFc1bq83d/f1ehYC0SLVicX/v83d/fVfiGBcAGBQuADQoWABsUrCIiOaOR//C3979R96NSnq/+D6cxjoJVxNmc0Wi/rC9fvjz8wVT3o1Kdv0u/sctQ5yowJqufVZV+UtXXDzWUiTXgscx+VhX6SWXL7jeGNShYJtQbbbqLrt/V18cF37AA2KBgAbBBwQJgg4JlYMUH8at/dI+01nFuy3M1FKziVuWEejktd2f7gdFvqxh1ruKg2jevd0T7Ka06ov2q3OcfHf/Z+bn066q+r+OoMrEG5b55PdF+SitE+1W5zz86/h51vy31+VWUKVjZOaOo3jKpx589vurzj46/R91vS31+FXzDAmCDggXABgULgA0K1oDq+/5VGF/lrFJ0bNF+YyvO3wUFq6P6vn9Vxld138Nojirab2zV+dtQ5yoOTZxD6u37l2XW+LL3JVTPL6pqTmzW0ZP1fFe7TKwhmkPq7fuXacb4svcljLwmFda/ck5sht7zuUqs4TIFy/2BqXM22eujXv/qObEo9fNdhW9YAGxQsADYoGABsHGJgrVi37vdRbJAFXJEV3/G2ftOVmFfsFbte7e7s/2yquSIqubEZsned7IMda7i0IrmdFb1G+rNX31+9nF2fXtHtN+TOke2qp+ZC5tYgzKns6LfkDqWoP6zf298kRxVtN+TOke2op+ZC5uClT3M6gVDfX627PFF35/q72f2/Kuw/4YFYB8ULAA2KFgAbJQpWOqcSPT+7uNX6o1vxgfj7BxZ5kft6LWrP//fUaZgqXMi0fu7j1+lN75ZOa7sHFnWvo7R+Vd//r9NnasYldXPqEpOpTdO9f3pV1X7iD4fl30Ly8QaejL7GVXIqVT/szn9qmqLPh+XfQttClZ2Tki9DNULlvr+eCz6fNTPf1SZb1gA0EPBAmCDggXABgWr1cipqHNUle+Px2asnfr5j9q+YFXJqahzVFXvj8dmPR/18x+mzlWMask5FXU/rLPX7x2rcjRZ48vuRxW9vvr83WwTa8jc12/G+T3KflDq8WX3o4peX33+TrYpWL1pqvtRqecfVf35RMfv/v5cxfbfsAD4oGABsEHBAmDDomBl9wOa0e8oO8cSuUb1uECFfmOR6zu8P1dRvmBl9wOa1e8oO8dyNqdULkdzcnyq9b3K+3MZ6lzFIdoP6WzOKnpUyWmpZT2f6PpmPz+X9+cq71+ZWEO0H1IkZxVVIaelFu2nlZmD68m+fvb9d3r/yhQsdY4nKnr/Io/hNHUOifdnj/ev/DcsADhQsADYoGABsHGZghXJuajv756zmfHBNnNfyBnnZj6jGdfu/cfjkfMruUzBOptzUd/fPWcza9/ArH0he7KvP+v+PffeP/W+itOpcxWHlrRf26x+S1n3P7jmiEaPqKvkiM5SPbdq63uZWMMjM/otZd6/Ne8c0Yjoa3aVHNFZym3QKq3vFgWrNf+cjfr62fPvuUqOKGv+2aqs72W+YQG4PgoWABsULAA2yhQsdRZJmbOZ8UEzmsPJpO5XdQU7zHFEmYKl3pdOlbOZlWOK5nCyqPtVXYX656MMda4iajRHpabOQfUO9b55qn5Y1Y9oDmpWzrCKMrGGiJEclXqa6hxUj3rfPGU/rOqiOagZOUP1z8/hEgWrtfo5HXWOpqe3Pu77ArrLXt/s+89S5hsWAPRQsADYoGABsHGJgqXOGY2o/Cdp9b6A2f203LGv5d/sC5Y6ZzSqao5GvS9gdj8td+xr+Q/qXMWoaM4m+/rtZI5mVk4mmoNSP5/o86tqVY5tFzaxhmjOpjdN5b5zM3Iy0RxUVHYOyuQ1/aUVObZd2BQs935R2fdXP0b1+lVXPSfowv4bFoB9ULAA2KBgAbBhU7CccyQV9tVzdoX57d7PaxabguWaI6myr56rq8xv935e06hzFQf1vnMtOQeVPb/sfQ3V6+e+PurxVZ//qDKxBvW+c9E/y/dyNNnzy97XsCd7/aLU66MeX/X5jypTsNQ5FXXOKzo/dY5LfX/Gd+2c38HmGxYAULAA2KBgAbBBwZqk91EyO4ej7ElV5YNslhU5qeznd5WsFwVrknv7Ah6yczjRflC98d/j0o/srFU5qeznd5l+YepcxaEl9bMazZH07n/2yM5Zreq3lX2on68qB5b9/GZdv4rLxBqiOafM9ijZOasV/bayqZ+vMgeW/fxmXL9ImbhODqv6vnbRZa4+vyj1883+MVA/v+rrM4pvWABsULAA2KBgAbBBwVogO2fl/udq9b6I2Ub+4JKZo+qd65Sjo2Aly85ZufdTUu+LmG00p5aVo+qtj12OTp2rOLRgDiT7/Ko5nVnrq94XTz3/rPFHD3W/tFnrMwuxhsHzK+d0RqjnV33+0R8D5b6WK8ZXpEyQw5p1vnr+6uvvPn/3HF/2/WfhGxYAGxQsADYoWABsbFOw1P2qepT9sirkmJznvyLHpOxXVuH9OGxTsNT9qnpU/bKq5Jhc578qx6TqV1bl/fgfda7i0JJzVC2Yc1Hv66bet/Hq48/KUbkc6hzeqG1iDY847Oum3rcxqvr4M3NUDtQ5vFEUrCLX76meo3Iff/V+YdnU6z9qm29YAPxRsADYoGABsFGmYEVzMpn9glZc/xH1B+mo6uOvPj78rUzBiuZksvoFrbr+PXb9iszGX318+Ad1rgI/Zfcrys6RVe+3FB1fVk5pdF/As/d323ewp0ysYXfZ/Yqyc2TV+y1Fx5eZUxrZFzByf6d9B3soWEW458jUObUe9/FF7189BzeqzDcsAOihYAGwQcECYIOCtYnMLJhDv6VKPZ3OyFxjp7WhYG3ibI7scK8fk0u/pej81c72w+rNv1y/qx51ruLw4cMHeU+gzKMn+/r3jOZ0okc0x5SVI5uVU4r2+8pa9yr9xmYpE2v4+PFj+/Hjh3oYaXrLrPyz+0hOJyqaY8rMkc3IKUX7fWW2t6nQb2wWCtYilQvWjPtXH190/dXnRxX5MQ/jGxYAGxQsADYoWABsULCKUP/JPfP+2fsKRs+d8UG6es7pKh/dKVhFqHNCWffP3lcwev9Z/bCq55yiOa4y1LmKQy+H9fLyoh5iaPxnqXNC2f2aouOLXn/0yHZ2fbNzdNVyXDaxhpeXl/bp0yf1ME+PP7LM6pxQdr+m6Pii1x+R/WPSizU8Wt/sHF2lHBcFa9H4o8tcPSeknl/0+j3qghV9PlFFygTfsAD4oGABsEHBAmCDgmUic9/GGTml6v2aKu8NWeWDtgMKlomsfRtn5ZSq92vK6gcWxb6Iv0mdqzhEc1gtKYdyHNHx90RzSFnnZx/ZOatZOTP10aO+/yqXiTWo/6wbjTVEc0iZ52fLzlnNyJmp9d4f9fu/Cr8SFvGoWIwUkszzlXOfcY3e9bM2SMV8FCwANihYAGxQsADYoGBtovdRW9naJjtnVaEfVdbcVsyx0vpRsDbRyxGp+nFl56yq9KM6K5qzW3X/ZdS5isPuOazo/c/Oq0q/o+x+WNH1O9vva1U/sV2QwxrUW6ZoDkvZXqRCv6Psflg9kX5UPSv6ie2CXwkhzWCNjKHC+KLNCTOvvxMKFgAbFCwANihYAGxQsNBa0/dkUueoMu+vXtsroWChtabft06do8q6P/2uJlPnKg7ksGr3Qzp7VNlXMDq+7H5hqvWpksMbRQ5rUG+ZnHNY2SrsKxgdX3a/sOiPYWR8FXJ4o/iVEOmy+12tuHaFLFjW+KrP7f9RsADYoGABsEHBAmCDgnURlXoWZYwte37KfmHqnFfld+efKFgXoepn1VNlX8EeVb8wdc6rXL+rHnWu4hDNYampc1j3zNp3z7VfU3T+VXJK0RxY7/mp+5GNukwOS02dw3pkxr57zv2aovOvkFOK5sB6z0/dj2wUvxJuYEahcS1WM8ZeIacUHUNvDar3IztQsADYoGABsEHBAmCDgrWJipEHl/mr127FB291P7JRFKxNVM1pVZ+/Oqe0qp+Wuh/ZMHWu4tDLMbkfPdHzzxrNKfWo+zGpc0TR+1fvt1WFTQ7LXW+ZM3NYPSM5pd791f2Y1Dmi6P2r99uqgoK1SOWCNeP+0QaC0fntvn49RX7Mw/iGBcAGBQuADQoWABsUrCLUOZjo/dU5p53XT3nt1ShYRahzMNH7q3NOu65fT7kcVVCZvxICQA//hgXABgULgA0KFgAbFCwANihYAGxQsADYoGABsEHBAmCDggXABgULgA0KFgAbFCwANihYAGxQsADYoGABsEHBAmCDggXABgULgA0KFgAbFCwANihYAGxQsADYoGABsEHBAmCDggXABgULgA0KFgAbFCwANihYAGxQsADYoGABsEHBAmCDggXAxn8Bf73JG078WWUAAAAldEVYdGRhdGU6Y3JlYXRlADIwMjEtMDEtMjFUMTM6MTU6NDMrMDA6MDAEwg5nAAAAJXRFWHRkYXRlOm1vZGlmeQAyMDIxLTAxLTIxVDEzOjE1OjQzKzAwOjAwdZ+22wAAAABJRU5ErkJggg=="
                    }
                  }
                }
              }
            }
          },
          "401": {
            "$ref": "#/components/responses/UnauthorizedError"
          },
          "403": {
            "$ref": "#/components/responses/ForbiddenError"
          },
          "500": {
            "$ref": "#/components/responses/BackendError"
          }
        }
      }
    },
    "/api/charging-stations/qrcode/download": {
      "get": {
        "security": [
          {
            "bearerAuth": []
          }
        ],
        "description": "Download connector QRCode as PDF",
        "parameters": [
          {
            "$ref": "#/components/parameters/ChargingStationID"
          },
          {
            "$ref": "#/components/parameters/ConnectorID"
          },
          {
            "$ref": "#/components/parameters/SiteAreaID"
          },
          {
            "$ref": "#/components/parameters/SiteIDs"
          }
        ],
        "tags": [
          "Charging Stations"
        ],
        "responses": {
          "200": {
            "description": "Return connector's QRCode as PDF",
            "content": {
              "application/json": {
                "schema": {
                  "type": "object",
                  "properties": {
                    "status": {
                      "type": "string"
                    }
                  }
                }
              }
            }
          },
          "401": {
            "$ref": "#/components/responses/UnauthorizedError"
          },
          "403": {
            "$ref": "#/components/responses/ForbiddenError"
          },
          "500": {
            "$ref": "#/components/responses/BackendError"
          }
        }
      }
    },
    "/api/charging-stations/{id}/ocpp/parameters": {
      "get": {
        "security": [
          {
            "bearerAuth": []
          }
        ],
        "description": "Get Charging Station OCPP Parameters",
        "parameters": [
          {
            "$ref": "#/components/parameters/chargingStationID"
          }
        ],
        "tags": [
          "Charging Stations"
        ],
        "responses": {
          "200": {
            "description": "Return Charging Station OCPP Parameters",
            "content": {
              "application/json": {
                "schema": {
                  "type": "object",
                  "properties": {
                    "count": {
                      "type": "number"
                    },
                    "result": {
                      "type": "array",
                      "items": {
                        "type": "object",
                        "properties": {
                          "key": {
                            "type": "string"
                          },
                          "readonly": {
                            "type": "boolean"
                          },
                          "value": {
                            "type": "string"
                          }
                        }
                      }
                    }
                  }
                },
                "example": {
                  "count": 2,
                  "result": [
                    {
                      "key": "AllowOfflineTxForUnknownId",
                      "readonly": false,
                      "value": "true"
                    },
                    {
                      "key": "allowpluggedcable",
                      "readonly": true,
                      "value": "true"
                    }
                  ]
                }
              }
            }
          },
          "401": {
            "$ref": "#/components/responses/UnauthorizedError"
          },
          "403": {
            "$ref": "#/components/responses/ForbiddenError"
          },
          "500": {
            "$ref": "#/components/responses/BackendError"
          }
        }
      }
    },
    "/api/charging-stations/ocpp/parameters": {
      "post": {
        "security": [
          {
            "bearerAuth": []
          }
        ],
        "description": "Request Charging Station OCPP Parameters",
        "requestBody": {
          "content": {
            "application/json": {
              "schema": {
                "type": "object",
                "properties": {
                  "chargingStationID": {
                    "type": "string",
                    "example": ""
                  },
                  "forceUpdateOCPPParamsFromTemplate": {
                    "type": "boolean",
                    "example": false
                  }
                },
                "required": [
                  "chargingStationID",
                  "forceUpdateOCPPParamsFromTemplate"
                ]
              }
            }
          }
        },
        "tags": [
          "Charging Stations"
        ],
        "responses": {
          "200": {
            "description": "Return command success status",
            "content": {
              "application/json": {
                "schema": {
                  "$ref": "#/components/schemas/OcppConfigurationStatus"
                }
              }
            }
          },
          "401": {
            "$ref": "#/components/responses/UnauthorizedError"
          },
          "403": {
            "$ref": "#/components/responses/ForbiddenError"
          },
          "500": {
            "$ref": "#/components/responses/BackendError"
          }
        }
      }
    },
    "/api/charging-stations/ocpp/parameters/export": {
      "get": {
        "security": [
          {
            "bearerAuth": []
          }
        ],
        "description": "Export Charging Station OCPP Parameters as CSV file",
        "parameters": [
          {
            "$ref": "#/components/parameters/ChargingStationIDs"
          }
        ],
        "tags": [
          "Charging Stations"
        ],
        "responses": {
          "200": {
            "description": "Return Charging Station OCPP Parameters CSV file",
            "content": {
              "text/csv": {
                "schema": {
                  "type": "string",
                  "example": "Charging Station\tName\tValue\tSite Area\tSite\nSAP-Mougins-03\tAllowOfflineTxForUnknownId\ttrue\tMougins - South\tSAP Labs Mougins\nSAP-Mougins-03\tallowpluggedcable\true\tMougins - South\tSAP Labs Mougins"
                }
              }
            }
          },
          "401": {
            "$ref": "#/components/responses/UnauthorizedError"
          },
          "403": {
            "$ref": "#/components/responses/ForbiddenError"
          },
          "500": {
            "$ref": "#/components/responses/BackendError"
          }
        }
      }
    },
    "/api/charging-stations/{id}/parameters": {
      "put": {
        "security": [
          {
            "bearerAuth": []
          }
        ],
        "description": "Update Charging Station parameters",
        "parameters": [
          {
            "$ref": "#/components/parameters/chargingStationID"
          }
        ],
        "requestBody": {
          "content": {
            "application/json": {
              "schema": {
                "type": "object",
                "properties": {
                  "chargingStationUrl": {
                    "type": "string"
                  },
                  "maximumPower": {
                    "type": "number",
                    "example": 50000
                  },
                  "excludeFromSmartCharging": {
                    "type": "boolean",
                    "example": false
                  },
                  "forceInactive": {
                    "type": "boolean",
                    "example": false
                  },
                  "manualConfiguration": {
                    "type": "boolean"
                  },
                  "public": {
                    "type": "boolean",
                    "example": false
                  },
                  "siteAreaID": {
                    "type": "string",
                    "example": ""
                  },
                  "coordinates": {
                    "$ref": "#/components/schemas/Address/properties/coordinates"
                  },
                  "connectors": {
                    "type": "array",
                    "items": {
                      "$ref": "#/components/schemas/Connector"
                    }
                  },
                  "chargePoints": {
                    "type": "array",
                    "items": {
                      "$ref": "#/components/schemas/ChargePoint"
                    }
                  }
                }
              }
            }
          }
        },
        "tags": [
          "Charging Stations"
        ],
        "responses": {
          "200": {
            "description": "Updated Charging Station parameters with success"
          },
          "401": {
            "$ref": "#/components/responses/UnauthorizedError"
          },
          "403": {
            "$ref": "#/components/responses/ForbiddenError"
          },
          "500": {
            "$ref": "#/components/responses/BackendError"
          },
          "539": {
            "description": "Site area is single phased."
          }
        }
      }
    },
    "/api/charging-stations/{id}/power/limit": {
      "put": {
        "security": [
          {
            "bearerAuth": []
          }
        ],
        "description": "Limit Charging Station power",
        "parameters": [
          {
            "$ref": "#/components/parameters/chargingStationID"
          }
        ],
        "requestBody": {
          "content": {
            "application/json": {
              "schema": {
                "type": "object",
                "required": [
                  "chargePointID",
                  "ampLimitValue",
                  "forceUpdateChargingPlan"
                ],
                "properties": {
                  "chargePointID": {
                    "type": "string",
                    "example": 1
                  },
                  "connectorId": {
                    "type": "number",
                    "example": 0
                  },
                  "ampLimitValue": {
                    "type": "number",
                    "example": 192
                  },
                  "forceUpdateChargingPlan": {
                    "type": "boolean",
                    "example": false
                  }
                }
              }
            }
          }
        },
        "tags": [
          "Charging Stations"
        ],
        "responses": {
          "200": {
            "description": "Updated Charging Station power limit with success"
          },
          "401": {
            "$ref": "#/components/responses/UnauthorizedError"
          },
          "403": {
            "$ref": "#/components/responses/ForbiddenError"
          },
          "500": {
            "$ref": "#/components/responses/BackendError"
          },
          "556": {
            "description": "Cannot set the limit power to the given value"
          },
          "585": {
            "$ref": "#/components/responses/NotSupportedError"
          }
        }
      }
    },
    "/api/charging-stations/{id}/transactions": {
      "get": {
        "security": [
          {
            "bearerAuth": []
          }
        ],
        "description": "Get Charging Station transactions",
        "parameters": [
          {
            "$ref": "#/components/parameters/chargingStationID"
          },
          {
            "$ref": "#/components/parameters/Search"
          },
          {
            "$ref": "#/components/parameters/Issuer"
          },
          {
            "in": "query",
            "name": "StartDateTime",
            "required": false,
            "description": "Start date time",
            "schema": {
              "type": "string",
              "format": "date-time",
              "example": "2020-12-31T23:00:00.000Z"
            }
          },
          {
            "in": "query",
            "name": "EndDateTime",
            "required": false,
            "description": "End date time",
            "schema": {
              "type": "string",
              "format": "date-time"
            }
          },
          {
            "$ref": "#/components/parameters/TagIDs"
          },
          {
            "$ref": "#/components/parameters/VisualTagIDs"
          },
          {
            "in": "query",
            "name": "ConnectorID",
            "description": "Pipe separated Connector IDs",
            "required": false,
            "schema": {
              "type": "string"
            }
          },
          {
            "$ref": "#/components/parameters/SiteIDs"
          },
          {
            "$ref": "#/components/parameters/SiteAreaIDs"
          },
          {
            "$ref": "#/components/parameters/InactivityStatuses"
          },
          {
            "$ref": "#/components/parameters/RefundStatus"
          },
          {
            "in": "query",
            "name": "MinimalPrice",
            "required": false,
            "description": "Minimal price",
            "schema": {
              "type": "number"
            }
          },
          {
            "$ref": "#/components/parameters/TransactionStatistics"
          },
          {
            "in": "query",
            "name": "UserID",
            "required": false,
            "description": "Pipe separated User IDs",
            "schema": {
              "type": "string"
            }
          },
          {
            "in": "query",
            "name": "ReportIDs",
            "required": false,
            "description": "Pipe separated Report IDs",
            "schema": {
              "type": "string"
            }
          },
          {
            "$ref": "#/components/parameters/Skip"
          },
          {
            "$ref": "#/components/parameters/Limit"
          },
          {
            "$ref": "#/components/parameters/SortFields"
          },
          {
            "$ref": "#/components/parameters/OnlyRecordCount"
          },
          {
            "$ref": "#/components/parameters/ProjectFields"
          }
        ],
        "tags": [
          "Charging Stations"
        ],
        "responses": {
          "200": {
            "description": "Return Charging Station transactions list",
            "content": {
              "application/json": {
                "example": {
                  "count": 1,
                  "stats": {
                    "_id": null,
                    "firstTimestamp": "2017-06-07T07:09:20.000Z",
                    "lastTimestamp": "2020-02-21T11:53:36.000Z",
                    "totalConsumptionWattHours": 10701590.285,
                    "totalDurationSecs": 8956090.273,
                    "totalPrice": 1498.222641,
                    "totalInactivitySecs": 4324778.908,
                    "currency": "EUR",
                    "count": 500
                  },
                  "result": [
                    {
                      "issuer": true,
                      "siteID": "###",
                      "siteAreaID": "###",
                      "connectorId": 1,
                      "tagID": "###",
                      "userID": "###",
                      "chargeBoxID": "###",
                      "meterStart": 7157518,
                      "timestamp": "2021-03-05T16:37:56.000Z",
                      "stateOfCharge": 0,
                      "timezone": "###",
                      "currentStateOfCharge": 0,
                      "currentTotalInactivitySecs": 11640,
                      "currentInactivityStatus": "E",
                      "currentInstantWatts": 0,
                      "currentTotalConsumptionWh": 12793,
                      "currentTotalDurationSecs": 21480,
                      "ocpi": false,
                      "ocpiWithCdr": false,
                      "id": 123456789,
                      "stop": {
                        "userID": "####",
                        "timestamp": "2021-02-15T16:05:38.000Z",
                        "tagID": "####",
                        "meterStop": 1122046,
                        "stateOfCharge": 0,
                        "totalConsumptionWh": 16,
                        "totalInactivitySecs": 0,
                        "extraInactivitySecs": 1,
                        "inactivityStatus": "I",
                        "totalDurationSecs": 94,
                        "price": 0.002,
                        "priceUnit": "EUR",
                        "roundedPrice": 0,
                        "user": {
                          "email": "####",
                          "firstName": "####",
                          "name": "####",
                          "id": "####"
                        }
                      },
                      "billingData": {
                        "invoiceID": "###"
                      },
                      "user": {
                        "email": "####",
                        "firstName": "####",
                        "name": "####",
                        "id": "####"
                      },
                      "car": {
                        "licensePlate": "####"
                      },
                      "carCatalog": {
                        "vehicleMake": "###",
                        "vehicleModel": "###",
                        "vehicleModelVersion": "###"
                      }
                    }
                  ]
                }
              }
            }
          },
          "401": {
            "$ref": "#/components/responses/UnauthorizedError"
          },
          "403": {
            "$ref": "#/components/responses/ForbiddenError"
          },
          "500": {
            "$ref": "#/components/responses/BackendError"
          }
        }
      }
    },
    "/api/charging-stations/status/in-error": {
      "get": {
        "security": [
          {
            "bearerAuth": []
          }
        ],
        "description": "Get Charging Station in error",
        "parameters": [
          {
            "$ref": "#/components/parameters/Search"
          },
          {
            "$ref": "#/components/parameters/SiteIDs"
          },
          {
            "$ref": "#/components/parameters/SiteAreaIDs"
          },
          {
            "$ref": "#/components/parameters/ErrorTypes"
          },
          {
            "$ref": "#/components/parameters/Skip"
          },
          {
            "$ref": "#/components/parameters/Limit"
          },
          {
            "$ref": "#/components/parameters/SortFields"
          },
          {
            "$ref": "#/components/parameters/OnlyRecordCount"
          },
          {
            "$ref": "#/components/parameters/ProjectFields"
          }
        ],
        "tags": [
          "Charging Stations"
        ],
        "responses": {
          "200": {
            "description": "Return Charging Stations in error list"
          },
          "401": {
            "$ref": "#/components/responses/UnauthorizedError"
          },
          "403": {
            "$ref": "#/components/responses/ForbiddenError"
          },
          "500": {
            "$ref": "#/components/responses/BackendError"
          }
        }
      }
    },
    "/api/charging-stations/action/export": {
      "get": {
        "security": [
          {
            "bearerAuth": []
          }
        ],
        "description": "Export Charging Stations as CSV file",
        "parameters": [
          {
            "$ref": "#/components/parameters/Issuer"
          },
          {
            "$ref": "#/components/parameters/Search"
          },
          {
            "$ref": "#/components/parameters/WithNoSiteArea"
          },
          {
            "$ref": "#/components/parameters/SiteIDs"
          },
          {
            "$ref": "#/components/parameters/SiteAreaIDs"
          },
          {
            "$ref": "#/components/parameters/ConnectorStatuses"
          },
          {
            "$ref": "#/components/parameters/ConnectorTypes"
          },
          {
            "$ref": "#/components/parameters/ChargingStationIDs"
          },
          {
            "$ref": "#/components/parameters/IncludeDeleted"
          },
          {
            "$ref": "#/components/parameters/LocLongitude"
          },
          {
            "$ref": "#/components/parameters/LocLatitude"
          },
          {
            "$ref": "#/components/parameters/LocMaxDistanceMeters"
          },
          {
            "$ref": "#/components/parameters/SortFields"
          },
          {
            "$ref": "#/components/parameters/ProjectFields"
          }
        ],
        "tags": [
          "Charging Stations"
        ],
        "responses": {
          "200": {
            "description": "Return Charging Station CSV file",
            "content": {
              "text/csv": {
                "example": "Name,Created On,Number of Connectors,Site Area,Latitude,Longitude,Charge Point S/N,Model,Charge Box S/N,Vendor,Firmware,Version,OCPP Version,OCPP Protocol,Last Seen,Last Reboot,Maximum Power (Watt),Power Limit,Unit,####,####,2,####,49,-0.3,####,MONOBLOCK,####,####,3,1.6,json,12/20/2020 11:54 PM,12/09/2020 7:00 PM,44160,A"
              }
            }
          },
          "401": {
            "$ref": "#/components/responses/UnauthorizedError"
          },
          "403": {
            "$ref": "#/components/responses/ForbiddenError"
          },
          "500": {
            "$ref": "#/components/responses/BackendError"
          }
        }
      }
    },
    "/api/charging-stations/firmware/download": {
      "get": {
        "security": [
          {
            "bearerAuth": []
          }
        ],
        "description": "Get Charging Station firmware",
        "parameters": [
          {
            "in": "query",
            "name": "FileName",
            "description": "Firmware file name",
            "required": true,
            "schema": {
              "type": "string"
            }
          }
        ],
        "tags": [
          "Charging Stations"
        ],
        "responses": {
          "200": {
            "description": "Return Charging Station firmware file",
            "content": {
              "application/octet-stream": {}
            }
          },
          "401": {
            "$ref": "#/components/responses/UnauthorizedError"
          },
          "403": {
            "$ref": "#/components/responses/ForbiddenError"
          },
          "404": {
            "description": "Firmware not found"
          },
          "500": {
            "$ref": "#/components/responses/BackendError"
          }
        }
      }
    },
    "/api/charging-stations/smartcharging/connection/check": {
      "get": {
        "security": [
          {
            "bearerAuth": []
          }
        ],
        "description": "Check smart charging connection",
        "tags": [
          "Charging Stations"
        ],
        "responses": {
          "200": {
            "description": "Smart Charging is enabled"
          },
          "401": {
            "$ref": "#/components/responses/UnauthorizedError"
          },
          "403": {
            "$ref": "#/components/responses/ForbiddenError"
          },
          "500": {
            "$ref": "#/components/responses/BackendError"
          }
        }
      }
    },
    "/api/charging-stations/smartcharging/trigger": {
      "get": {
        "security": [
          {
            "bearerAuth": []
          }
        ],
        "description": "Trigger smart charging",
        "parameters": [
          {
            "$ref": "#/components/parameters/SiteAreaID"
          }
        ],
        "tags": [
          "Charging Stations"
        ],
        "responses": {
          "200": {
            "description": "Smart Charging triggered successfully on site area"
          },
          "401": {
            "$ref": "#/components/responses/UnauthorizedError"
          },
          "403": {
            "$ref": "#/components/responses/ForbiddenError"
          },
          "500": {
            "$ref": "#/components/responses/BackendError"
          }
        }
      }
    },
    "/api/charging-stations/notifications/boot": {
      "get": {
        "security": [
          {
            "bearerAuth": []
          }
        ],
        "description": "Get Charging Stations boot notifications",
        "parameters": [
          {
            "$ref": "#/components/parameters/Limit"
          },
          {
            "$ref": "#/components/parameters/Skip"
          },
          {
            "$ref": "#/components/parameters/SortFields"
          }
        ],
        "tags": [
          "Charging Stations"
        ],
        "responses": {
          "200": {
            "description": "Return the boot notification list",
            "content": {
              "application/json": {
                "example": {
                  "count": 1,
                  "result": [
                    {
                      "_id": "###",
                      "chargeBoxID": "###",
                      "chargePointVendor": "###",
                      "chargePointModel": "###",
                      "chargePointSerialNumber": "###",
                      "chargeBoxSerialNumber": null,
                      "firmwareVersion": "4.3.0.25",
                      "ocppVersion": "1.6",
                      "ocppProtocol": "json",
                      "endpoint": "###",
                      "timestamp": "2020-11-03T09:56:02.908Z",
                      "createdBy": null,
                      "lastChangedBy": null
                    }
                  ]
                }
              }
            }
          },
          "401": {
            "$ref": "#/components/responses/UnauthorizedError"
          },
          "403": {
            "$ref": "#/components/responses/ForbiddenError"
          },
          "500": {
            "$ref": "#/components/responses/BackendError"
          }
        }
      }
    },
    "/api/charging-stations/notifications/status": {
      "get": {
        "security": [
          {
            "bearerAuth": []
          }
        ],
        "description": "Get Charging Stations status notifications",
        "parameters": [
          {
            "$ref": "#/components/parameters/Limit"
          },
          {
            "$ref": "#/components/parameters/Skip"
          },
          {
            "$ref": "#/components/parameters/SortFields"
          }
        ],
        "tags": [
          "Charging Stations"
        ],
        "responses": {
          "200": {
            "description": "Return the status notification list",
            "content": {
              "application/json": {
                "example": {
                  "count": 1,
                  "result": [
                    {
                      "_id": "####",
                      "chargeBoxID": "####",
                      "connectorId": 2,
                      "timestamp": "2019-03-25T10:45:42.000Z",
                      "status": "####",
                      "errorCode": "####",
                      "info": null,
                      "vendorId": null,
                      "vendorErrorCode": null
                    }
                  ]
                }
              }
            }
          },
          "401": {
            "$ref": "#/components/responses/UnauthorizedError"
          },
          "403": {
            "$ref": "#/components/responses/ForbiddenError"
          },
          "500": {
            "$ref": "#/components/responses/BackendError"
          }
        }
      }
    },
    "/api/charging-profiles": {
      "get": {
        "security": [
          {
            "bearerAuth": []
          }
        ],
        "description": "Get Charging Profiles",
        "parameters": [
          {
            "$ref": "#/components/parameters/ChargingStationIDs"
          },
          {
            "$ref": "#/components/parameters/ConnectorID"
          },
          {
            "$ref": "#/components/parameters/Search"
          },
          {
            "in": "query",
            "name": "WithChargingStation",
            "description": "With Charging Station attribute",
            "schema": {
              "type": "boolean",
              "example": false
            }
          },
          {
            "in": "query",
            "name": "WithSiteArea",
            "description": "With Site Area attribute",
            "schema": {
              "type": "boolean",
              "example": false
            }
          },
          {
            "$ref": "#/components/parameters/SiteIDs"
          },
          {
            "$ref": "#/components/parameters/Skip"
          },
          {
            "$ref": "#/components/parameters/Limit"
          },
          {
            "$ref": "#/components/parameters/SortFields"
          },
          {
            "$ref": "#/components/parameters/OnlyRecordCount"
          },
          {
            "$ref": "#/components/parameters/ProjectFields"
          }
        ],
        "tags": [
          "Charging Profiles"
        ],
        "responses": {
          "200": {
            "description": "Return profiles list",
            "content": {
              "application/json": {
                "example": {
                  "count": 1,
                  "result": [
                    {
                      "chargePointID": 1,
                      "chargingStationID": "###",
                      "connectorID": 1,
                      "profile": {
                        "chargingProfileId": 1,
                        "chargingProfileKind": "###",
                        "chargingProfilePurpose": "###",
                        "transactionId": 123456789,
                        "stackLevel": 2,
                        "chargingSchedule": {
                          "chargingRateUnit": "A",
                          "chargingSchedulePeriod": [
                            {
                              "startPeriod": 0,
                              "limit": 96
                            },
                            {
                              "startPeriod": 900,
                              "limit": 96
                            },
                            {
                              "startPeriod": 1800,
                              "limit": 96
                            },
                            {
                              "startPeriod": 2700,
                              "limit": 96
                            },
                            {
                              "startPeriod": 3600,
                              "limit": 96
                            },
                            {
                              "startPeriod": 4500,
                              "limit": 96
                            },
                            {
                              "startPeriod": 5400,
                              "limit": 96
                            },
                            {
                              "startPeriod": 6300,
                              "limit": 96
                            },
                            {
                              "startPeriod": 7200,
                              "limit": 96
                            },
                            {
                              "startPeriod": 8100,
                              "limit": 96
                            },
                            {
                              "startPeriod": 9000,
                              "limit": 96
                            },
                            {
                              "startPeriod": 9900,
                              "limit": 96
                            },
                            {
                              "startPeriod": 10800,
                              "limit": 96
                            },
                            {
                              "startPeriod": 11700,
                              "limit": 96
                            },
                            {
                              "startPeriod": 12600,
                              "limit": 96
                            },
                            {
                              "startPeriod": 13500,
                              "limit": 96
                            },
                            {
                              "startPeriod": 14400,
                              "limit": 96
                            },
                            {
                              "startPeriod": 15300,
                              "limit": 96
                            },
                            {
                              "startPeriod": 16200,
                              "limit": 96
                            },
                            {
                              "startPeriod": 17100,
                              "limit": 96
                            },
                            {
                              "startPeriod": 18000,
                              "limit": 96
                            },
                            {
                              "startPeriod": 18900,
                              "limit": 79.209
                            }
                          ],
                          "startSchedule": "2021-04-06T07:30:00.000Z",
                          "duration": 19800
                        }
                      },
                      "chargingStation": {
                        "id": "###",
                        "siteArea": {
                          "id": "###",
                          "name": "###",
                          "maximumPower": "###"
                        }
                      },
                      "id": "###"
                    }
                  ]
                }
              }
            }
          },
          "401": {
            "$ref": "#/components/responses/UnauthorizedError"
          },
          "403": {
            "$ref": "#/components/responses/ForbiddenError"
          },
          "500": {
            "$ref": "#/components/responses/BackendError"
          }
        }
      },
      "post": {
        "security": [
          {
            "bearerAuth": []
          }
        ],
        "description": "Create a Charging Station profile",
        "tags": [
          "Charging Profiles"
        ],
        "requestBody": {
          "content": {
            "application/json": {
              "schema": {
                "$ref": "#/components/schemas/ChargingProfile"
              }
            }
          }
        },
        "responses": {
          "201": {
            "description": "Charging station profile created successfully",
            "content": {
              "application/json": {
                "schema": {
                  "type": "object",
                  "properties": {
                    "id": {
                      "type": "string"
                    },
                    "status": {
                      "type": "string",
                      "example": "Success"
                    }
                  }
                }
              }
            }
          },
          "401": {
            "$ref": "#/components/responses/UnauthorizedError"
          },
          "403": {
            "$ref": "#/components/responses/ForbiddenError"
          },
          "500": {
            "$ref": "#/components/responses/BackendError"
          },
          "585": {
            "$ref": "#/components/responses/NotSupportedError"
          }
        }
      }
    },
    "/api/charging-profiles/{id}": {
      "put": {
        "security": [
          {
            "bearerAuth": []
          }
        ],
        "description": "Update a Charging Station profile",
        "parameters": [
          {
            "$ref": "#/components/parameters/chargingProfileID"
          }
        ],
        "tags": [
          "Charging Profiles"
        ],
        "requestBody": {
          "content": {
            "application/json": {
              "schema": {
                "$ref": "#/components/schemas/ChargingProfile"
              }
            }
          }
        },
        "responses": {
          "200": {
            "description": "Charging station profile updated successfully",
            "content": {
              "application/json": {
                "schema": {
                  "type": "object",
                  "properties": {
                    "id": {
                      "type": "string"
                    },
                    "status": {
                      "type": "string",
                      "example": "Success"
                    }
                  }
                }
              }
            }
          },
          "401": {
            "$ref": "#/components/responses/UnauthorizedError"
          },
          "403": {
            "$ref": "#/components/responses/ForbiddenError"
          },
          "500": {
            "$ref": "#/components/responses/BackendError"
          },
          "585": {
            "$ref": "#/components/responses/NotSupportedError"
          }
        }
      },
      "delete": {
        "security": [
          {
            "bearerAuth": []
          }
        ],
        "description": "Delete a Charging Station profile",
        "parameters": [
          {
            "$ref": "#/components/parameters/chargingProfileID"
          }
        ],
        "tags": [
          "Charging Profiles"
        ],
        "responses": {
          "200": {
            "description": "Charging Station deleted successfully"
          },
          "401": {
            "$ref": "#/components/responses/UnauthorizedError"
          },
          "403": {
            "$ref": "#/components/responses/ForbiddenError"
          },
          "500": {
            "$ref": "#/components/responses/BackendError"
          },
          "537": {
            "description": "Error occured while clearing Charging Profile"
          }
        }
      }
    },
    "/api/users": {
      "get": {
        "security": [
          {
            "bearerAuth": []
          }
        ],
        "description": "Retrieve a list of Users",
        "parameters": [
          {
            "$ref": "#/components/parameters/Issuer"
          },
          {
            "$ref": "#/components/parameters/Search"
          },
          {
            "$ref": "#/components/parameters/SiteIDs"
          },
          {
            "$ref": "#/components/parameters/UserIDs"
          },
          {
            "$ref": "#/components/parameters/UserRoles"
          },
          {
            "$ref": "#/components/parameters/UserStatuses"
          },
          {
            "$ref": "#/components/parameters/UserExcludeSiteID"
          },
          {
            "$ref": "#/components/parameters/Skip"
          },
          {
            "$ref": "#/components/parameters/Limit"
          },
          {
            "$ref": "#/components/parameters/SortFields"
          },
          {
            "$ref": "#/components/parameters/OnlyRecordCount"
          },
          {
            "$ref": "#/components/parameters/ProjectFields"
          }
        ],
        "tags": [
          "Users"
        ],
        "responses": {
          "200": {
            "description": "Return users list",
            "content": {
              "application/json": {
                "example": {
                  "count": 1,
                  "result": [
                    {
                      "createdBy": null,
                      "createdOn": "2019-10-29T10:33:23.498Z",
                      "email": "###",
                      "firstName": "###",
                      "lastChangedBy": {
                        "firstName": "###",
                        "name": "###",
                        "id": "###"
                      },
                      "locale": "fr_FR",
                      "name": "###",
                      "role": "A",
                      "status": "A",
                      "eulaAcceptedOn": "2021-03-08T10:23:32.842Z",
                      "eulaAcceptedVersion": 310,
                      "lastChangedOn": "2021-03-08T10:23:46.445Z",
                      "issuer": true,
                      "id": "###",
                      "canRead": true,
                      "canUpdate": true,
                      "canDelete": false
                    }
                  ]
                }
              }
            }
          },
          "401": {
            "$ref": "#/components/responses/UnauthorizedError"
          },
          "403": {
            "$ref": "#/components/responses/ForbiddenError"
          },
          "500": {
            "$ref": "#/components/responses/BackendError"
          }
        }
      },
      "post": {
        "security": [
          {
            "bearerAuth": []
          }
        ],
        "description": "Create a User",
        "tags": [
          "Users"
        ],
        "requestBody": {
          "content": {
            "application/json": {
              "schema": {
                "$ref": "#/components/schemas/User"
              }
            }
          }
        },
        "responses": {
          "201": {
            "description": "User created successfully",
            "content": {
              "application/json": {
                "example": {
                  "id": "###",
                  "status": "Success"
                }
              }
            }
          },
          "401": {
            "$ref": "#/components/responses/UnauthorizedError"
          },
          "403": {
            "$ref": "#/components/responses/ForbiddenError"
          },
          "500": {
            "$ref": "#/components/responses/BackendError"
          },
          "510": {
            "$ref": "#/components/responses/EmailAlreadyUsed"
          }
        }
      }
    },
    "/api/users/{id}": {
      "get": {
        "security": [
          {
            "bearerAuth": []
          }
        ],
        "description": "Retrieve a User",
        "parameters": [
          {
            "$ref": "#/components/parameters/userID"
          },
          {
            "$ref": "#/components/parameters/ProjectFields"
          }
        ],
        "tags": [
          "Users"
        ],
        "responses": {
          "200": {
            "description": "Retrieved user",
            "content": {
              "application/json": {
                "example": {
                  "address": {
                    "address1": "",
                    "address2": "",
                    "postalCode": "",
                    "city": "",
                    "department": "",
                    "region": "",
                    "country": "",
                    "coordinates": []
                  },
                  "costCenter": null,
                  "deleted": false,
                  "email": "###",
                  "firstName": "###",
                  "iNumber": null,
                  "locale": "fr_FR",
                  "mobile": null,
                  "name": "###",
                  "phone": null,
                  "role": "A",
                  "status": "A",
                  "notifications": {
                    "sendSessionStarted": false,
                    "sendOptimalChargeReached": false,
                    "sendEndOfCharge": false,
                    "sendEndOfSession": false,
                    "sendUserAccountStatusChanged": false,
                    "sendNewRegisteredUser": false,
                    "sendUnknownUserBadged": false,
                    "sendChargingStationStatusError": true,
                    "sendChargingStationRegistered": false,
                    "sendOcpiPatchStatusError": false,
                    "sendUserAccountInactivity": false,
                    "sendPreparingSessionNotStarted": false,
                    "sendOfflineChargingStations": false,
                    "sendBillingSynchronizationFailed": false,
                    "sendSessionNotStarted": false,
                    "sendCarCatalogSynchronizationFailed": false,
                    "sendEndUserErrorNotification": true,
                    "sendComputeAndApplyChargingProfilesFailed": false,
                    "sendBillingNewInvoice": false,
                    "sendAccountVerificationNotification": false,
                    "sendAdminAccountVerificationNotification": true
                  },
                  "notificationsActive": true,
                  "plateID": "###",
                  "issuer": true,
                  "id": "###"
                }
              }
            }
          },
          "401": {
            "$ref": "#/components/responses/UnauthorizedError"
          },
          "403": {
            "$ref": "#/components/responses/ForbiddenError"
          },
          "500": {
            "$ref": "#/components/responses/BackendError"
          },
          "550": {
            "$ref": "#/components/responses/ResourceDoesNotExists"
          }
        }
      },
      "put": {
        "security": [
          {
            "bearerAuth": []
          }
        ],
        "description": "Update a User",
        "tags": [
          "Users"
        ],
        "parameters": [
          {
            "$ref": "#/components/parameters/userID"
          }
        ],
        "requestBody": {
          "content": {
            "application/json": {
              "schema": {
                "type": "object",
                "properties": {
                  "costCenter": {
                    "type": "string",
                    "example": "######"
                  },
                  "name": {
                    "type": "string",
                    "example": "Demo"
                  },
                  "firstName": {
                    "type": "string",
                    "example": "User"
                  },
                  "iNumber": {
                    "type": "string",
                    "example": "1234567"
                  },
                  "image": {
                    "type": "string"
                  },
                  "mobile": {
                    "type": "string",
                    "example": "0000000000"
                  },
                  "locale": {
                    "type": "string",
                    "example": "en_EN"
                  },
                  "address": {
                    "$ref": "#/components/schemas/Address"
                  },
                  "password": {
                    "type": "string",
                    "example": "DeM*Us$r1"
                  },
                  "phone": {
                    "type": "string",
                    "example": "0000000000"
                  },
                  "email": {
                    "type": "string",
                    "example": "user.demo@sap.com"
                  },
                  "issuer": {
                    "type": "boolean"
                  },
                  "notifcationsActive": {
                    "type": "boolean"
                  },
                  "status": {
                    "type": "string",
                    "enum": [
                      "P",
                      "A",
                      "I",
                      "B",
                      "L"
                    ]
                  },
                  "plateID": {
                    "type": "string",
                    "example": "DEMO"
                  },
                  "role": {
                    "type": "string",
                    "enum": [
                      "S",
                      "A",
                      "B",
                      "D"
                    ],
                    "example": "B"
                  },
                  "notifications": {
                    "$ref": "#/components/schemas/Notifications"
                  }
                }
              }
            }
          }
        },
        "responses": {
          "200": {
            "description": "User updated successfully",
            "content": {
              "application/json": {
                "example": {
                  "status": "Success"
                }
              }
            }
          },
          "401": {
            "$ref": "#/components/responses/UnauthorizedError"
          },
          "403": {
            "$ref": "#/components/responses/ForbiddenError"
          },
          "500": {
            "$ref": "#/components/responses/BackendError"
          },
          "510": {
            "$ref": "#/components/responses/EmailAlreadyUsed"
          },
          "550": {
            "$ref": "#/components/responses/ResourceDoesNotExists"
          }
        }
      },
      "delete": {
        "security": [
          {
            "bearerAuth": []
          }
        ],
        "description": "Delete a User",
        "tags": [
          "Users"
        ],
        "parameters": [
          {
            "$ref": "#/components/parameters/userID"
          }
        ],
        "responses": {
          "200": {
            "description": "User deleted successfully",
            "content": {
              "application/json": {
                "example": {
                  "status": "Success"
                }
              }
            }
          },
          "401": {
            "$ref": "#/components/responses/UnauthorizedError"
          },
          "403": {
            "$ref": "#/components/responses/ForbiddenError"
          },
          "500": {
            "$ref": "#/components/responses/BackendError"
          },
          "510": {
            "description": "User cannot be deleted due to billing constraints"
          },
          "550": {
            "$ref": "#/components/responses/ResourceDoesNotExists"
          }
        }
      }
    },
    "/api/users/{id}/default-car-tag": {
      "get": {
        "security": [
          {
            "bearerAuth": []
          }
        ],
        "description": "Get the User's default car tag",
        "parameters": [
          {
            "$ref": "#/components/parameters/userID"
          }
        ],
        "tags": [
          "Users"
        ],
        "responses": {
          "200": {
            "description": "Retrieved default car tag and car",
            "content": {
              "application/json": {
                "example": {
                  "tag": {
                    "active": true,
                    "description": "###",
                    "id": "###",
                    "default": "###"
                  },
                  "car": {
                    "licensePlate": "###",
                    "default": "###",
                    "type": "#",
                    "converter": {
                      "powerWatts": "###",
                      "numberOfPhases": "###"
                    },
                    "carCatalog": {
                      "vehicleMake": "###",
                      "vehicleModel": "###",
                      "vehicleModelVersion": "###",
                      "image": "###",
                      "batteryCapacityFull": "###",
                      "fastChargePowerMax": "###"
                    },
                    "id": "###"
                  }
                }
              }
            }
          },
          "401": {
            "$ref": "#/components/responses/UnauthorizedError"
          },
          "403": {
            "$ref": "#/components/responses/ForbiddenError"
          },
          "500": {
            "$ref": "#/components/responses/BackendError"
          },
          "550": {
            "$ref": "#/components/responses/ResourceDoesNotExists"
          }
        }
      }
    },
    "/api/users/{id}/sites": {
      "get": {
        "security": [
          {
            "bearerAuth": []
          }
        ],
        "description": "Get user's assigned sites",
        "parameters": [
          {
            "$ref": "#/components/parameters/userID"
          }
        ],
        "tags": [
          "Users"
        ],
        "responses": {
          "200": {
            "description": "Retrieved assigned sites list",
            "content": {
              "application/json": {
                "example": {
                  "count": 1,
                  "result": [
                    {
                      "userID": "###",
                      "siteAdmin": false,
                      "site": {
                        "address": {
                          "city": "###",
                          "country": "###"
                        },
                        "name": "###",
                        "id": "###"
                      }
                    }
                  ]
                }
              }
            }
          },
          "401": {
            "$ref": "#/components/responses/UnauthorizedError"
          },
          "403": {
            "$ref": "#/components/responses/ForbiddenError"
          },
          "500": {
            "$ref": "#/components/responses/BackendError"
          },
          "550": {
            "$ref": "#/components/responses/ResourceDoesNotExists"
          }
        }
      },
      "post": {
        "security": [
          {
            "bearerAuth": []
          }
        ],
        "description": "Assign sites to a user",
        "parameters": [
          {
            "$ref": "#/components/parameters/userID"
          }
        ],
        "tags": [
          "Users"
        ],
        "requestBody": {
          "content": {
            "application/json": {
              "schema": {
                "properties": {
                  "siteIDs": {
                    "type": "array",
                    "items": {
                      "type": "string"
                    }
                  }
                }
              }
            }
          }
        },
        "responses": {
          "200": {
            "description": "User successfully assigned to sites",
            "content": {
              "application/json": {
                "example": {
                  "status": "Success"
                }
              }
            }
          },
          "401": {
            "$ref": "#/components/responses/UnauthorizedError"
          },
          "403": {
            "$ref": "#/components/responses/ForbiddenError"
          },
          "500": {
            "$ref": "#/components/responses/BackendError"
          },
          "550": {
            "$ref": "#/components/responses/ResourceDoesNotExists"
          }
        }
      },
      "put": {
        "security": [
          {
            "bearerAuth": []
          }
        ],
        "description": "Unassign sites to a user",
        "parameters": [
          {
            "$ref": "#/components/parameters/userID"
          }
        ],
        "tags": [
          "Users"
        ],
        "requestBody": {
          "content": {
            "application/json": {
              "schema": {
                "properties": {
                  "siteIDs": {
                    "type": "array",
                    "items": {
                      "type": "string"
                    }
                  }
                }
              }
            }
          }
        },
        "responses": {
          "200": {
            "description": "User successfully unassigned to sites",
            "content": {
              "application/json": {
                "example": {
                  "status": "Success"
                }
              }
            }
          },
          "401": {
            "$ref": "#/components/responses/UnauthorizedError"
          },
          "403": {
            "$ref": "#/components/responses/ForbiddenError"
          },
          "500": {
            "$ref": "#/components/responses/BackendError"
          },
          "550": {
            "$ref": "#/components/responses/ResourceDoesNotExists"
          }
        }
      }
    },
    "/api/users/{id}/mobile-token": {
      "put": {
        "security": [
          {
            "bearerAuth": []
          }
        ],
        "description": "Update user's mobile tokens",
        "parameters": [
          {
            "$ref": "#/components/parameters/userID"
          }
        ],
        "tags": [
          "Users"
        ],
        "requestBody": {
          "content": {
            "application/json": {
              "schema": {
                "required": [
                  "mobileToken"
                ],
                "properties": {
                  "mobileToken": {
                    "type": "string"
                  },
                  "mobileOS": {
                    "type": "string"
                  }
                }
              }
            }
          }
        },
        "responses": {
          "200": {
            "description": "Mobile token successfully updated",
            "content": {
              "application/json": {
                "example": {
                  "status": "Success"
                }
              }
            }
          },
          "401": {
            "$ref": "#/components/responses/UnauthorizedError"
          },
          "403": {
            "$ref": "#/components/responses/ForbiddenError"
          },
          "500": {
            "$ref": "#/components/responses/BackendError"
          },
          "550": {
            "$ref": "#/components/responses/ResourceDoesNotExists"
          }
        }
      }
    },
    "/api/users/{id}/image": {
      "get": {
        "security": [
          {
            "bearerAuth": []
          }
        ],
        "description": "Get user's image",
        "parameters": [
          {
            "$ref": "#/components/parameters/userID"
          }
        ],
        "tags": [
          "Users"
        ],
        "responses": {
          "200": {
            "description": "Retrieved user image",
            "content": {
              "application/json": {
                "schema": {
                  "required": [
                    "id"
                  ],
                  "properties": {
                    "id": {
                      "type": "string",
                      "description": "User ID"
                    },
                    "image": {
                      "type": "string",
                      "description": "Base 64 encoded image"
                    }
                  }
                },
                "example": {
                  "id": "###",
                  "image": "data:image/png;base64,iVBORw0KGgoAAAANSUhEUgAAAQAAAAEAC..."
                }
              }
            }
          },
          "401": {
            "$ref": "#/components/responses/UnauthorizedError"
          },
          "403": {
            "$ref": "#/components/responses/ForbiddenError"
          },
          "500": {
            "$ref": "#/components/responses/BackendError"
          },
          "550": {
            "$ref": "#/components/responses/ResourceDoesNotExists"
          }
        }
      }
    },
    "/api/users/status/in-error": {
      "get": {
        "security": [
          {
            "bearerAuth": []
          }
        ],
        "description": "Retrieve a list of Users in error",
        "parameters": [
          {
            "$ref": "#/components/parameters/UserRoles"
          },
          {
            "$ref": "#/components/parameters/Search"
          },
          {
            "in": "query",
            "name": "ErrorType",
            "required": false,
            "description": "Pipe separated error types (inactive_user, unassigned_user, inactive_user_account, failed_billing_synchro, no_billing_data)",
            "schema": {
              "type": "string"
            }
          },
          {
            "$ref": "#/components/parameters/Skip"
          },
          {
            "$ref": "#/components/parameters/Limit"
          },
          {
            "$ref": "#/components/parameters/SortFields"
          },
          {
            "$ref": "#/components/parameters/OnlyRecordCount"
          },
          {
            "$ref": "#/components/parameters/ProjectFields"
          }
        ],
        "tags": [
          "Users"
        ],
        "responses": {
          "200": {
            "description": "Return users in error list",
            "content": {
              "application/json": {
                "example": {
                  "count": 1,
                  "result": [
                    {
                      "email": "###",
                      "createdOn": "2021-04-23T09:08:16.451Z",
                      "firstName": "###",
                      "issuer": true,
                      "name": "###",
                      "status": "P",
                      "role": "B",
                      "errorCode": "inactive_user",
                      "id": "###",
                      "canRead": true,
                      "canUpdate": true,
                      "canDelete": true
                    }
                  ]
                }
              }
            }
          },
          "401": {
            "$ref": "#/components/responses/UnauthorizedError"
          },
          "403": {
            "$ref": "#/components/responses/ForbiddenError"
          },
          "500": {
            "$ref": "#/components/responses/BackendError"
          }
        }
      }
    },
    "/api/users/action/import": {
      "post": {
        "security": [
          {
            "bearerAuth": []
          }
        ],
        "description": "Import users from file",
        "requestBody": {
          "content": {
            "multipart/form-data": {
              "schema": {
                "type": "object",
                "properties": {
                  "filename": {
                    "type": "string",
                    "format": "binary"
                  }
                }
              }
            }
          }
        },
        "tags": [
          "Users"
        ],
        "responses": {
          "200": {
            "description": "Users importation results",
            "content": {
              "application/json": {
                "example": {
                  "status": "Success",
                  "inSuccess": 42,
                  "inError": 0
                }
              }
            }
          },
          "401": {
            "$ref": "#/components/responses/UnauthorizedError"
          },
          "403": {
            "$ref": "#/components/responses/ForbiddenError"
          },
          "500": {
            "$ref": "#/components/responses/BackendError"
          },
          "583": {
            "$ref": "#/components/responses/InvalidFileFormat"
          },
          "584": {
            "$ref": "#/components/responses/InvalidCSVHeaderFormat"
          }
        }
      }
    },
    "/api/users/action/export": {
      "get": {
        "security": [
          {
            "bearerAuth": []
          }
        ],
        "description": "Export users",
        "parameters": [
          {
            "$ref": "#/components/parameters/Issuer"
          },
          {
            "$ref": "#/components/parameters/Search"
          },
          {
            "$ref": "#/components/parameters/SiteIDs"
          },
          {
            "$ref": "#/components/parameters/UserIDs"
          },
          {
            "$ref": "#/components/parameters/UserRoles"
          },
          {
            "$ref": "#/components/parameters/UserStatuses"
          },
          {
            "$ref": "#/components/parameters/UserExcludeSiteID"
          },
          {
            "$ref": "#/components/parameters/Skip"
          },
          {
            "$ref": "#/components/parameters/Limit"
          },
          {
            "$ref": "#/components/parameters/SortFields"
          },
          {
            "$ref": "#/components/parameters/OnlyRecordCount"
          },
          {
            "$ref": "#/components/parameters/ProjectFields"
          }
        ],
        "tags": [
          "Users"
        ],
        "responses": {
          "200": {
            "description": "Users exported successfully",
            "content": {
              "text/csv": {
                "example": "id,name,firstName,locale,role,status,email,eulaAcceptedOn,createdOn,changedOn,changedBy\n\"###\",\"DEMO\",\"User\",\"en_EN\",\"B\",\"P\",\"user.demo@sap.com\",\"2021-06-09\",\"2021-04-23\",\"2021-06-09\",\"\""
              }
            }
          },
          "401": {
            "$ref": "#/components/responses/UnauthorizedError"
          },
          "403": {
            "$ref": "#/components/responses/ForbiddenError"
          },
          "500": {
            "$ref": "#/components/responses/BackendError"
          },
          "583": {
            "description": "Invalid file format"
          },
          "584": {
            "description": "Invalid CSV header format"
          }
        }
      }
    },
    "/api/tags": {
      "get": {
        "security": [
          {
            "bearerAuth": []
          }
        ],
        "description": "Retrieve a list of Tags",
        "parameters": [
          {
            "$ref": "#/components/parameters/Issuer"
          },
          {
            "$ref": "#/components/parameters/Search"
          },
          {
            "$ref": "#/components/parameters/UserID"
          },
          {
            "$ref": "#/components/parameters/TagActive"
          },
          {
            "$ref": "#/components/parameters/TagWithUser"
          },
          {
            "$ref": "#/components/parameters/Skip"
          },
          {
            "$ref": "#/components/parameters/SortFields"
          },
          {
            "$ref": "#/components/parameters/Limit"
          },
          {
            "$ref": "#/components/parameters/OnlyRecordCount"
          },
          {
            "$ref": "#/components/parameters/ProjectFields"
          }
        ],
        "tags": [
          "Tags"
        ],
        "responses": {
          "200": {
            "description": "Return tags list",
            "content": {
              "application/json": {
                "example": {
                  "count": 1,
                  "result": [
                    {
                      "active": true,
                      "createdBy": {
                        "firstName": "###",
                        "name": "###"
                      },
                      "createdOn": "2021-03-10T09:58:10.560Z",
                      "default": false,
                      "description": "##########",
                      "issuer": true,
                      "ocpiToken": null,
                      "userID": "###",
                      "user": {
                        "email": "###",
                        "firstName": "###",
                        "name": "###",
                        "id": "###"
                      },
                      "id": "###"
                    }
                  ]
                }
              }
            }
          },
          "401": {
            "$ref": "#/components/responses/UnauthorizedError"
          },
          "403": {
            "$ref": "#/components/responses/ForbiddenError"
          },
          "500": {
            "$ref": "#/components/responses/BackendError"
          }
        }
      },
      "post": {
        "security": [
          {
            "bearerAuth": []
          }
        ],
        "description": "Create a Tag",
        "tags": [
          "Tags"
        ],
        "requestBody": {
          "content": {
            "application/json": {
              "schema": {
                "$ref": "#/components/schemas/Tag"
              }
            }
          }
        },
        "responses": {
          "201": {
            "description": "Tag created successfully",
            "content": {
              "application/json": {
                "example": {
                  "id": "###",
                  "status": "Success"
                }
              }
            }
          },
          "401": {
            "$ref": "#/components/responses/UnauthorizedError"
          },
          "403": {
            "$ref": "#/components/responses/ForbiddenError"
          },
          "500": {
            "$ref": "#/components/responses/BackendError"
          },
          "550": {
            "description": "User does not exist"
          },
          "576": {
            "description": "Tag already exists"
          }
        }
      },
      "delete": {
        "security": [
          {
            "bearerAuth": []
          }
        ],
        "description": "Delete several Tags",
        "requestBody": {
          "content": {
            "application/json": {
              "schema": {
                "type": "object",
                "required": [
                  "tagsIDs"
                ],
                "properties": {
                  "tagsIDs": {
                    "type": "array",
                    "items": {
                      "type": "string"
                    }
                  }
                }
              }
            }
          }
        },
        "tags": [
          "Tags"
        ],
        "responses": {
          "200": {
            "description": "Tags deletion result",
            "content": {
              "application/json": {
                "example": {
                  "inSuccess": 42,
                  "inError": 0,
                  "status": "Success"
                }
              }
            }
          },
          "401": {
            "$ref": "#/components/responses/UnauthorizedError"
          },
          "403": {
            "$ref": "#/components/responses/ForbiddenError"
          },
          "500": {
            "$ref": "#/components/responses/BackendError"
          },
          "550": {
            "$ref": "#/components/responses/ResourceDoesNotExists"
          }
        }
      }
    },
    "/api/tags/{id}": {
      "get": {
        "security": [
          {
            "bearerAuth": []
          }
        ],
        "description": "Retrieve a Tag",
        "parameters": [
          {
            "$ref": "#/components/parameters/tagID"
          },
          {
            "$ref": "#/components/parameters/ProjectFields"
          }
        ],
        "tags": [
          "Tags"
        ],
        "responses": {
          "200": {
            "description": "Return tag",
            "content": {
              "application/json": {
                "example": {
                  "active": true,
                  "createdBy": {
                    "firstName": "###",
                    "name": "###"
                  },
                  "createdOn": "2021-03-10T09:58:10.560Z",
                  "default": false,
                  "description": "##########",
                  "issuer": true,
                  "ocpiToken": null,
                  "userID": "###",
                  "user": {
                    "email": "###",
                    "firstName": "###",
                    "name": "###",
                    "id": "###"
                  },
                  "visualID": "###",
                  "id": "###"
                }
              }
            }
          },
          "401": {
            "$ref": "#/components/responses/UnauthorizedError"
          },
          "403": {
            "$ref": "#/components/responses/ForbiddenError"
          },
          "500": {
            "$ref": "#/components/responses/BackendError"
          },
          "550": {
            "$ref": "#/components/responses/ResourceDoesNotExists"
          }
        }
      },
      "put": {
        "security": [
          {
            "bearerAuth": []
          }
        ],
        "description": "Update a Tag",
        "parameters": [
          {
            "$ref": "#/components/parameters/tagID"
          }
        ],
        "requestBody": {
          "content": {
            "application/json": {
              "schema": {
                "required": [
                  "userID",
                  "active",
                  "visualID"
                ],
                "properties": {
                  "userID": {
                    "type": "string",
                    "example": "###"
                  },
                  "visualID": {
                    "type": "string",
                    "example": "###"
                  },
                  "active": {
                    "type": "boolean",
                    "example": true
                  },
                  "description": {
                    "type": "string",
                    "example": "Badge description"
                  },
                  "default": {
                    "type": "boolean",
                    "example": true
                  }
                }
              }
            }
          }
        },
        "tags": [
          "Tags"
        ],
        "responses": {
          "200": {
            "description": "Tag updated successfully",
            "content": {
              "application/json": {
                "example": {
                  "status": "Success"
                }
              }
            }
          },
          "401": {
            "$ref": "#/components/responses/UnauthorizedError"
          },
          "403": {
            "$ref": "#/components/responses/ForbiddenError"
          },
          "500": {
            "$ref": "#/components/responses/BackendError"
          },
          "550": {
            "$ref": "#/components/responses/ResourceDoesNotExists"
          },
          "575": {
            "$ref": "#/components/responses/TagHasTransactionsError"
          }
        }
      },
      "delete": {
        "security": [
          {
            "bearerAuth": []
          }
        ],
        "description": "Delete a Tag",
        "parameters": [
          {
            "$ref": "#/components/parameters/tagID"
          }
        ],
        "tags": [
          "Tags"
        ],
        "responses": {
          "200": {
            "description": "Tag deleted successfully",
            "content": {
              "application/json": {
                "example": {
                  "status": "Success"
                }
              }
            }
          },
          "401": {
            "$ref": "#/components/responses/UnauthorizedError"
          },
          "403": {
            "$ref": "#/components/responses/ForbiddenError"
          },
          "500": {
            "$ref": "#/components/responses/BackendError"
          },
          "550": {
            "$ref": "#/components/responses/ResourceDoesNotExists"
          }
        }
      }
    },
    "/api/tags/action/import": {
      "post": {
        "security": [
          {
            "bearerAuth": []
          }
        ],
        "description": "Import a Tag file",
        "requestBody": {
          "content": {
            "multipart/form-data": {
              "schema": {
                "type": "object",
                "properties": {
                  "filename": {
                    "type": "string",
                    "format": "binary"
                  }
                }
              }
            }
          }
        },
        "tags": [
          "Tags"
        ],
        "responses": {
          "200": {
            "description": "Tag importation results",
            "content": {
              "application/json": {
                "example": {
                  "inSuccess": 42,
                  "inError": 0,
                  "status": "Success"
                }
              }
            }
          },
          "401": {
            "$ref": "#/components/responses/UnauthorizedError"
          },
          "403": {
            "$ref": "#/components/responses/ForbiddenError"
          },
          "500": {
            "$ref": "#/components/responses/BackendError"
          },
          "583": {
            "$ref": "#/components/responses/InvalidFileFormat"
          },
          "584": {
            "$ref": "#/components/responses/InvalidCSVHeaderFormat"
          }
        }
      }
    },
    "/api/tags/action/export": {
      "get": {
        "security": [
          {
            "bearerAuth": []
          }
        ],
        "description": "Export Tags",
        "parameters": [
          {
            "$ref": "#/components/parameters/Search"
          },
          {
            "$ref": "#/components/parameters/UserIDs"
          },
          {
            "$ref": "#/components/parameters/Issuer"
          },
          {
            "$ref": "#/components/parameters/TagActive"
          },
          {
            "$ref": "#/components/parameters/TagWithUser"
          },
          {
            "$ref": "#/components/parameters/Skip"
          },
          {
            "$ref": "#/components/parameters/Limit"
          },
          {
            "$ref": "#/components/parameters/ProjectFields"
          }
        ],
        "tags": [
          "Tags"
        ],
        "responses": {
          "200": {
            "description": "Return exported tags",
            "content": {
              "text/csv": {
                "example": "id,visualID,description,firstName,name,email\n\"###\",\"###\",\"###\",\"###\",\"###\",\"###\""
              }
            }
          },
          "401": {
            "$ref": "#/components/responses/UnauthorizedError"
          },
          "403": {
            "$ref": "#/components/responses/ForbiddenError"
          },
          "500": {
            "$ref": "#/components/responses/BackendError"
          },
          "583": {
            "$ref": "#/components/responses/InvalidFileFormat"
          },
          "584": {
            "$ref": "#/components/responses/InvalidCSVHeaderFormat"
          }
        }
      }
    },
    "/api/notifications": {
      "get": {
        "security": [
          {
            "bearerAuth": []
          }
        ],
        "description": "Retrieve a list of notifications",
        "parameters": [
          {
            "in": "query",
            "name": "DateFrom",
            "description": "Start Date (ISO format)",
            "required": false,
            "schema": {
              "type": "string"
            }
          },
          {
            "$ref": "#/components/parameters/UserID"
          },
          {
            "in": "query",
            "name": "Channel",
            "description": "Notification channel",
            "required": false,
            "schema": {
              "type": "string",
              "enum": [
                "email",
                "remote-push-notification"
              ]
            }
          },
          {
            "$ref": "#/components/parameters/Skip"
          },
          {
            "$ref": "#/components/parameters/SortFields"
          },
          {
            "$ref": "#/components/parameters/Limit"
          }
        ],
        "tags": [
          "Notifications"
        ],
        "responses": {
          "200": {
            "description": "Return notification list",
            "content": {
              "application/json": {
                "example": {
                  "count": 1,
                  "result": [
                    {
                      "_id": "###",
                      "userID": "###",
                      "timestamp": "2021-09-08T08:29:00.994Z",
                      "channel": "email",
                      "sourceId": "###",
                      "sourceDescr": "###",
                      "data": {},
                      "chargeBoxID": "###",
                      "user": {
                        "email": "###",
                        "firstName": "###",
                        "name": "###",
                        "id": "###"
                      }
                    }
                  ]
                }
              }
            }
          },
          "401": {
            "$ref": "#/components/responses/UnauthorizedError"
          },
          "403": {
            "$ref": "#/components/responses/ForbiddenError"
          },
          "500": {
            "$ref": "#/components/responses/BackendError"
          }
        }
      }
    },
    "/api/notifications/action/end-user/report-error": {
      "post": {
        "security": [
          {
            "bearerAuth": []
          }
        ],
        "description": "Report an error",
        "requestBody": {
          "content": {
            "application/json": {
              "schema": {
                "type": "object",
                "required": [
                  "subject",
                  "description"
                ],
                "properties": {
                  "subject": {
                    "type": "string"
                  },
                  "description": {
                    "type": "string"
                  },
                  "mobile": {
                    "type": "string",
                    "description": "Phone number"
                  }
                }
              }
            }
          }
        },
        "tags": [
          "Notifications"
        ],
        "responses": {
          "200": {
            "description": "Error reported successfully",
            "content": {
              "application/json": {
                "example": {
                  "status": "Success"
                }
              }
            }
          },
          "401": {
            "$ref": "#/components/responses/UnauthorizedError"
          },
          "403": {
            "$ref": "#/components/responses/ForbiddenError"
          },
          "500": {
            "$ref": "#/components/responses/BackendError"
          }
        }
      }
    },
    "/api/sites": {
      "get": {
        "description": "Retrieve a list of Sites",
        "tags": [
          "Sites"
        ],
        "parameters": [
          {
            "$ref": "#/components/parameters/Issuer"
          },
          {
            "$ref": "#/components/parameters/Search"
          },
          {
            "$ref": "#/components/parameters/UserID"
          },
          {
            "$ref": "#/components/parameters/CompanyID"
          },
          {
            "$ref": "#/components/parameters/SiteID"
          },
          {
            "in": "query",
            "name": "ExcludeSitesOfUserID",
            "required": false,
            "description": "Exclude sites of user ID",
            "schema": {
              "type": "string"
            }
          },
          {
            "in": "query",
            "name": "SiteAdmin",
            "required": false,
            "description": "Only site admin Sites",
            "schema": {
              "type": "boolean"
            }
          },
          {
            "$ref": "#/components/parameters/WithCompany"
          },
          {
            "$ref": "#/components/parameters/WithAvailableChargers"
          },
          {
            "$ref": "#/components/parameters/LocLongitude"
          },
          {
            "$ref": "#/components/parameters/LocLatitude"
          },
          {
            "$ref": "#/components/parameters/LocMaxDistanceMeters"
          },
          {
            "$ref": "#/components/parameters/Skip"
          },
          {
            "$ref": "#/components/parameters/Limit"
          },
          {
            "$ref": "#/components/parameters/SortFields"
          },
          {
            "$ref": "#/components/parameters/ProjectFields"
          }
        ],
        "responses": {
          "200": {
            "description": "Return site list",
            "content": {
              "application/json": {
                "schema": {
                  "type": "object",
                  "properties": {
                    "count": {
                      "type": "number",
                      "example": 1
                    },
                    "result": {
                      "type": "array",
                      "items": {
                        "$ref": "#/components/schemas/Site"
                      }
                    }
                  }
                }
              }
            }
          },
          "401": {
            "$ref": "#/components/responses/UnauthorizedError"
          },
          "403": {
            "$ref": "#/components/responses/ForbiddenError"
          },
          "500": {
            "$ref": "#/components/responses/BackendError"
          }
        }
      },
      "post": {
        "description": "Create a Site",
        "requestBody": {
          "content": {
            "application/json": {
              "schema": {
                "$ref": "#/components/schemas/Site"
              }
            }
          }
        },
        "tags": [
          "Sites"
        ],
        "responses": {
          "200": {
            "description": "Site has been created with success",
            "content": {
              "application/json": {
                "example": {
                  "status": "Success",
                  "id": "###"
                }
              }
            }
          },
          "401": {
            "$ref": "#/components/responses/UnauthorizedError"
          },
          "403": {
            "$ref": "#/components/responses/ForbiddenError"
          },
          "500": {
            "$ref": "#/components/responses/BackendError"
          }
        }
      }
    },
    "/api/sites/{id}": {
      "get": {
        "description": "Retrieve a site",
        "tags": [
          "Sites"
        ],
        "parameters": [
          {
            "$ref": "#/components/parameters/siteID"
          }
        ],
        "responses": {
          "200": {
            "description": "Return site",
            "content": {
              "application/json": {
                "schema": {
                  "$ref": "#/components/schemas/Site"
                }
              }
            }
          },
          "401": {
            "$ref": "#/components/responses/UnauthorizedError"
          },
          "403": {
            "$ref": "#/components/responses/ForbiddenError"
          },
          "500": {
            "$ref": "#/components/responses/BackendError"
          },
          "550": {
            "$ref": "#/components/responses/ResourceDoesNotExists"
          }
        }
      },
      "put": {
        "security": [
          {
            "bearerAuth": []
          }
        ],
        "description": "Update a Site",
        "parameters": [
          {
            "$ref": "#/components/parameters/siteID"
          }
        ],
        "requestBody": {
          "content": {
            "application/json": {
              "schema": {
                "$ref": "#/components/schemas/Site"
              }
            }
          }
        },
        "tags": [
          "Sites"
        ],
        "responses": {
          "200": {
            "description": "Site updated successfully",
            "content": {
              "application/json": {
                "example": {
                  "status": "Success"
                }
              }
            }
          },
          "401": {
            "$ref": "#/components/responses/UnauthorizedError"
          },
          "403": {
            "$ref": "#/components/responses/ForbiddenError"
          },
          "500": {
            "$ref": "#/components/responses/BackendError"
          },
          "550": {
            "$ref": "#/components/responses/ResourceDoesNotExists"
          },
          "585": {
            "description": "Cannot set site to private as one or several charging stations under site are public"
          }
        }
      },
      "delete": {
        "description": "Delete a site",
        "tags": [
          "Sites"
        ],
        "parameters": [
          {
            "$ref": "#/components/parameters/siteID"
          }
        ],
        "responses": {
          "200": {
            "description": "Site deleted successfully",
            "content": {
              "application/json": {
                "example": {
                  "status": "Success"
                }
              }
            }
          },
          "401": {
            "$ref": "#/components/responses/UnauthorizedError"
          },
          "403": {
            "$ref": "#/components/responses/ForbiddenError"
          },
          "500": {
            "$ref": "#/components/responses/BackendError"
          },
          "550": {
            "$ref": "#/components/responses/ResourceDoesNotExists"
          }
        }
      }
    },
    "/api/sites/{id}/users": {
      "get": {
        "description": "Retrieve site's users",
        "tags": [
          "Sites"
        ],
        "parameters": [
          {
            "$ref": "#/components/parameters/siteID"
          }
        ],
        "responses": {
          "200": {
            "description": "Return site's user list",
            "content": {
              "application/json": {
                "example": {
                  "count": 1,
                  "result": [
                    {
                      "siteID": "###",
                      "siteAdmin": false,
                      "user": {
                        "email": "###",
                        "firstName": "###",
                        "name": "###",
                        "role": "A",
                        "id": "###"
                      }
                    }
                  ]
                }
              }
            }
          },
          "401": {
            "$ref": "#/components/responses/UnauthorizedError"
          },
          "403": {
            "$ref": "#/components/responses/ForbiddenError"
          },
          "500": {
            "$ref": "#/components/responses/BackendError"
          },
          "550": {
            "$ref": "#/components/responses/ResourceDoesNotExists"
          }
        }
      }
    },
    "/api/sites/{id}/assign": {
      "get": {
        "description": "Assign users to a site",
        "tags": [
          "Sites"
        ],
        "parameters": [
          {
            "$ref": "#/components/parameters/siteID"
          }
        ],
        "requestBody": {
          "content": {
            "application/json": {
              "schema": {
                "type": "object",
                "required": [
                  "userIDs"
                ],
                "properties": {
                  "userIDs": {
                    "type": "array",
                    "items": {
                      "type": "string"
                    }
                  }
                }
              }
            }
          }
        },
        "responses": {
          "200": {
            "description": "Users successfully assigned",
            "content": {
              "application/json": {
                "example": {
                  "status": "Success"
                }
              }
            }
          },
          "401": {
            "$ref": "#/components/responses/UnauthorizedError"
          },
          "403": {
            "$ref": "#/components/responses/ForbiddenError"
          },
          "500": {
            "$ref": "#/components/responses/BackendError"
          },
          "550": {
            "$ref": "#/components/responses/ResourceDoesNotExists"
          }
        }
      }
    },
    "/api/sites/{id}/unassign": {
      "get": {
        "description": "Unassign users from a site",
        "tags": [
          "Sites"
        ],
        "parameters": [
          {
            "$ref": "#/components/parameters/siteID"
          }
        ],
        "requestBody": {
          "content": {
            "application/json": {
              "schema": {
                "type": "object",
                "required": [
                  "userIDs"
                ],
                "properties": {
                  "userIDs": {
                    "type": "array",
                    "items": {
                      "type": "string"
                    }
                  }
                }
              }
            }
          }
        },
        "responses": {
          "200": {
            "description": "Users successfully unassigned",
            "content": {
              "application/json": {
                "example": {
                  "status": "Success"
                }
              }
            }
          },
          "401": {
            "$ref": "#/components/responses/UnauthorizedError"
          },
          "403": {
            "$ref": "#/components/responses/ForbiddenError"
          },
          "500": {
            "$ref": "#/components/responses/BackendError"
          },
          "550": {
            "$ref": "#/components/responses/ResourceDoesNotExists"
          }
        }
      }
    },
    "/api/sites/{id}/users/admin": {
      "put": {
        "description": "Set user as site admin",
        "tags": [
          "Sites"
        ],
        "parameters": [
          {
            "$ref": "#/components/parameters/siteID"
          }
        ],
        "requestBody": {
          "content": {
            "application/json": {
              "schema": {
                "type": "object",
                "required": [
                  "userID",
                  "siteAdmin"
                ],
                "properties": {
                  "userID": {
                    "type": "string"
                  },
                  "siteAdmin": {
                    "type": "boolean"
                  }
                }
              }
            }
          }
        },
        "responses": {
          "200": {
            "description": "User successfully set/unset as site admin",
            "content": {
              "application/json": {
                "example": {
                  "status": "Success"
                }
              }
            }
          },
          "401": {
            "$ref": "#/components/responses/UnauthorizedError"
          },
          "403": {
            "$ref": "#/components/responses/ForbiddenError"
          },
          "500": {
            "$ref": "#/components/responses/BackendError"
          },
          "550": {
            "$ref": "#/components/responses/ResourceDoesNotExists"
          }
        }
      }
    },
    "/api/sites/{id}/users/owner": {
      "put": {
        "description": "Set user as site owner",
        "tags": [
          "Sites"
        ],
        "parameters": [
          {
            "$ref": "#/components/parameters/siteID"
          }
        ],
        "requestBody": {
          "content": {
            "application/json": {
              "schema": {
                "type": "object",
                "required": [
                  "userID",
                  "siteOwner"
                ],
                "properties": {
                  "userID": {
                    "type": "string"
                  },
                  "siteAdmin": {
                    "type": "boolean"
                  }
                }
              }
            }
          }
        },
        "responses": {
          "200": {
            "description": "User successfully set/unset as site owner",
            "content": {
              "application/json": {
                "example": {
                  "status": "Success"
                }
              }
            }
          },
          "401": {
            "$ref": "#/components/responses/UnauthorizedError"
          },
          "403": {
            "$ref": "#/components/responses/ForbiddenError"
          },
          "500": {
            "$ref": "#/components/responses/BackendError"
          },
          "550": {
            "$ref": "#/components/responses/ResourceDoesNotExists"
          }
        }
      }
    },
    "/api/sites/{id}/image": {
      "get": {
        "description": "Retrieve site's image",
        "tags": [
          "Sites"
        ],
        "parameters": [
          {
            "$ref": "#/components/parameters/siteID"
          },
          {
            "in": "query",
            "name": "TenantID",
            "description": "Tenant ID",
            "required": true,
            "schema": {
              "type": "string"
            }
          }
        ],
        "responses": {
          "200": {
            "description": "Return site's image"
          },
          "401": {
            "$ref": "#/components/responses/UnauthorizedError"
          },
          "403": {
            "$ref": "#/components/responses/ForbiddenError"
          },
          "500": {
            "$ref": "#/components/responses/BackendError"
          },
          "550": {
            "$ref": "#/components/responses/ResourceDoesNotExists"
          }
        }
      }
    },
    "/api/loggings": {
      "get": {
        "security": [
          {
            "bearerAuth": []
          }
        ],
        "description": "Retrieve a list of logs",
        "parameters": [
          {
            "$ref": "#/components/parameters/StartDateTime"
          },
          {
            "$ref": "#/components/parameters/EndDateTime"
          },
          {
            "$ref": "#/components/parameters/LogLevel"
          },
          {
            "$ref": "#/components/parameters/LogSource"
          },
          {
            "$ref": "#/components/parameters/LogHost"
          },
          {
            "$ref": "#/components/parameters/LogAction"
          },
          {
            "$ref": "#/components/parameters/ChargingStationID"
          },
          {
            "$ref": "#/components/parameters/SiteID"
          },
          {
            "$ref": "#/components/parameters/UserID"
          },
          {
            "$ref": "#/components/parameters/Search"
          },
          {
            "$ref": "#/components/parameters/Skip"
          },
          {
            "$ref": "#/components/parameters/SortFields"
          },
          {
            "$ref": "#/components/parameters/Limit"
          },
          {
            "$ref": "#/components/parameters/OnlyRecordCount"
          },
          {
            "$ref": "#/components/parameters/ProjectFields"
          }
        ],
        "tags": [
          "Loggings"
        ],
        "responses": {
          "200": {
            "description": "Return logs list",
            "content": {
              "application/json": {
                "example": {
                  "count": 1,
                  "result": [
                    {
                      "level": "D",
                      "source": "###",
                      "host": "###",
                      "process": "###",
                      "type": "S",
                      "timestamp": "2021-08-18T09:09:57.129Z",
                      "module": "###",
                      "method": "###",
                      "action": "###",
                      "message": "###",
                      "user": {
                        "firstName": "###",
                        "name": "###"
                      },
                      "hasDetailedMessages": true,
                      "id": "###"
                    }
                  ]
                }
              }
            }
          },
          "401": {
            "$ref": "#/components/responses/UnauthorizedError"
          },
          "403": {
            "$ref": "#/components/responses/ForbiddenError"
          },
          "500": {
            "$ref": "#/components/responses/BackendError"
          }
        }
      }
    },
    "/api/loggings/{id}": {
      "get": {
        "security": [
          {
            "bearerAuth": []
          }
        ],
        "description": "Retrieve a log",
        "parameters": [
          {
            "in": "path",
            "name": "id",
            "description": "Log ID",
            "required": true,
            "schema": {
              "type": "string"
            }
          }
        ],
        "tags": [
          "Loggings"
        ],
        "responses": {
          "200": {
            "description": "Returned log",
            "content": {
              "application/json": {
                "example": {
                  "level": "D",
                  "source": "###",
                  "host": "###",
                  "process": "###",
                  "type": "S",
                  "timestamp": "2021-08-18T08:53:00.924Z",
                  "action": "###",
                  "message": "###",
                  "detailedMessages": "###",
                  "user": {
                    "firstName": "###",
                    "name": "###"
                  },
                  "hasDetailedMessages": true,
                  "id": "###"
                }
              }
            }
          },
          "401": {
            "$ref": "#/components/responses/UnauthorizedError"
          },
          "403": {
            "$ref": "#/components/responses/ForbiddenError"
          },
          "500": {
            "$ref": "#/components/responses/BackendError"
          },
          "550": {
            "$ref": "#/components/responses/ResourceDoesNotExists"
          }
        }
      }
    },
    "/api/loggings/action/export": {
      "get": {
        "security": [
          {
            "bearerAuth": []
          }
        ],
        "description": "Export loggings as CSV file",
        "parameters": [
          {
            "$ref": "#/components/parameters/StartDateTime"
          },
          {
            "$ref": "#/components/parameters/EndDateTime"
          },
          {
            "$ref": "#/components/parameters/LogLevel"
          },
          {
            "$ref": "#/components/parameters/LogSource"
          },
          {
            "$ref": "#/components/parameters/LogHost"
          },
          {
            "$ref": "#/components/parameters/LogAction"
          },
          {
            "$ref": "#/components/parameters/ChargingStationID"
          },
          {
            "$ref": "#/components/parameters/SiteID"
          },
          {
            "$ref": "#/components/parameters/UserID"
          },
          {
            "$ref": "#/components/parameters/Search"
          },
          {
            "$ref": "#/components/parameters/Skip"
          },
          {
            "$ref": "#/components/parameters/SortFields"
          },
          {
            "$ref": "#/components/parameters/Limit"
          },
          {
            "$ref": "#/components/parameters/ProjectFields"
          }
        ],
        "tags": [
          "Loggings"
        ],
        "responses": {
          "200": {
            "description": "Return exported logs",
            "content": {
              "text/csv": {
                "example": "date,time,level,type,action,message,method,module,source,host,process\n\"2021-08-18\",\"11:36:37\",\"D\",\"S\",\"###\",\"###\",\"###\",\"###\",\"###\",\"###\",\"###\""
              }
            }
          },
          "401": {
            "$ref": "#/components/responses/UnauthorizedError"
          },
          "403": {
            "$ref": "#/components/responses/ForbiddenError"
          },
          "500": {
            "$ref": "#/components/responses/BackendError"
          }
        }
      }
    },
    "/api/connections": {
      "get": {
        "security": [
          {
            "bearerAuth": []
          }
        ],
        "description": "Get integration connections",
        "parameters": [
          {
            "in": "query",
            "name": "UserID",
            "description": "User ID",
            "required": true,
            "schema": {
              "type": "string"
            }
          }
        ],
        "tags": [
          "Connections"
        ],
        "responses": {
          "200": {
            "description": "Return connections list",
            "content": {
              "application/json": {
                "example": {
                  "count": 1,
                  "result": [
                    {
                      "id": "###",
                      "connectorId": "###",
                      "createdAt": "###",
                      "validUntil": "###",
                      "lastChangedOn": "###",
                      "createdOn": "###",
                      "createdBy": {
                        "name": "###",
                        "firstName": "###"
                      },
                      "lastChangedBy": {
                        "name": "###",
                        "firstName": "###"
                      }
                    }
                  ]
                }
              }
            }
          },
          "401": {
            "$ref": "#/components/responses/UnauthorizedError"
          },
          "403": {
            "$ref": "#/components/responses/ForbiddenError"
          },
          "500": {
            "$ref": "#/components/responses/BackendError"
          }
        }
      },
      "post": {
        "security": [
          {
            "bearerAuth": []
          }
        ],
        "description": "Create an integration connection",
        "requestBody": {
          "content": {
            "application/json": {
              "schema": {
                "type": "object",
                "required": [
                  "connectorId",
                  "userId"
                ],
                "properties": {
                  "connectorId": {
                    "type": "number"
                  },
                  "userId": {
                    "type": "string"
                  },
                  "data": {
                    "type": "object"
                  }
                }
              }
            }
          }
        },
        "tags": [
          "Connections"
        ],
        "responses": {
          "200": {
            "description": "Connection created successfully",
            "content": {
              "application/json": {
                "example": {
                  "status": "Success",
                  "id": "###"
                }
              }
            }
          },
          "401": {
            "$ref": "#/components/responses/UnauthorizedError"
          },
          "403": {
            "$ref": "#/components/responses/ForbiddenError"
          },
          "500": {
            "$ref": "#/components/responses/BackendError"
          }
        }
      }
    },
    "/api/connections/{id}": {
      "get": {
        "security": [
          {
            "bearerAuth": []
          }
        ],
        "description": "Get integration connection",
        "parameters": [
          {
            "$ref": "#/components/parameters/connectionID"
          }
        ],
        "tags": [
          "Connections"
        ],
        "responses": {
          "200": {
            "description": "Return connection",
            "content": {
              "application/json": {
                "example": {
                  "id": "###",
                  "connectorId": "###",
                  "createdAt": "###",
                  "validUntil": "###",
                  "lastChangedOn": "###",
                  "createdOn": "###",
                  "createdBy": {
                    "name": "###",
                    "firstName": "###"
                  },
                  "lastChangedBy": {
                    "name": "###",
                    "firstName": "###"
                  }
                }
              }
            }
          },
          "401": {
            "$ref": "#/components/responses/UnauthorizedError"
          },
          "403": {
            "$ref": "#/components/responses/ForbiddenError"
          },
          "500": {
            "$ref": "#/components/responses/BackendError"
          },
          "550": {
            "$ref": "#/components/responses/ResourceDoesNotExists"
          }
        }
      },
      "delete": {
        "security": [
          {
            "bearerAuth": []
          }
        ],
        "description": "Delete an integration connection",
        "parameters": [
          {
            "$ref": "#/components/parameters/connectionID"
          }
        ],
        "tags": [
          "Connections"
        ],
        "responses": {
          "200": {
            "description": "Connection successfully deleted",
            "content": {
              "application/json": {
                "example": {
                  "status": "Success"
                }
              }
            }
          },
          "401": {
            "$ref": "#/components/responses/UnauthorizedError"
          },
          "403": {
            "$ref": "#/components/responses/ForbiddenError"
          },
          "500": {
            "$ref": "#/components/responses/BackendError"
          },
          "550": {
            "$ref": "#/components/responses/ResourceDoesNotExists"
          }
        }
      }
    },
    "/api/car-catalogs": {
      "get": {
        "security": [
          {
            "bearerAuth": []
          }
        ],
        "description": "Get car catalogs list",
        "parameters": [
          {
            "$ref": "#/components/parameters/CarMakers"
          },
          {
            "$ref": "#/components/parameters/Search"
          },
          {
            "$ref": "#/components/parameters/Limit"
          },
          {
            "$ref": "#/components/parameters/Skip"
          },
          {
            "$ref": "#/components/parameters/SortFields"
          },
          {
            "$ref": "#/components/parameters/OnlyRecordCount"
          },
          {
            "$ref": "#/components/parameters/ProjectFields"
          }
        ],
        "tags": [
          "Cars"
        ],
        "responses": {
          "200": {
            "description": "Return car catalogs list",
            "content": {
              "application/json": {
                "example": {
                  "count": 1,
                  "result": [
                    {
                      "vehicleMake": "Tesla",
                      "vehicleModel": "Model S",
                      "vehicleModelVersion": "Standard Range",
                      "drivetrainPowerHP": 333,
                      "performanceAcceleration": 4.4,
                      "performanceTopspeed": 225,
                      "rangeWLTP": 0,
                      "rangeReal": 385,
                      "efficiencyReal": 18.8,
                      "chargePlug": "Type 2",
                      "chargeStandardPower": 16.5,
                      "chargeStandardPhase": 3,
                      "chargeStandardPhaseAmp": 24,
                      "chargeAlternativePower": 0,
                      "chargeAlternativePhase": 0,
                      "chargeAlternativePhaseAmp": 0,
                      "chargeOptionPower": 0,
                      "chargeOptionPhase": 0,
                      "chargeOptionPhaseAmp": 0,
                      "fastChargePlug": "Supercharger",
                      "fastChargePowerMax": 100,
                      "batteryCapacityFull": 75,
                      "image": "###",
                      "id": "###",
                      "canRead": true,
                      "canDelete": false,
                      "canUpdate": false
                    }
                  ]
                }
              }
            }
          },
          "401": {
            "$ref": "#/components/responses/UnauthorizedError"
          },
          "403": {
            "$ref": "#/components/responses/ForbiddenError"
          },
          "500": {
            "$ref": "#/components/responses/BackendError"
          }
        }
      }
    },
    "/api/car-catalogs/{id}": {
      "get": {
        "security": [
          {
            "bearerAuth": []
          }
        ],
        "description": "Get car catalog",
        "parameters": [
          {
            "$ref": "#/components/parameters/carCatalogID"
          }
        ],
        "tags": [
          "Cars"
        ],
        "responses": {
          "200": {
            "description": "Return car catalog",
            "content": {
              "application/json": {
                "example": {
                  "vehicleMake": "Tesla",
                  "vehicleModel": "Model S",
                  "vehicleModelVersion": "Standard Range",
                  "drivetrainPropulsion": "AWD",
                  "drivetrainPowerHP": 333,
                  "drivetrainTorque": 525,
                  "performanceAcceleration": 4.4,
                  "performanceTopspeed": 225,
                  "rangeWLTP": 0,
                  "rangeReal": 385,
                  "efficiencyReal": 18.8,
                  "chargePlug": "Type 2",
                  "chargePlugLocation": "Left Side - Rear",
                  "chargeStandardPower": 16.5,
                  "chargeStandardPhase": 3,
                  "chargeStandardChargeTime": 315,
                  "chargeStandardChargeSpeed": 73,
                  "chargeAlternativePower": 0,
                  "chargeAlternativePhase": 0,
                  "chargeAlternativePhaseAmp": 0,
                  "chargeOptionPower": 0,
                  "chargeOptionPhase": 0,
                  "chargeOptionPhaseAmp": 0,
                  "fastChargePlug": "Supercharger",
                  "fastChargePowerMax": 100,
                  "batteryCapacityUseable": 72.5,
                  "batteryCapacityFull": 75,
                  "miscBody": "Liftback Sedan",
                  "miscSegment": "F - Luxury",
                  "miscSeats": 5,
                  "miscIsofix": true,
                  "miscIsofixSeats": 2,
                  "miscTurningCircle": 12.4,
                  "hash": null,
                  "image": "###",
                  "id": "###",
                  "canRead": true,
                  "canDelete": false,
                  "canUpdate": false
                }
              }
            }
          },
          "401": {
            "$ref": "#/components/responses/UnauthorizedError"
          },
          "403": {
            "$ref": "#/components/responses/ForbiddenError"
          },
          "500": {
            "$ref": "#/components/responses/BackendError"
          }
        }
      }
    },
    "/api/car-catalogs/{id}/image": {
      "get": {
        "security": [
          {
            "bearerAuth": []
          }
        ],
        "description": "Get car catalog image",
        "parameters": [
          {
            "$ref": "#/components/parameters/carCatalogID"
          }
        ],
        "tags": [
          "Cars"
        ],
        "responses": {
          "200": {
            "description": "Return car catalog image"
          },
          "401": {
            "$ref": "#/components/responses/UnauthorizedError"
          },
          "403": {
            "$ref": "#/components/responses/ForbiddenError"
          },
          "500": {
            "$ref": "#/components/responses/BackendError"
          },
          "550": {
            "$ref": "#/components/responses/ResourceDoesNotExists"
          }
        }
      }
    },
    "/api/car-catalogs/{id}/images": {
      "get": {
        "security": [
          {
            "bearerAuth": []
          }
        ],
        "description": "Get car catalog images",
        "parameters": [
          {
            "$ref": "#/components/parameters/carCatalogID"
          },
          {
            "$ref": "#/components/parameters/Limit"
          },
          {
            "$ref": "#/components/parameters/Skip"
          }
        ],
        "tags": [
          "Cars"
        ],
        "responses": {
          "200": {
            "description": "Return car catalog images",
            "content": {
              "application/json": {
                "example": {
                  "count": 1,
                  "result": [
                    {
                      "id": "###",
                      "image": "###"
                    }
                  ]
                }
              }
            }
          },
          "401": {
            "$ref": "#/components/responses/UnauthorizedError"
          },
          "403": {
            "$ref": "#/components/responses/ForbiddenError"
          },
          "500": {
            "$ref": "#/components/responses/BackendError"
          },
          "550": {
            "$ref": "#/components/responses/ResourceDoesNotExists"
          }
        }
      }
    },
    "/api/car-catalogs/action/synchronize": {
      "post": {
        "security": [
          {
            "bearerAuth": []
          }
        ],
        "description": "Synchronize car catalogs",
        "tags": [
          "Cars"
        ],
        "responses": {
          "200": {
            "description": "Return car catalogs list",
            "content": {
              "application/json": {
                "example": {
                  "status": "Success"
                }
              }
            }
          },
          "401": {
            "$ref": "#/components/responses/UnauthorizedError"
          },
          "403": {
            "$ref": "#/components/responses/ForbiddenError"
          },
          "500": {
            "$ref": "#/components/responses/BackendError"
          }
        }
      }
    },
    "/api/car-makers": {
      "get": {
        "security": [
          {
            "bearerAuth": []
          }
        ],
        "description": "Get car makers list",
        "parameters": [
          {
            "$ref": "#/components/parameters/Search"
          },
          {
            "$ref": "#/components/parameters/Limit"
          },
          {
            "$ref": "#/components/parameters/Skip"
          },
          {
            "$ref": "#/components/parameters/SortFields"
          },
          {
            "$ref": "#/components/parameters/OnlyRecordCount"
          },
          {
            "$ref": "#/components/parameters/ProjectFields"
          }
        ],
        "tags": [
          "Cars"
        ],
        "responses": {
          "200": {
            "description": "Return car makers list",
            "content": {
              "application/json": {
                "example": {
                  "count": 1,
                  "result": [
                    {
                      "carMaker": "###"
                    }
                  ]
                }
              }
            }
          },
          "401": {
            "$ref": "#/components/responses/UnauthorizedError"
          },
          "403": {
            "$ref": "#/components/responses/ForbiddenError"
          },
          "500": {
            "$ref": "#/components/responses/BackendError"
          }
        }
      }
    },
    "/api/cars": {
      "get": {
        "security": [
          {
            "bearerAuth": []
          }
        ],
        "description": "Get cars list",
        "parameters": [
          {
            "$ref": "#/components/parameters/Search"
          },
          {
            "$ref": "#/components/parameters/CarMakers"
          },
          {
            "$ref": "#/components/parameters/WithUser"
          },
          {
            "$ref": "#/components/parameters/UserID"
          },
          {
            "$ref": "#/components/parameters/Limit"
          },
          {
            "$ref": "#/components/parameters/Skip"
          },
          {
            "$ref": "#/components/parameters/SortFields"
          },
          {
            "$ref": "#/components/parameters/OnlyRecordCount"
          },
          {
            "$ref": "#/components/parameters/ProjectFields"
          }
        ],
        "tags": [
          "Cars"
        ],
        "responses": {
          "200": {
            "description": "Return cars list",
            "content": {
              "application/json": {
                "example": {
                  "count": 1,
                  "result": [
                    {
                      "converter": {
                        "powerWatts": 11,
                        "amperagePerPhase": 16,
                        "numberOfPhases": 3,
                        "type": "S"
                      },
                      "createdOn": "2021-01-08T10:13:19.650Z",
                      "lastChangedBy": {
                        "firstName": "###",
                        "name": "###"
                      },
                      "licensePlate": "###",
                      "type": "C",
                      "vin": "###",
                      "default": true,
                      "lastChangedOn": "2021-09-02T14:25:20.771Z",
                      "userID": "###",
                      "carCatalog": {
                        "vehicleMake": "Tesla",
                        "vehicleModel": "Model 3",
                        "vehicleModelVersion": "Long Range Dual Motor",
                        "fastChargePowerMax": 250,
                        "batteryCapacityFull": 78,
                        "image": "###",
                        "id": "###"
                      },
                      "user": {
                        "firstName": "###",
                        "name": "###",
                        "id": "###"
                      },
                      "id": "###",
                      "canRead": true,
                      "canDelete": true,
                      "canUpdate": true
                    }
                  ]
                }
              }
            }
          },
          "401": {
            "$ref": "#/components/responses/UnauthorizedError"
          },
          "403": {
            "$ref": "#/components/responses/ForbiddenError"
          },
          "500": {
            "$ref": "#/components/responses/BackendError"
          }
        }
      },
      "post": {
        "security": [
          {
            "bearerAuth": []
          }
        ],
        "description": "Create car",
        "requestBody": {
          "content": {
            "application/json": {
              "schema": {
                "$ref": "#/components/schemas/Car"
              }
            }
          }
        },
        "tags": [
          "Cars"
        ],
        "responses": {
          "200": {
            "description": "Car successfully created",
            "content": {
              "application/json": {
                "example": {
                  "id": "###",
                  "status": "Success"
                }
              }
            }
          },
          "401": {
            "$ref": "#/components/responses/UnauthorizedError"
          },
          "403": {
            "$ref": "#/components/responses/ForbiddenError"
          },
          "500": {
            "$ref": "#/components/responses/BackendError"
          },
          "591": {
            "description": "The Car with the given VIN and given License plate already exists"
          }
        }
      }
    },
    "/api/cars/{id}": {
      "get": {
        "security": [
          {
            "bearerAuth": []
          }
        ],
        "description": "Get car",
        "parameters": [
          {
            "$ref": "#/components/parameters/carID"
          }
        ],
        "tags": [
          "Cars"
        ],
        "responses": {
          "200": {
            "description": "Return car",
            "content": {
              "application/json": {
                "example": {
                  "carCatalogID": 1234,
                  "converter": {
                    "powerWatts": 11,
                    "amperagePerPhase": 16,
                    "numberOfPhases": 3,
                    "type": "S"
                  },
                  "createdOn": "2021-01-08T10:13:19.650Z",
                  "licensePlate": "###",
                  "type": "C",
                  "vin": "###",
                  "default": true,
                  "lastChangedOn": "2021-09-02T14:25:20.771Z",
                  "userID": "###",
                  "carCatalog": {
                    "vehicleMake": "Tesla",
                    "vehicleModel": "Model 3",
                    "vehicleModelVersion": "Long Range Dual Motor",
                    "chargeStandardPower": 11,
                    "chargeStandardPhase": 3,
                    "chargeStandardPhaseAmp": 16,
                    "chargeAlternativePower": 0,
                    "chargeAlternativePhase": 0,
                    "chargeAlternativePhaseAmp": 0,
                    "chargeOptionPower": 0,
                    "chargeOptionPhase": 0,
                    "chargeOptionPhaseAmp": 0,
                    "image": "###"
                  },
                  "user": {
                    "firstName": "###",
                    "name": "###",
                    "id": "###"
                  },
                  "id": "###",
                  "canRead": true,
                  "canDelete": true,
                  "canUpdate": true,
                  "carConnectorData": {
                    "carConnectorName": "string",
                    "carConnectorMeterID": "string"
                  }
                }
              }
            }
          },
          "401": {
            "$ref": "#/components/responses/UnauthorizedError"
          },
          "403": {
            "$ref": "#/components/responses/ForbiddenError"
          },
          "500": {
            "$ref": "#/components/responses/BackendError"
          },
          "550": {
            "$ref": "#/components/responses/ResourceDoesNotExists"
          }
        }
      },
      "post": {
        "security": [
          {
            "bearerAuth": []
          }
        ],
        "description": "Create car",
        "requestBody": {
          "content": {
            "application/json": {
              "schema": {
                "$ref": "#/components/schemas/Car"
              }
            }
          }
        },
        "tags": [
          "Cars"
        ],
        "responses": {
          "200": {
            "description": "Car successfully created",
            "content": {
              "application/json": {
                "example": {
                  "id": "###",
                  "status": "Success"
                }
              }
            }
          },
          "401": {
            "$ref": "#/components/responses/UnauthorizedError"
          },
          "403": {
            "$ref": "#/components/responses/ForbiddenError"
          },
          "500": {
            "$ref": "#/components/responses/BackendError"
          },
          "591": {
            "description": "The Car with the given VIN and given License plate already exists"
          }
        }
      },
      "put": {
        "security": [
          {
            "bearerAuth": []
          }
        ],
        "description": "Update a car",
        "parameters": [
          {
            "$ref": "#/components/parameters/carID"
          }
        ],
        "requestBody": {
          "content": {
            "application/json": {
              "schema": {
                "$ref": "#/components/schemas/Car"
              }
            }
          }
        },
        "tags": [
          "Cars"
        ],
        "responses": {
          "200": {
            "description": "Car successfully updated",
            "content": {
              "application/json": {
                "example": {
                  "id": "###",
                  "status": "Success"
                }
              }
            }
          },
          "401": {
            "$ref": "#/components/responses/UnauthorizedError"
          },
          "403": {
            "$ref": "#/components/responses/ForbiddenError"
          },
          "500": {
            "$ref": "#/components/responses/BackendError"
          },
          "591": {
            "description": "The Car with the given VIN and given License plate already exists"
          }
        }
      },
      "delete": {
        "security": [
          {
            "bearerAuth": []
          }
        ],
        "description": "Delete a car",
        "parameters": [
          {
            "$ref": "#/components/parameters/carID"
          }
        ],
        "tags": [
          "Cars"
        ],
        "responses": {
          "200": {
            "description": "Car successfully deleted",
            "content": {
              "application/json": {
                "example": {
                  "status": "Success"
                }
              }
            }
          },
          "401": {
            "$ref": "#/components/responses/UnauthorizedError"
          },
          "403": {
            "$ref": "#/components/responses/ForbiddenError"
          },
          "500": {
            "$ref": "#/components/responses/BackendError"
          },
          "550": {
            "$ref": "#/components/responses/ResourceDoesNotExists"
          }
        }
      }
    },
    "/api/assets": {
      "get": {
        "security": [
          {
            "bearerAuth": []
          }
        ],
        "description": "Get assets list",
        "parameters": [
          {
            "$ref": "#/components/parameters/Search"
          },
          {
            "$ref": "#/components/parameters/Issuer"
          },
          {
            "$ref": "#/components/parameters/SiteAreaIDs"
          },
          {
            "$ref": "#/components/parameters/SiteIDs"
          },
          {
            "$ref": "#/components/parameters/WithSiteArea"
          },
          {
            "$ref": "#/components/parameters/WithNoSiteArea"
          },
          {
            "in": "query",
            "name": "DynamicOnly",
            "description": "Dynamic assets only",
            "schema": {
              "type": "boolean"
            }
          },
          {
            "$ref": "#/components/parameters/Limit"
          },
          {
            "$ref": "#/components/parameters/Skip"
          },
          {
            "$ref": "#/components/parameters/SortFields"
          },
          {
            "$ref": "#/components/parameters/OnlyRecordCount"
          },
          {
            "$ref": "#/components/parameters/ProjectFields"
          }
        ],
        "tags": [
          "Assets"
        ],
        "responses": {
          "200": {
            "description": "Return assets list",
            "content": {
              "application/json": {
                "example": {
                  "count": 1,
                  "result": [
                    {
                      "assetType": "###",
                      "connectionID": "###",
                      "coordinates": [
                        7.01672,
                        43.6121039
                      ],
                      "currentInstantWatts": 300,
                      "dynamicAsset": true,
                      "issuer": true,
                      "meterID": "###",
                      "name": "###",
                      "siteAreaID": "###",
                      "currentStateOfCharge": 52,
                      "siteID": "###",
                      "id": "###"
                    }
                  ]
                }
              }
            }
          },
          "401": {
            "$ref": "#/components/responses/UnauthorizedError"
          },
          "403": {
            "$ref": "#/components/responses/ForbiddenError"
          },
          "500": {
            "$ref": "#/components/responses/BackendError"
          }
        }
      },
      "post": {
        "security": [
          {
            "bearerAuth": []
          }
        ],
        "description": "Create an Asset",
        "requestBody": {
          "content": {
            "application/json": {
              "schema": {
                "$ref": "#/components/schemas/Asset"
              }
            }
          }
        },
        "tags": [
          "Assets"
        ],
        "responses": {
          "200": {
            "description": "Asset created successfully",
            "content": {
              "application/json": {
                "example": {
                  "status": "Success",
                  "id": "###"
                }
              }
            }
          },
          "401": {
            "$ref": "#/components/responses/UnauthorizedError"
          },
          "403": {
            "$ref": "#/components/responses/ForbiddenError"
          },
          "500": {
            "$ref": "#/components/responses/BackendError"
          }
        }
      }
    },
    "/api/assets/{id}": {
      "get": {
        "security": [
          {
            "bearerAuth": []
          }
        ],
        "description": "Get asset",
        "parameters": [
          {
            "$ref": "#/components/parameters/assetID"
          },
          {
            "$ref": "#/components/parameters/WithSiteArea"
          }
        ],
        "tags": [
          "Assets"
        ],
        "responses": {
          "200": {
            "description": "Return asset",
            "content": {
              "application/json": {
                "example": {
                  "assetType": "###",
                  "connectionID": "123456789",
                  "coordinates": [
                    7.01672,
                    43.6121039
                  ],
                  "createdBy": null,
                  "createdOn": "2021-02-03T22:57:34.435Z",
                  "currentConsumptionWh": 3.75,
                  "currentInstantAmps": 1.3043478260869565,
                  "currentInstantAmpsL1": 0,
                  "currentInstantAmpsL2": 0,
                  "currentInstantAmpsL3": 0,
                  "currentInstantVolts": 0,
                  "currentInstantVoltsL1": 0,
                  "currentInstantVoltsL2": 0,
                  "currentInstantVoltsL3": 0,
                  "currentInstantWatts": 300,
                  "currentInstantWattsL1": 0,
                  "currentInstantWattsL2": 0,
                  "currentInstantWattsL3": 0,
                  "dynamicAsset": true,
                  "fluctuationPercent": 5,
                  "issuer": true,
                  "lastChangedBy": null,
                  "meterID": "###",
                  "name": "###",
                  "siteAreaID": "###",
                  "staticValueWatt": 10000,
                  "lastConsumption": {
                    "value": 3.75,
                    "timestamp": "2021-03-05T22:36:00.942Z"
                  },
                  "lastChangedOn": "2021-03-04T10:12:52.514Z",
                  "currentStateOfCharge": 52,
                  "excludeFromSmartCharging": false,
                  "siteID": "###",
                  "id": "###",
                  "siteArea": null
                }
              }
            }
          },
          "401": {
            "$ref": "#/components/responses/UnauthorizedError"
          },
          "403": {
            "$ref": "#/components/responses/ForbiddenError"
          },
          "500": {
            "$ref": "#/components/responses/BackendError"
          },
          "550": {
            "$ref": "#/components/responses/ResourceDoesNotExists"
          }
        }
      },
      "put": {
        "security": [
          {
            "bearerAuth": []
          }
        ],
        "description": "Update an Asset",
        "parameters": [
          {
            "$ref": "#/components/parameters/assetID"
          }
        ],
        "requestBody": {
          "content": {
            "application/json": {
              "schema": {
                "$ref": "#/components/schemas/Asset"
              }
            }
          }
        },
        "tags": [
          "Assets"
        ],
        "responses": {
          "200": {
            "description": "Asset updated successfully",
            "content": {
              "application/json": {
                "example": {
                  "status": "Success"
                }
              }
            }
          },
          "401": {
            "$ref": "#/components/responses/UnauthorizedError"
          },
          "403": {
            "$ref": "#/components/responses/ForbiddenError"
          },
          "500": {
            "$ref": "#/components/responses/BackendError"
          },
          "550": {
            "$ref": "#/components/responses/ResourceDoesNotExists"
          }
        }
      },
      "delete": {
        "security": [
          {
            "bearerAuth": []
          }
        ],
        "description": "Delete an Asset",
        "parameters": [
          {
            "$ref": "#/components/parameters/assetID"
          }
        ],
        "tags": [
          "Assets"
        ],
        "responses": {
          "200": {
            "description": "Asset deleted successfully",
            "content": {
              "application/json": {
                "example": {
                  "status": "Success"
                }
              }
            }
          },
          "401": {
            "$ref": "#/components/responses/UnauthorizedError"
          },
          "403": {
            "$ref": "#/components/responses/ForbiddenError"
          },
          "500": {
            "$ref": "#/components/responses/BackendError"
          },
          "550": {
            "$ref": "#/components/responses/ResourceDoesNotExists"
          }
        }
      }
    },
    "/api/assets/status/in-error": {
      "get": {
        "security": [
          {
            "bearerAuth": []
          }
        ],
        "description": "Get assets in error list",
        "parameters": [
          {
            "$ref": "#/components/parameters/Search"
          },
          {
            "$ref": "#/components/parameters/Issuer"
          },
          {
            "$ref": "#/components/parameters/SiteAreaIDs"
          },
          {
            "$ref": "#/components/parameters/SiteIDs"
          },
          {
            "$ref": "#/components/parameters/WithSiteArea"
          },
          {
            "in": "query",
            "name": "ErrorType",
            "description": "Pipe separated asset error types (missing_site_area)",
            "schema": {
              "type": "string"
            }
          },
          {
            "$ref": "#/components/parameters/Limit"
          },
          {
            "$ref": "#/components/parameters/Skip"
          },
          {
            "$ref": "#/components/parameters/SortFields"
          },
          {
            "$ref": "#/components/parameters/OnlyRecordCount"
          },
          {
            "$ref": "#/components/parameters/ProjectFields"
          }
        ],
        "tags": [
          "Assets"
        ],
        "responses": {
          "200": {
            "description": "Return assets in error list",
            "content": {
              "application/json": {
                "example": {
                  "count": 1,
                  "result": [
                    {
                      "name": "###",
                      "errorCode": "missing_site_area",
                      "id": "###"
                    }
                  ]
                }
              }
            }
          },
          "401": {
            "$ref": "#/components/responses/UnauthorizedError"
          },
          "403": {
            "$ref": "#/components/responses/ForbiddenError"
          },
          "500": {
            "$ref": "#/components/responses/BackendError"
          }
        }
      }
    },
    "/api/assets/connectors/{id}/connection/check": {
      "get": {
        "security": [
          {
            "bearerAuth": []
          }
        ],
        "description": "Check the asset connection",
        "parameters": [
          {
            "in": "query",
            "name": "ID",
            "description": "Asset connection ID",
            "required": true,
            "schema": {
              "type": "string"
            }
          }
        ],
        "tags": [
          "Assets"
        ],
        "responses": {
          "200": {
            "description": "Return asset connection status",
            "content": {
              "application/json": {
                "example": {
                  "status": "Success",
                  "connectionIsValid": true
                }
              }
            }
          },
          "401": {
            "$ref": "#/components/responses/UnauthorizedError"
          },
          "403": {
            "$ref": "#/components/responses/ForbiddenError"
          },
          "500": {
            "$ref": "#/components/responses/BackendError"
          },
          "550": {
            "$ref": "#/components/responses/ResourceDoesNotExists"
          }
        }
      }
    },
    "/api/assets/{id}/connector/consumption/retrieve-last": {
      "get": {
        "security": [
          {
            "bearerAuth": []
          }
        ],
        "description": "Retrieve the asset last consumption",
        "parameters": [
          {
            "$ref": "#/components/parameters/assetID"
          }
        ],
        "tags": [
          "Assets"
        ],
        "responses": {
          "200": {
            "description": "Asset's last consumption retrieved",
            "content": {
              "application/json": {
                "example": {
                  "status": "Success"
                }
              }
            }
          },
          "401": {
            "$ref": "#/components/responses/UnauthorizedError"
          },
          "403": {
            "$ref": "#/components/responses/ForbiddenError"
          },
          "500": {
            "$ref": "#/components/responses/BackendError"
          },
          "550": {
            "$ref": "#/components/responses/ResourceDoesNotExists"
          }
        }
      }
    },
    "/api/assets/{id}/consumptions": {
      "get": {
        "security": [
          {
            "bearerAuth": []
          }
        ],
        "description": "Get asset's consumptions",
        "parameters": [
          {
            "$ref": "#/components/parameters/assetID"
          },
          {
            "in": "query",
            "name": "StartDate",
            "description": "Consumption Start Date (ISO format)",
            "required": true,
            "schema": {
              "type": "string"
            }
          },
          {
            "in": "query",
            "name": "EndDate",
            "description": "Consumption start Date (ISO format)",
            "required": true,
            "schema": {
              "type": "string"
            }
          }
        ],
        "tags": [
          "Assets"
        ],
        "responses": {
          "200": {
            "description": "Asset's last consumption retrieved",
            "content": {
              "application/json": {
                "example": {
                  "status": "Success"
                }
              }
            }
          },
          "401": {
            "$ref": "#/components/responses/UnauthorizedError"
          },
          "403": {
            "$ref": "#/components/responses/ForbiddenError"
          },
          "500": {
            "$ref": "#/components/responses/BackendError"
          },
          "550": {
            "$ref": "#/components/responses/ResourceDoesNotExists"
          }
        }
      },
      "post": {
        "security": [
          {
            "bearerAuth": []
          }
        ],
        "description": "Push latest asset consumption",
        "parameters": [
          {
            "$ref": "#/components/parameters/assetID"
          }
        ],
        "tags": [
          "Assets"
        ],
        "requestBody": {
          "content": {
            "application/json": {
              "schema": {
                "$ref": "#/components/schemas/AssetConsumption"
              }
            }
          }
        },
        "responses": {
          "201": {
            "description": "Asset consumption created successfully",
            "content": {
              "application/json": {
                "example": {
                  "consumption": "###",
                  "status": "Success"
                }
              }
            }
          },
          "401": {
            "$ref": "#/components/responses/UnauthorizedError"
          },
          "403": {
            "$ref": "#/components/responses/ForbiddenError"
          },
          "500": {
            "$ref": "#/components/responses/BackendError"
          },
          "550": {
            "description": "Asset does not exist"
          }
        }
      }
    },
    "/api/assets/{id}/image": {
      "get": {
        "security": [
          {
            "bearerAuth": []
          }
        ],
        "description": "Get asset's image",
        "parameters": [
          {
            "$ref": "#/components/parameters/assetID"
          }
        ],
        "tags": [
          "Assets"
        ],
        "responses": {
          "200": {
            "description": "Returned asset's image"
          },
          "401": {
            "$ref": "#/components/responses/UnauthorizedError"
          },
          "403": {
            "$ref": "#/components/responses/ForbiddenError"
          },
          "500": {
            "$ref": "#/components/responses/BackendError"
          },
          "550": {
            "$ref": "#/components/responses/ResourceDoesNotExists"
          }
        }
      }
    },
    "/api/companies": {
      "get": {
        "security": [
          {
            "bearerAuth": []
          }
        ],
        "description": "Retrieve a list of Companies",
        "parameters": [
          {
            "$ref": "#/components/parameters/Search"
          },
          {
            "$ref": "#/components/parameters/Issuer"
          },
          {
            "$ref": "#/components/parameters/WithSite"
          },
          {
            "in": "query",
            "name": "WithLogo",
            "description": "With Logo",
            "schema": {
              "type": "boolean"
            }
          },
          {
            "$ref": "#/components/parameters/LocLongitude"
          },
          {
            "$ref": "#/components/parameters/LocLatitude"
          },
          {
            "$ref": "#/components/parameters/LocMaxDistanceMeters"
          },
          {
            "$ref": "#/components/parameters/Skip"
          },
          {
            "$ref": "#/components/parameters/SortFields"
          },
          {
            "$ref": "#/components/parameters/Limit"
          },
          {
            "$ref": "#/components/parameters/OnlyRecordCount"
          },
          {
            "$ref": "#/components/parameters/ProjectFields"
          }
        ],
        "tags": [
          "Companies"
        ],
        "responses": {
          "200": {
            "description": "Return companies list",
            "content": {
              "application/json": {
                "example": {
                  "count": 1,
                  "result": [
                    {
                      "address": {
                        "address1": "###",
                        "address2": "###",
                        "postalCode": "###",
                        "city": "###",
                        "country": "###",
                        "coordinates": [
                          7.01692790000004,
                          43.6123063
                        ]
                      },
                      "createdOn": "2018-03-30T22:29:08.388Z",
                      "name": "###",
                      "lastChangedOn": "2020-03-15T10:36:56.784Z",
                      "issuer": true,
                      "id": "###",
                      "logo": "###",
                      "canRead": true,
                      "canDelete": true,
                      "canUpdate": true
                    }
                  ]
                }
              }
            }
          },
          "401": {
            "$ref": "#/components/responses/UnauthorizedError"
          },
          "403": {
            "$ref": "#/components/responses/ForbiddenError"
          },
          "500": {
            "$ref": "#/components/responses/BackendError"
          }
        }
      },
      "post": {
        "security": [
          {
            "bearerAuth": []
          }
        ],
        "description": "Create a Company",
        "tags": [
          "Companies"
        ],
        "requestBody": {
          "content": {
            "application/json": {
              "schema": {
                "$ref": "#/components/schemas/Company"
              }
            }
          }
        },
        "responses": {
          "201": {
            "description": "Company created successfully",
            "content": {
              "application/json": {
                "example": {
                  "id": "###",
                  "status": "Success"
                }
              }
            }
          },
          "401": {
            "$ref": "#/components/responses/UnauthorizedError"
          },
          "403": {
            "$ref": "#/components/responses/ForbiddenError"
          },
          "500": {
            "$ref": "#/components/responses/BackendError"
          }
        }
      }
    },
    "/api/companies/{id}": {
      "get": {
        "security": [
          {
            "bearerAuth": []
          }
        ],
        "description": "Retrieve a Company",
        "parameters": [
          {
            "$ref": "#/components/parameters/companyID"
          }
        ],
        "tags": [
          "Companies"
        ],
        "responses": {
          "200": {
            "description": "Return company",
            "content": {
              "application/json": {
                "example": {
                  "$ref": "#/components/schemas/Company"
                }
              }
            }
          },
          "401": {
            "$ref": "#/components/responses/UnauthorizedError"
          },
          "403": {
            "$ref": "#/components/responses/ForbiddenError"
          },
          "500": {
            "$ref": "#/components/responses/BackendError"
          },
          "550": {
            "$ref": "#/components/responses/ResourceDoesNotExists"
          }
        }
      },
      "put": {
        "security": [
          {
            "bearerAuth": []
          }
        ],
        "description": "Update a Company",
        "tags": [
          "Companies"
        ],
        "requestBody": {
          "content": {
            "application/json": {
              "schema": {
                "$ref": "#/components/schemas/Company"
              }
            }
          }
        },
        "responses": {
          "201": {
            "description": "Company updated successfully",
            "content": {
              "application/json": {
                "example": {
                  "status": "Success"
                }
              }
            }
          },
          "401": {
            "$ref": "#/components/responses/UnauthorizedError"
          },
          "403": {
            "$ref": "#/components/responses/ForbiddenError"
          },
          "500": {
            "$ref": "#/components/responses/BackendError"
          },
          "550": {
            "$ref": "#/components/responses/ResourceDoesNotExists"
          }
        }
      },
      "delete": {
        "security": [
          {
            "bearerAuth": []
          }
        ],
        "description": "Delete a Company",
        "tags": [
          "Companies"
        ],
        "parameters": [
          {
            "$ref": "#/components/parameters/companyID"
          }
        ],
        "responses": {
          "200": {
            "description": "Company deleted successfully"
          },
          "401": {
            "$ref": "#/components/responses/UnauthorizedError"
          },
          "403": {
            "$ref": "#/components/responses/ForbiddenError"
          },
          "500": {
            "$ref": "#/components/responses/BackendError"
          },
          "550": {
            "$ref": "#/components/responses/ResourceDoesNotExists"
          }
        }
      }
    },
    "/api/ocpi/endpoints": {
      "get": {
        "security": [
          {
            "bearerAuth": []
          }
        ],
        "description": "Retrieve a list of OCPI Endpoints",
        "parameters": [
          {
            "$ref": "#/components/parameters/Search"
          },
          {
            "$ref": "#/components/parameters/Skip"
          },
          {
            "$ref": "#/components/parameters/SortFields"
          },
          {
            "$ref": "#/components/parameters/Limit"
          },
          {
            "$ref": "#/components/parameters/OnlyRecordCount"
          },
          {
            "$ref": "#/components/parameters/ProjectFields"
          }
        ],
        "tags": [
          "OCPI"
        ],
        "responses": {
          "200": {
            "description": "Return OCPI Endpoints list",
            "content": {
              "application/json": {
                "example": {
                  "count": 1,
                  "result": [
                    {
                      "name": "###",
                      "baseUrl": "###",
                      "localToken": "###",
                      "token": "###",
                      "countryCode": "##",
                      "partyId": "###",
                      "backgroundPatchJob": true,
                      "status": "###",
                      "version": "2.1.1",
                      "lastPatchJobOn": "2021-03-05T22:35:03.857Z",
                      "lastPatchJobResult": {
                        "successNbr": 0,
                        "failureNbr": 0,
                        "totalNbr": 12
                      },
                      "lastChangedOn": "2020-11-07T22:36:50.094Z",
                      "role": "###",
                      "id": "###"
                    }
                  ]
                }
              }
            }
          },
          "401": {
            "$ref": "#/components/responses/UnauthorizedError"
          },
          "403": {
            "$ref": "#/components/responses/ForbiddenError"
          },
          "500": {
            "$ref": "#/components/responses/BackendError"
          }
        }
      },
      "post": {
        "security": [
          {
            "bearerAuth": []
          }
        ],
        "description": "Create an OCPI Endpoint",
        "tags": [
          "OCPI"
        ],
        "requestBody": {
          "content": {
            "application/json": {
              "schema": {
                "$ref": "#/components/schemas/OCPIEndpoint"
              }
            }
          }
        },
        "responses": {
          "201": {
            "description": "OCPI Endpoint created successfully",
            "content": {
              "application/json": {
                "example": {
                  "id": "###",
                  "status": "Success"
                }
              }
            }
          },
          "401": {
            "$ref": "#/components/responses/UnauthorizedError"
          },
          "403": {
            "$ref": "#/components/responses/ForbiddenError"
          },
          "500": {
            "$ref": "#/components/responses/BackendError"
          }
        }
      }
    },
    "/api/ocpi/endpoints/{id}": {
      "get": {
        "security": [
          {
            "bearerAuth": []
          }
        ],
        "description": "Retrieve an OCPI Endpoint",
        "parameters": [
          {
            "$ref": "#/components/parameters/OCPIEndpointID"
          }
        ],
        "tags": [
          "OCPI"
        ],
        "responses": {
          "200": {
            "description": "Return OCPI Endpoint",
            "content": {
              "application/json": {
                "schema": {
                  "$ref": "#/components/schemas/OCPIEndpoint"
                }
              }
            }
          },
          "401": {
            "$ref": "#/components/responses/UnauthorizedError"
          },
          "403": {
            "$ref": "#/components/responses/ForbiddenError"
          },
          "500": {
            "$ref": "#/components/responses/BackendError"
          },
          "550": {
            "$ref": "#/components/responses/ResourceDoesNotExists"
          }
        }
      },
      "put": {
        "security": [
          {
            "bearerAuth": []
          }
        ],
        "description": "Update an OCPI Endpoint",
        "tags": [
          "OCPI"
        ],
        "requestBody": {
          "content": {
            "application/json": {
              "schema": {
                "$ref": "#/components/schemas/OCPIEndpoint"
              }
            }
          }
        },
        "responses": {
          "200": {
            "description": "OCPI Endpoint updated successfully",
            "content": {
              "application/json": {
                "example": {
                  "status": "Success"
                }
              }
            }
          },
          "401": {
            "$ref": "#/components/responses/UnauthorizedError"
          },
          "403": {
            "$ref": "#/components/responses/ForbiddenError"
          },
          "500": {
            "$ref": "#/components/responses/BackendError"
          },
          "550": {
            "$ref": "#/components/responses/ResourceDoesNotExists"
          }
        }
      },
      "delete": {
        "security": [
          {
            "bearerAuth": []
          }
        ],
        "description": "Delete an OCPI Endpoint",
        "parameters": [
          {
            "$ref": "#/components/parameters/OCPIEndpointID"
          }
        ],
        "tags": [
          "OCPI"
        ],
        "responses": {
          "200": {
            "description": "OCPI Endpoint deleted"
          },
          "401": {
            "$ref": "#/components/responses/UnauthorizedError"
          },
          "403": {
            "$ref": "#/components/responses/ForbiddenError"
          },
          "500": {
            "$ref": "#/components/responses/BackendError"
          },
          "550": {
            "$ref": "#/components/responses/ResourceDoesNotExists"
          }
        }
      }
    },
    "/api/ocpi/endpoints/{id}/ping": {
      "put": {
        "security": [
          {
            "bearerAuth": []
          }
        ],
        "description": "Ping an OCPI Endpoint",
        "tags": [
          "OCPI"
        ],
        "parameters": [
          {
            "$ref": "#/components/parameters/OCPIEndpointID"
          }
        ],
        "requestBody": {
          "content": {
            "application/json": {
              "schema": {
                "$ref": "#/components/schemas/OCPIEndpoint"
              }
            }
          }
        },
        "responses": {
          "200": {
            "description": "OCPI Endpoint is reachable",
            "content": {
              "application/json": {
                "example": {
                  "status": "Success",
                  "statusCode": 200,
                  "statusText": "OK"
                }
              }
            }
          },
          "401": {
            "$ref": "#/components/responses/UnauthorizedError"
          },
          "403": {
            "$ref": "#/components/responses/ForbiddenError"
          },
          "500": {
            "$ref": "#/components/responses/BackendError"
          },
          "550": {
            "$ref": "#/components/responses/ResourceDoesNotExists"
          }
        }
      }
    },
    "/api/ocpi/endpoints/{id}/cdrs/check": {
      "put": {
        "security": [
          {
            "bearerAuth": []
          }
        ],
        "description": "Check OCPI Endpoint's CDRs",
        "tags": [
          "OCPI"
        ],
        "parameters": [
          {
            "$ref": "#/components/parameters/OCPIEndpointID"
          }
        ],
        "responses": {
          "200": {
            "description": "OCPI Endpoint's CDRs checked",
            "content": {
              "application/json": {
                "example": {
                  "status": "Success"
                }
              }
            }
          },
          "401": {
            "$ref": "#/components/responses/UnauthorizedError"
          },
          "403": {
            "$ref": "#/components/responses/ForbiddenError"
          },
          "500": {
            "$ref": "#/components/responses/BackendError"
          },
          "550": {
            "$ref": "#/components/responses/ResourceDoesNotExists"
          }
        }
      }
    },
    "/api/ocpi/endpoints/{id}/locations/check": {
      "put": {
        "security": [
          {
            "bearerAuth": []
          }
        ],
        "description": "Check OCPI Endpoint's locations",
        "tags": [
          "OCPI"
        ],
        "parameters": [
          {
            "$ref": "#/components/parameters/OCPIEndpointID"
          }
        ],
        "responses": {
          "200": {
            "description": "OCPI Endpoint's locations checked",
            "content": {
              "application/json": {
                "example": {
                  "status": "Success"
                }
              }
            }
          },
          "401": {
            "$ref": "#/components/responses/UnauthorizedError"
          },
          "403": {
            "$ref": "#/components/responses/ForbiddenError"
          },
          "500": {
            "$ref": "#/components/responses/BackendError"
          },
          "550": {
            "$ref": "#/components/responses/ResourceDoesNotExists"
          }
        }
      }
    },
    "/api/ocpi/endpoints/{id}/sessions/check": {
      "put": {
        "security": [
          {
            "bearerAuth": []
          }
        ],
        "description": "Check OCPI Endpoint's sessions",
        "tags": [
          "OCPI"
        ],
        "parameters": [
          {
            "$ref": "#/components/parameters/OCPIEndpointID"
          }
        ],
        "responses": {
          "200": {
            "description": "OCPI Endpoint's sessions checked",
            "content": {
              "application/json": {
                "example": {
                  "status": "Success"
                }
              }
            }
          },
          "401": {
            "$ref": "#/components/responses/UnauthorizedError"
          },
          "403": {
            "$ref": "#/components/responses/ForbiddenError"
          },
          "500": {
            "$ref": "#/components/responses/BackendError"
          },
          "550": {
            "$ref": "#/components/responses/ResourceDoesNotExists"
          }
        }
      }
    },
    "/api/ocpi/endpoints/{id}/cdrs/pull": {
      "put": {
        "security": [
          {
            "bearerAuth": []
          }
        ],
        "description": "Pull OCPI Endpoint's CDRs",
        "tags": [
          "OCPI"
        ],
        "parameters": [
          {
            "$ref": "#/components/parameters/OCPIEndpointID"
          }
        ],
        "responses": {
          "200": {
            "description": "OCPI Endpoint's cdrs pulled",
            "content": {
              "application/json": {
                "example": {
                  "status": "Success"
                }
              }
            }
          },
          "401": {
            "$ref": "#/components/responses/UnauthorizedError"
          },
          "403": {
            "$ref": "#/components/responses/ForbiddenError"
          },
          "500": {
            "$ref": "#/components/responses/BackendError"
          },
          "550": {
            "$ref": "#/components/responses/ResourceDoesNotExists"
          }
        }
      }
    },
    "/api/ocpi/endpoints/{id}/locations/pull": {
      "put": {
        "security": [
          {
            "bearerAuth": []
          }
        ],
        "description": "Pull OCPI Endpoint's locations",
        "tags": [
          "OCPI"
        ],
        "parameters": [
          {
            "$ref": "#/components/parameters/OCPIEndpointID"
          }
        ],
        "responses": {
          "200": {
            "description": "OCPI Endpoint's locations pulled",
            "content": {
              "application/json": {
                "example": {
                  "status": "Success"
                }
              }
            }
          },
          "401": {
            "$ref": "#/components/responses/UnauthorizedError"
          },
          "403": {
            "$ref": "#/components/responses/ForbiddenError"
          },
          "500": {
            "$ref": "#/components/responses/BackendError"
          },
          "550": {
            "$ref": "#/components/responses/ResourceDoesNotExists"
          }
        }
      }
    },
    "/api/ocpi/endpoints/{id}/sessions/pull": {
      "put": {
        "security": [
          {
            "bearerAuth": []
          }
        ],
        "description": "Pull OCPI Endpoint's sessions",
        "tags": [
          "OCPI"
        ],
        "parameters": [
          {
            "$ref": "#/components/parameters/OCPIEndpointID"
          }
        ],
        "responses": {
          "200": {
            "description": "OCPI Endpoint's sessions pulled",
            "content": {
              "application/json": {
                "example": {
                  "status": "Success"
                }
              }
            }
          },
          "401": {
            "$ref": "#/components/responses/UnauthorizedError"
          },
          "403": {
            "$ref": "#/components/responses/ForbiddenError"
          },
          "500": {
            "$ref": "#/components/responses/BackendError"
          },
          "550": {
            "$ref": "#/components/responses/ResourceDoesNotExists"
          }
        }
      }
    },
    "/api/ocpi/endpoints/{id}/tokens/pull": {
      "put": {
        "security": [
          {
            "bearerAuth": []
          }
        ],
        "description": "Pull OCPI Endpoint's tokens",
        "tags": [
          "OCPI"
        ],
        "parameters": [
          {
            "$ref": "#/components/parameters/OCPIEndpointID"
          }
        ],
        "responses": {
          "200": {
            "description": "OCPI Endpoint's tokens pulled",
            "content": {
              "application/json": {
                "example": {
                  "status": "Success"
                }
              }
            }
          },
          "401": {
            "$ref": "#/components/responses/UnauthorizedError"
          },
          "403": {
            "$ref": "#/components/responses/ForbiddenError"
          },
          "500": {
            "$ref": "#/components/responses/BackendError"
          },
          "550": {
            "$ref": "#/components/responses/ResourceDoesNotExists"
          }
        }
      }
    },
    "/api/ocpi/endpoints/{id}/evses/statuses/send": {
      "put": {
        "security": [
          {
            "bearerAuth": []
          }
        ],
        "description": "Send OCPI EVSE's statuses",
        "tags": [
          "OCPI"
        ],
        "parameters": [
          {
            "$ref": "#/components/parameters/OCPIEndpointID"
          }
        ],
        "responses": {
          "200": {
            "description": "OCPI Endpoint's EVSE's statuses sent",
            "content": {
              "application/json": {
                "example": {
                  "status": "Success"
                }
              }
            }
          },
          "401": {
            "$ref": "#/components/responses/UnauthorizedError"
          },
          "403": {
            "$ref": "#/components/responses/ForbiddenError"
          },
          "500": {
            "$ref": "#/components/responses/BackendError"
          },
          "550": {
            "$ref": "#/components/responses/ResourceDoesNotExists"
          }
        }
      }
    },
    "/api/ocpi/endpoints/{id}/tokens/send": {
      "put": {
        "security": [
          {
            "bearerAuth": []
          }
        ],
        "description": "Push OCPI Endpoint's tokens",
        "tags": [
          "OCPI"
        ],
        "parameters": [
          {
            "$ref": "#/components/parameters/OCPIEndpointID"
          }
        ],
        "responses": {
          "200": {
            "description": "OCPI Endpoint's tokens pushed",
            "content": {
              "application/json": {
                "example": {
                  "status": "Success"
                }
              }
            }
          },
          "401": {
            "$ref": "#/components/responses/UnauthorizedError"
          },
          "403": {
            "$ref": "#/components/responses/ForbiddenError"
          },
          "500": {
            "$ref": "#/components/responses/BackendError"
          },
          "550": {
            "$ref": "#/components/responses/ResourceDoesNotExists"
          }
        }
      }
    },
    "/api/ocpi/endpoints/{id}/tokens/generate": {
      "put": {
        "security": [
          {
            "bearerAuth": []
          }
        ],
        "description": "Generate OCPI Endpoint's local token",
        "tags": [
          "OCPI"
        ],
        "parameters": [
          {
            "$ref": "#/components/parameters/OCPIEndpointID"
          }
        ],
        "requestBody": {
          "content": {
            "application/json": {
              "schema": {
                "type": "object",
                "properties": {
                  "name": {
                    "type": "string",
                    "description": "OCPI Endpoint name"
                  }
                }
              }
            }
          }
        },
        "responses": {
          "200": {
            "description": "OCPI Endpoint's local tokens generated",
            "content": {
              "application/json": {
                "example": {
                  "status": "Success",
                  "id": "###",
                  "localToken": "###"
                }
              }
            }
          },
          "401": {
            "$ref": "#/components/responses/UnauthorizedError"
          },
          "403": {
            "$ref": "#/components/responses/ForbiddenError"
          },
          "500": {
            "$ref": "#/components/responses/BackendError"
          },
          "550": {
            "$ref": "#/components/responses/ResourceDoesNotExists"
          }
        }
      }
    },
    "/api/ocpi/endpoints/{id}/register": {
      "put": {
        "security": [
          {
            "bearerAuth": []
          }
        ],
        "description": "Register OCPI Endpoint",
        "tags": [
          "OCPI"
        ],
        "parameters": [
          {
            "$ref": "#/components/parameters/OCPIEndpointID"
          }
        ],
        "responses": {
          "200": {
            "description": "OCPI Endpoint registered",
            "content": {
              "application/json": {
                "example": {
                  "status": "Success",
                  "statusCode": 200,
                  "statusText": "OK"
                }
              }
            }
          },
          "401": {
            "$ref": "#/components/responses/UnauthorizedError"
          },
          "403": {
            "$ref": "#/components/responses/ForbiddenError"
          },
          "500": {
            "$ref": "#/components/responses/BackendError"
          },
          "550": {
            "$ref": "#/components/responses/ResourceDoesNotExists"
          }
        }
      }
    },
    "/api/ocpi/endpoints/{id}/unregister": {
      "put": {
        "security": [
          {
            "bearerAuth": []
          }
        ],
        "description": "Unregister OCPI Endpoint",
        "tags": [
          "OCPI"
        ],
        "parameters": [
          {
            "$ref": "#/components/parameters/OCPIEndpointID"
          }
        ],
        "responses": {
          "200": {
            "description": "OCPI Endpoint unregistered",
            "content": {
              "application/json": {
                "example": {
                  "status": "Success",
                  "statusCode": 200,
                  "statusText": "OK"
                }
              }
            }
          },
          "401": {
            "$ref": "#/components/responses/UnauthorizedError"
          },
          "403": {
            "$ref": "#/components/responses/ForbiddenError"
          },
          "500": {
            "$ref": "#/components/responses/BackendError"
          },
          "550": {
            "$ref": "#/components/responses/ResourceDoesNotExists"
          }
        }
      }
    },
    "/api/oicp/endpoints": {
      "post": {
        "security": [
          {
            "bearerAuth": []
          }
        ],
        "description": "Create an OICP Endpoint",
        "tags": [
          "OICP"
        ],
        "requestBody": {
          "content": {
            "application/json": {
              "schema": {
                "$ref": "#/components/schemas/OICPEndpoint"
              }
            }
          }
        },
        "responses": {
          "201": {
            "description": "OICP Endpoint created successfully",
            "content": {
              "application/json": {
                "example": {
                  "id": "###",
                  "status": "Success"
                }
              }
            }
          },
          "401": {
            "$ref": "#/components/responses/UnauthorizedError"
          },
          "403": {
            "$ref": "#/components/responses/ForbiddenError"
          },
          "500": {
            "$ref": "#/components/responses/BackendError"
          }
        }
      }
    },
    "/api/oicp/endpoints/{id}": {
      "get": {
        "security": [
          {
            "bearerAuth": []
          }
        ],
        "description": "Retrieve an OICP Endpoint",
        "parameters": [
          {
            "$ref": "#/components/parameters/OICPEndpointID"
          }
        ],
        "tags": [
          "OICP"
        ],
        "responses": {
          "200": {
            "description": "Return OICP Endpoint",
            "content": {
              "application/json": {
                "schema": {
                  "$ref": "#/components/schemas/OICPEndpoint"
                }
              }
            }
          },
          "401": {
            "$ref": "#/components/responses/UnauthorizedError"
          },
          "403": {
            "$ref": "#/components/responses/ForbiddenError"
          },
          "500": {
            "$ref": "#/components/responses/BackendError"
          },
          "550": {
            "$ref": "#/components/responses/ResourceDoesNotExists"
          }
        }
      },
      "put": {
        "security": [
          {
            "bearerAuth": []
          }
        ],
        "description": "Update an OICP Endpoint",
        "tags": [
          "OICP"
        ],
        "requestBody": {
          "content": {
            "application/json": {
              "schema": {
                "$ref": "#/components/schemas/OICPEndpoint"
              }
            }
          }
        },
        "responses": {
          "200": {
            "description": "OICP Endpoint updated successfully",
            "content": {
              "application/json": {
                "example": {
                  "status": "Success"
                }
              }
            }
          },
          "401": {
            "$ref": "#/components/responses/UnauthorizedError"
          },
          "403": {
            "$ref": "#/components/responses/ForbiddenError"
          },
          "500": {
            "$ref": "#/components/responses/BackendError"
          },
          "550": {
            "$ref": "#/components/responses/ResourceDoesNotExists"
          }
        }
      },
      "delete": {
        "security": [
          {
            "bearerAuth": []
          }
        ],
        "description": "Delete an OICP Endpoint",
        "parameters": [
          {
            "$ref": "#/components/parameters/OICPEndpointID"
          }
        ],
        "tags": [
          "OICP"
        ],
        "responses": {
          "200": {
            "description": "OICP Endpoint deleted"
          },
          "401": {
            "$ref": "#/components/responses/UnauthorizedError"
          },
          "403": {
            "$ref": "#/components/responses/ForbiddenError"
          },
          "500": {
            "$ref": "#/components/responses/BackendError"
          },
          "550": {
            "$ref": "#/components/responses/ResourceDoesNotExists"
          }
        }
      }
    },
    "/api/oicp/endpoints/{id}/ping": {
      "put": {
        "security": [
          {
            "bearerAuth": []
          }
        ],
        "description": "Ping an OICP Endpoint",
        "tags": [
          "OICP"
        ],
        "parameters": [
          {
            "$ref": "#/components/parameters/OICPEndpointID"
          }
        ],
        "requestBody": {
          "content": {
            "application/json": {
              "schema": {
                "$ref": "#/components/schemas/OICPEndpoint"
              }
            }
          }
        },
        "responses": {
          "200": {
            "description": "OICP Endpoint is reachable",
            "content": {
              "application/json": {
                "example": {
                  "status": "Success",
                  "statusCode": "000",
                  "statusText": "OK"
                }
              }
            }
          },
          "401": {
            "$ref": "#/components/responses/UnauthorizedError"
          },
          "403": {
            "$ref": "#/components/responses/ForbiddenError"
          },
          "500": {
            "$ref": "#/components/responses/BackendError"
          },
          "550": {
            "$ref": "#/components/responses/ResourceDoesNotExists"
          }
        }
      }
    },
    "/api/oicp/endpoints/{id}/evses/statuses/send": {
      "put": {
        "security": [
          {
            "bearerAuth": []
          }
        ],
        "description": "Send OICP EVSE's statuses",
        "tags": [
          "OICP"
        ],
        "parameters": [
          {
            "$ref": "#/components/parameters/OICPEndpointID"
          }
        ],
        "responses": {
          "200": {
            "description": "OICP Endpoint's EVSE's statuses sent",
            "content": {
              "application/json": {
                "example": {
                  "success": 0,
                  "failure": 0,
                  "total": 0,
                  "logs": null,
                  "objectIDsInFailure": []
                }
              }
            }
          },
          "401": {
            "$ref": "#/components/responses/UnauthorizedError"
          },
          "403": {
            "$ref": "#/components/responses/ForbiddenError"
          },
          "500": {
            "$ref": "#/components/responses/BackendError"
          },
          "550": {
            "$ref": "#/components/responses/ResourceDoesNotExists"
          }
        }
      }
    },
    "/api/oicp/endpoints/{id}/evses/send": {
      "put": {
        "security": [
          {
            "bearerAuth": []
          }
        ],
        "description": "Send OICP EVSEs",
        "tags": [
          "OICP"
        ],
        "parameters": [
          {
            "$ref": "#/components/parameters/OICPEndpointID"
          }
        ],
        "responses": {
          "200": {
            "description": "OICP Endpoint's EVSEs sent",
            "content": {
              "application/json": {
                "example": {
                  "success": 0,
                  "failure": 0,
                  "total": 0,
                  "logs": null,
                  "objectIDsInFailure": []
                }
              }
            }
          },
          "401": {
            "$ref": "#/components/responses/UnauthorizedError"
          },
          "403": {
            "$ref": "#/components/responses/ForbiddenError"
          },
          "500": {
            "$ref": "#/components/responses/BackendError"
          },
          "550": {
            "$ref": "#/components/responses/ResourceDoesNotExists"
          }
        }
      }
    },
    "/api/oicp/endpoints/{id}/register": {
      "put": {
        "security": [
          {
            "bearerAuth": []
          }
        ],
        "description": "Register OICP Endpoint",
        "tags": [
          "OICP"
        ],
        "parameters": [
          {
            "$ref": "#/components/parameters/OICPEndpointID"
          }
        ],
        "responses": {
          "200": {
            "description": "OCPI Endpoint registered",
            "content": {
              "application/json": {
                "example": {
                  "status": "Success",
                  "statusCode": 200,
                  "statusText": "OK"
                }
              }
            }
          },
          "401": {
            "$ref": "#/components/responses/UnauthorizedError"
          },
          "403": {
            "$ref": "#/components/responses/ForbiddenError"
          },
          "500": {
            "$ref": "#/components/responses/BackendError"
          },
          "550": {
            "$ref": "#/components/responses/ResourceDoesNotExists"
          }
        }
      }
    },
    "/api/oicp/endpoints/{id}/unregister": {
      "put": {
        "security": [
          {
            "bearerAuth": []
          }
        ],
        "description": "Unregister OICP Endpoint",
        "tags": [
          "OICP"
        ],
        "parameters": [
          {
            "$ref": "#/components/parameters/OICPEndpointID"
          }
        ],
        "responses": {
          "200": {
            "description": "OICP Endpoint unregistered",
            "content": {
              "application/json": {
                "example": {
                  "status": "Success",
                  "statusCode": 200,
                  "statusText": "OK"
                }
              }
            }
          },
          "401": {
            "$ref": "#/components/responses/UnauthorizedError"
          },
          "403": {
            "$ref": "#/components/responses/ForbiddenError"
          },
          "500": {
            "$ref": "#/components/responses/BackendError"
          },
          "550": {
            "$ref": "#/components/responses/ResourceDoesNotExists"
          }
        }
      }
    },
    "/api/settings": {
      "get": {
        "security": [
          {
            "bearerAuth": []
          }
        ],
        "description": "Retrieve a list of Settings",
        "parameters": [
          {
            "in": "query",
            "name": "Identifier",
            "description": "Setting Identifier",
            "schema": {
              "type": "string"
            }
          },
          {
            "$ref": "#/components/parameters/Search"
          },
          {
            "$ref": "#/components/parameters/Skip"
          },
          {
            "$ref": "#/components/parameters/SortFields"
          },
          {
            "$ref": "#/components/parameters/Limit"
          },
          {
            "$ref": "#/components/parameters/OnlyRecordCount"
          },
          {
            "$ref": "#/components/parameters/ProjectFields"
          }
        ],
        "tags": [
          "Settings"
        ],
        "responses": {
          "200": {
            "description": "Return Settings list",
            "content": {
              "application/json": {
                "example": {
                  "count": 1,
                  "result": [
                    {
                      "backupSensitiveData": null,
                      "content": {
                        "type": "crypto",
                        "crypto": {
                          "key": "###",
                          "keyProperties": {
                            "blockCypher": "aes",
                            "blockSize": 256,
                            "operationMode": "gcm"
                          }
                        }
                      },
                      "createdBy": null,
                      "identifier": "crypto",
                      "lastChangedBy": null,
                      "lastChangedOn": "2021-11-09T13:30:47.173Z",
                      "sensitiveData": null,
                      "id": "###"
                    }
                  ]
                }
              }
            }
          },
          "401": {
            "$ref": "#/components/responses/UnauthorizedError"
          },
          "403": {
            "$ref": "#/components/responses/ForbiddenError"
          },
          "500": {
            "$ref": "#/components/responses/BackendError"
          }
        }
      },
      "post": {
        "security": [
          {
            "bearerAuth": []
          }
        ],
        "description": "Create a Setting",
        "tags": [
          "Settings"
        ],
        "requestBody": {
          "content": {
            "application/json": {
              "schema": {
                "$ref": "#/components/schemas/Setting"
              }
            }
          }
        },
        "responses": {
          "201": {
            "description": "Setting created successfully",
            "content": {
              "application/json": {
                "example": {
                  "id": "###",
                  "status": "Success"
                }
              }
            }
          },
          "401": {
            "$ref": "#/components/responses/UnauthorizedError"
          },
          "403": {
            "$ref": "#/components/responses/ForbiddenError"
          },
          "500": {
            "$ref": "#/components/responses/BackendError"
          }
        }
      }
    },
    "/api/settings/{id}": {
      "get": {
        "security": [
          {
            "bearerAuth": []
          }
        ],
        "description": "Retrieve a Setting",
        "parameters": [
          {
            "$ref": "#/components/parameters/SettingID"
          }
        ],
        "tags": [
          "Settings"
        ],
        "responses": {
          "200": {
            "description": "Return Setting",
            "content": {
              "application/json": {
                "example": {
                  "backupSensitiveData": null,
                  "content": {
                    "type": "crypto",
                    "crypto": {
                      "key": "###",
                      "keyProperties": {
                        "blockCypher": "aes",
                        "blockSize": 256,
                        "operationMode": "gcm"
                      }
                    }
                  },
                  "createdBy": null,
                  "identifier": "crypto",
                  "lastChangedBy": null,
                  "lastChangedOn": "2021-11-09T13:30:47.173Z",
                  "sensitiveData": null,
                  "id": "###"
                }
              }
            }
          },
          "401": {
            "$ref": "#/components/responses/UnauthorizedError"
          },
          "403": {
            "$ref": "#/components/responses/ForbiddenError"
          },
          "500": {
            "$ref": "#/components/responses/BackendError"
          },
          "550": {
            "$ref": "#/components/responses/ResourceDoesNotExists"
          }
        }
      },
      "put": {
        "security": [
          {
            "bearerAuth": []
          }
        ],
        "description": "Update a Setting",
        "tags": [
          "Settings"
        ],
        "parameters": [
          {
            "$ref": "#/components/parameters/SettingID"
          }
        ],
        "requestBody": {
          "content": {
            "application/json": {
              "schema": {
                "$ref": "#/components/schemas/Setting"
              }
            }
          }
        },
        "responses": {
          "200": {
            "description": "Setting updated successfully",
            "content": {
              "application/json": {
                "example": {
                  "status": "Success"
                }
              }
            }
          },
          "401": {
            "$ref": "#/components/responses/UnauthorizedError"
          },
          "403": {
            "$ref": "#/components/responses/ForbiddenError"
          },
          "500": {
            "$ref": "#/components/responses/BackendError"
          },
          "550": {
            "$ref": "#/components/responses/ResourceDoesNotExists"
          }
        }
      },
      "delete": {
        "security": [
          {
            "bearerAuth": []
          }
        ],
        "description": "Delete a Setting",
        "parameters": [
          {
            "$ref": "#/components/parameters/SettingID"
          }
        ],
        "tags": [
          "Settings"
        ],
        "responses": {
          "200": {
            "description": "Setting deleted successfully"
          },
          "401": {
            "$ref": "#/components/responses/UnauthorizedError"
          },
          "403": {
            "$ref": "#/components/responses/ForbiddenError"
          },
          "500": {
            "$ref": "#/components/responses/BackendError"
          },
          "550": {
            "$ref": "#/components/responses/ResourceDoesNotExists"
          }
        }
      }
    },
    "/api/registration-tokens": {
      "get": {
        "security": [
          {
            "bearerAuth": []
          }
        ],
        "description": "Retrieve a list of Registration Tokens",
        "parameters": [
          {
            "$ref": "#/components/parameters/SiteAreaID"
          },
          {
            "$ref": "#/components/parameters/SiteIDs"
          }
        ],
        "tags": [
          "Registration tokens"
        ],
        "responses": {
          "200": {
            "description": "Return Registration Tokens list",
            "content": {
              "application/json": {
                "example": {
                  "count": 1,
                  "result": [
                    {
                      "createdBy": {
                        "firstName": "###",
                        "name": "###"
                      },
                      "createdOn": "2021-11-08T14:39:10.363Z",
                      "description": "###",
                      "expirationDate": "2021-12-08T14:39:10.363Z",
                      "revocationDate": null,
                      "siteAreaID": null,
                      "id": "###",
                      "ocpp15SOAPSecureUrl": "###",
                      "ocpp16SOAPSecureUrl": "###",
                      "ocpp16JSONSecureUrl": "###"
                    }
                  ]
                }
              }
            }
          },
          "401": {
            "$ref": "#/components/responses/UnauthorizedError"
          },
          "403": {
            "$ref": "#/components/responses/ForbiddenError"
          },
          "500": {
            "$ref": "#/components/responses/BackendError"
          }
        }
      },
      "post": {
        "security": [
          {
            "bearerAuth": []
          }
        ],
        "description": "Create a registration token",
        "tags": [
          "Registration tokens"
        ],
        "requestBody": {
          "content": {
            "application/json": {
              "schema": {
                "$ref": "#/components/schemas/RegistrationToken"
              }
            }
          }
        },
        "responses": {
          "201": {
            "description": "Registration token created successfully",
            "content": {
              "application/json": {
                "example": {
                  "id": "###",
                  "status": "Success"
                }
              }
            }
          },
          "401": {
            "$ref": "#/components/responses/UnauthorizedError"
          },
          "403": {
            "$ref": "#/components/responses/ForbiddenError"
          },
          "500": {
            "$ref": "#/components/responses/BackendError"
          }
        }
      }
    },
    "/api/registration-tokens/{id}": {
      "get": {
        "security": [
          {
            "bearerAuth": []
          }
        ],
        "description": "Retrieve a Registration Token",
        "parameters": [
          {
            "$ref": "#/components/parameters/registrationTokenID"
          }
        ],
        "tags": [
          "Registration tokens"
        ],
        "responses": {
          "200": {
            "description": "Return registration Token",
            "content": {
              "application/json": {
                "example": {
                  "createdBy": {
                    "firstName": "###",
                    "name": "###"
                  },
                  "createdOn": "2021-11-23T15:30:50.509Z",
                  "description": "###",
                  "expirationDate": "2021-12-23T15:30:50.509Z",
                  "revocationDate": null,
                  "siteAreaID": null,
                  "id": "###",
                  "ocpp15SOAPSecureUrl": "###",
                  "ocpp16SOAPSecureUrl": "###",
                  "ocpp16JSONSecureUrl": "###"
                }
              }
            }
          },
          "401": {
            "$ref": "#/components/responses/UnauthorizedError"
          },
          "403": {
            "$ref": "#/components/responses/ForbiddenError"
          },
          "500": {
            "$ref": "#/components/responses/BackendError"
          },
          "550": {
            "$ref": "#/components/responses/ResourceDoesNotExists"
          }
        }
      },
      "put": {
        "security": [
          {
            "bearerAuth": []
          }
        ],
        "description": "Update a Registration Token",
        "tags": [
          "Registration tokens"
        ],
        "parameters": [
          {
            "$ref": "#/components/parameters/registrationTokenID"
          }
        ],
        "requestBody": {
          "content": {
            "application/json": {
              "schema": {
                "$ref": "#/components/schemas/RegistrationToken"
              }
            }
          }
        },
        "responses": {
          "200": {
            "description": "Registration Token updated successfully",
            "content": {
              "application/json": {
                "example": {
                  "status": "Success"
                }
              }
            }
          },
          "401": {
            "$ref": "#/components/responses/UnauthorizedError"
          },
          "403": {
            "$ref": "#/components/responses/ForbiddenError"
          },
          "500": {
            "$ref": "#/components/responses/BackendError"
          },
          "550": {
            "$ref": "#/components/responses/ResourceDoesNotExists"
          }
        }
      },
      "delete": {
        "security": [
          {
            "bearerAuth": []
          }
        ],
        "description": "Delete a Registration Token",
        "parameters": [
          {
            "$ref": "#/components/parameters/registrationTokenID"
          }
        ],
        "tags": [
          "Registration tokens"
        ],
        "responses": {
          "200": {
            "description": "Registration Token deleted successfully"
          },
          "401": {
            "$ref": "#/components/responses/UnauthorizedError"
          },
          "403": {
            "$ref": "#/components/responses/ForbiddenError"
          },
          "500": {
            "$ref": "#/components/responses/BackendError"
          },
          "550": {
            "$ref": "#/components/responses/ResourceDoesNotExists"
          }
        }
      }
    },
    "/api/registration-tokens/{id}/revoke": {
      "put": {
        "security": [
          {
            "bearerAuth": []
          }
        ],
        "description": "Revoke a Registration Token",
        "tags": [
          "Registration tokens"
        ],
        "parameters": [
          {
            "$ref": "#/components/parameters/registrationTokenID"
          }
        ],
        "responses": {
          "200": {
            "description": "Registration Token revoked successfully",
            "content": {
              "application/json": {
                "example": {
                  "status": "Success"
                }
              }
            }
          },
          "401": {
            "$ref": "#/components/responses/UnauthorizedError"
          },
          "403": {
            "$ref": "#/components/responses/ForbiddenError"
          },
          "500": {
            "$ref": "#/components/responses/BackendError"
          },
          "550": {
            "$ref": "#/components/responses/ResourceDoesNotExists"
          }
        }
      }
    },
    "/api/statistics/action/export": {
      "get": {
        "security": [
          {
            "bearerAuth": []
          }
        ],
        "description": "Export Statistics",
        "parameters": [
          {
            "$ref": "#/components/parameters/Year"
          },
          {
            "$ref": "#/components/parameters/StartDateTime"
          },
          {
            "$ref": "#/components/parameters/EndDateTime"
          },
          {
            "$ref": "#/components/parameters/SiteAreaIDs"
          },
          {
            "$ref": "#/components/parameters/ChargingStationIDs"
          },
          {
            "$ref": "#/components/parameters/UserIDs"
          },
          {
            "$ref": "#/components/parameters/SiteIDs"
          },
          {
            "in": "query",
            "name": "DataType",
            "description": "Data type",
            "schema": {
              "type": "string",
              "enum": [
                "Consumption",
                "Usage",
                "Inactivity",
                "Transactions",
                "Pricing"
              ]
            }
          },
          {
            "in": "query",
            "name": "DataCategory",
            "description": "Data category (C = charging stations, U = users)",
            "schema": {
              "type": "string",
              "enum": [
                "C",
                "U"
              ]
            }
          },
          {
            "in": "query",
            "name": "DataScope",
            "description": "Data scope",
            "schema": {
              "type": "string",
              "enum": [
                "year",
                "month"
              ]
            }
          }
        ],
        "tags": [
          "Statistics"
        ],
        "responses": {
          "200": {
            "description": "Return statistics",
            "content": {
              "text/csv": {
              }
            }
          },
          "401": {
            "$ref": "#/components/responses/UnauthorizedError"
          },
          "403": {
            "$ref": "#/components/responses/ForbiddenError"
          },
          "500": {
            "$ref": "#/components/responses/BackendError"
          }
        }
      }
    },
    "/api/statistics/charging-stations/consumption": {
      "get": {
        "security": [
          {
            "bearerAuth": []
          }
        ],
        "description": "Get Charging stations consumption Statistics",
        "parameters": [
          {
            "$ref": "#/components/parameters/Year"
          },
          {
            "$ref": "#/components/parameters/StartDateTime"
          },
          {
            "$ref": "#/components/parameters/EndDateTime"
          },
          {
            "$ref": "#/components/parameters/SiteAreaIDs"
          },
          {
            "$ref": "#/components/parameters/ChargingStationIDs"
          },
          {
            "$ref": "#/components/parameters/UserIDs"
          },
          {
            "$ref": "#/components/parameters/SiteIDs"
          }
        ],
        "tags": [
          "Statistics"
        ],
        "responses": {
          "200": {
            "description": "Return charging stations consumption statistics",
            "content": {
              "application/json": {
                "schema": {
                  "$ref": "#/components/schemas/ChargingStationStatistics"
                }
              }
            }
          },
          "401": {
            "$ref": "#/components/responses/UnauthorizedError"
          },
          "403": {
            "$ref": "#/components/responses/ForbiddenError"
          },
          "500": {
            "$ref": "#/components/responses/BackendError"
          }
        }
      }
    },
    "/api/statistics/charging-stations/usage": {
      "get": {
        "security": [
          {
            "bearerAuth": []
          }
        ],
        "description": "Get Charging stations usage Statistics",
        "parameters": [
          {
            "$ref": "#/components/parameters/Year"
          },
          {
            "$ref": "#/components/parameters/StartDateTime"
          },
          {
            "$ref": "#/components/parameters/EndDateTime"
          },
          {
            "$ref": "#/components/parameters/SiteAreaIDs"
          },
          {
            "$ref": "#/components/parameters/ChargingStationIDs"
          },
          {
            "$ref": "#/components/parameters/UserIDs"
          },
          {
            "$ref": "#/components/parameters/SiteIDs"
          }
        ],
        "tags": [
          "Statistics"
        ],
        "responses": {
          "200": {
            "description": "Return charging stations usage statistics",
            "content": {
              "application/json": {
                "schema": {
                  "$ref": "#/components/schemas/ChargingStationStatistics"
                }
              }
            }
          },
          "401": {
            "$ref": "#/components/responses/UnauthorizedError"
          },
          "403": {
            "$ref": "#/components/responses/ForbiddenError"
          },
          "500": {
            "$ref": "#/components/responses/BackendError"
          }
        }
      }
    },
    "/api/statistics/charging-stations/inactivity": {
      "get": {
        "security": [
          {
            "bearerAuth": []
          }
        ],
        "description": "Get Charging stations inactivity Statistics",
        "parameters": [
          {
            "$ref": "#/components/parameters/Year"
          },
          {
            "$ref": "#/components/parameters/StartDateTime"
          },
          {
            "$ref": "#/components/parameters/EndDateTime"
          },
          {
            "$ref": "#/components/parameters/SiteAreaIDs"
          },
          {
            "$ref": "#/components/parameters/ChargingStationIDs"
          },
          {
            "$ref": "#/components/parameters/UserIDs"
          },
          {
            "$ref": "#/components/parameters/SiteIDs"
          }
        ],
        "tags": [
          "Statistics"
        ],
        "responses": {
          "200": {
            "description": "Return charging stations inactivity statistics",
            "content": {
              "application/json": {
                "schema": {
                  "$ref": "#/components/schemas/ChargingStationStatistics"
                }
              }
            }
          },
          "401": {
            "$ref": "#/components/responses/UnauthorizedError"
          },
          "403": {
            "$ref": "#/components/responses/ForbiddenError"
          },
          "500": {
            "$ref": "#/components/responses/BackendError"
          }
        }
      }
    },
    "/api/statistics/charging-stations/transactions": {
      "get": {
        "security": [
          {
            "bearerAuth": []
          }
        ],
        "description": "Get Charging stations transactions Statistics",
        "parameters": [
          {
            "$ref": "#/components/parameters/Year"
          },
          {
            "$ref": "#/components/parameters/StartDateTime"
          },
          {
            "$ref": "#/components/parameters/EndDateTime"
          },
          {
            "$ref": "#/components/parameters/SiteAreaIDs"
          },
          {
            "$ref": "#/components/parameters/ChargingStationIDs"
          },
          {
            "$ref": "#/components/parameters/UserIDs"
          },
          {
            "$ref": "#/components/parameters/SiteIDs"
          }
        ],
        "tags": [
          "Statistics"
        ],
        "responses": {
          "200": {
            "description": "Return charging stations transactions statistics",
            "content": {
              "application/json": {
                "schema": {
                  "$ref": "#/components/schemas/ChargingStationStatistics"
                }
              }
            }
          },
          "401": {
            "$ref": "#/components/responses/UnauthorizedError"
          },
          "403": {
            "$ref": "#/components/responses/ForbiddenError"
          },
          "500": {
            "$ref": "#/components/responses/BackendError"
          }
        }
      }
    },
    "/api/statistics/charging-stations/pricing": {
      "get": {
        "security": [
          {
            "bearerAuth": []
          }
        ],
        "description": "Get Charging stations princing Statistics",
        "parameters": [
          {
            "$ref": "#/components/parameters/Year"
          },
          {
            "$ref": "#/components/parameters/StartDateTime"
          },
          {
            "$ref": "#/components/parameters/EndDateTime"
          },
          {
            "$ref": "#/components/parameters/SiteAreaIDs"
          },
          {
            "$ref": "#/components/parameters/ChargingStationIDs"
          },
          {
            "$ref": "#/components/parameters/UserIDs"
          },
          {
            "$ref": "#/components/parameters/SiteIDs"
          }
        ],
        "tags": [
          "Statistics"
        ],
        "responses": {
          "200": {
            "description": "Return charging stations pricing statistics",
            "content": {
              "application/json": {
                "schema": {
                  "$ref": "#/components/schemas/ChargingStationStatistics"
                }
              }
            }
          },
          "401": {
            "$ref": "#/components/responses/UnauthorizedError"
          },
          "403": {
            "$ref": "#/components/responses/ForbiddenError"
          },
          "500": {
            "$ref": "#/components/responses/BackendError"
          }
        }
      }
    },
    "/api/statistics/users/consumption": {
      "get": {
        "security": [
          {
            "bearerAuth": []
          }
        ],
        "description": "Get users consumption Statistics",
        "parameters": [
          {
            "$ref": "#/components/parameters/Year"
          },
          {
            "$ref": "#/components/parameters/StartDateTime"
          },
          {
            "$ref": "#/components/parameters/EndDateTime"
          },
          {
            "$ref": "#/components/parameters/SiteAreaIDs"
          },
          {
            "$ref": "#/components/parameters/ChargingStationIDs"
          },
          {
            "$ref": "#/components/parameters/UserIDs"
          },
          {
            "$ref": "#/components/parameters/SiteIDs"
          }
        ],
        "tags": [
          "Statistics"
        ],
        "responses": {
          "200": {
            "description": "Return user consumption statistics",
            "content": {
              "application/json": {
                "schema": {
                  "$ref": "#/components/schemas/UserStatistics"
                }
              }
            }
          },
          "401": {
            "$ref": "#/components/responses/UnauthorizedError"
          },
          "403": {
            "$ref": "#/components/responses/ForbiddenError"
          },
          "500": {
            "$ref": "#/components/responses/BackendError"
          }
        }
      }
    },
    "/api/statistics/users/usage": {
      "get": {
        "security": [
          {
            "bearerAuth": []
          }
        ],
        "description": "Get users usage Statistics",
        "parameters": [
          {
            "$ref": "#/components/parameters/Year"
          },
          {
            "$ref": "#/components/parameters/StartDateTime"
          },
          {
            "$ref": "#/components/parameters/EndDateTime"
          },
          {
            "$ref": "#/components/parameters/SiteAreaIDs"
          },
          {
            "$ref": "#/components/parameters/ChargingStationIDs"
          },
          {
            "$ref": "#/components/parameters/UserIDs"
          },
          {
            "$ref": "#/components/parameters/SiteIDs"
          }
        ],
        "tags": [
          "Statistics"
        ],
        "responses": {
          "200": {
            "description": "Return users usage statistics",
            "content": {
              "application/json": {
                "schema": {
                  "$ref": "#/components/schemas/UserStatistics"
                }
              }
            }
          },
          "401": {
            "$ref": "#/components/responses/UnauthorizedError"
          },
          "403": {
            "$ref": "#/components/responses/ForbiddenError"
          },
          "500": {
            "$ref": "#/components/responses/BackendError"
          }
        }
      }
    },
    "/api/statistics/users/inactivity": {
      "get": {
        "security": [
          {
            "bearerAuth": []
          }
        ],
        "description": "Get users inactivity Statistics",
        "parameters": [
          {
            "$ref": "#/components/parameters/Year"
          },
          {
            "$ref": "#/components/parameters/StartDateTime"
          },
          {
            "$ref": "#/components/parameters/EndDateTime"
          },
          {
            "$ref": "#/components/parameters/SiteAreaIDs"
          },
          {
            "$ref": "#/components/parameters/ChargingStationIDs"
          },
          {
            "$ref": "#/components/parameters/UserIDs"
          },
          {
            "$ref": "#/components/parameters/SiteIDs"
          }
        ],
        "tags": [
          "Statistics"
        ],
        "responses": {
          "200": {
            "description": "Return users inactivity statistics",
            "content": {
              "application/json": {
                "schema": {
                  "$ref": "#/components/schemas/UserStatistics"
                }
              }
            }
          },
          "401": {
            "$ref": "#/components/responses/UnauthorizedError"
          },
          "403": {
            "$ref": "#/components/responses/ForbiddenError"
          },
          "500": {
            "$ref": "#/components/responses/BackendError"
          }
        }
      }
    },
    "/api/statistics/users/transactions": {
      "get": {
        "security": [
          {
            "bearerAuth": []
          }
        ],
        "description": "Get users transactions Statistics",
        "parameters": [
          {
            "$ref": "#/components/parameters/Year"
          },
          {
            "$ref": "#/components/parameters/StartDateTime"
          },
          {
            "$ref": "#/components/parameters/EndDateTime"
          },
          {
            "$ref": "#/components/parameters/SiteAreaIDs"
          },
          {
            "$ref": "#/components/parameters/ChargingStationIDs"
          },
          {
            "$ref": "#/components/parameters/UserIDs"
          },
          {
            "$ref": "#/components/parameters/SiteIDs"
          }
        ],
        "tags": [
          "Statistics"
        ],
        "responses": {
          "200": {
            "description": "Return users transactions statistics",
            "content": {
              "application/json": {
                "schema": {
                  "$ref": "#/components/schemas/UserStatistics"
                }
              }
            }
          },
          "401": {
            "$ref": "#/components/responses/UnauthorizedError"
          },
          "403": {
            "$ref": "#/components/responses/ForbiddenError"
          },
          "500": {
            "$ref": "#/components/responses/BackendError"
          }
        }
      }
    },
    "/api/statistics/users/pricing": {
      "get": {
        "security": [
          {
            "bearerAuth": []
          }
        ],
        "description": "Get users princing Statistics",
        "parameters": [
          {
            "$ref": "#/components/parameters/Year"
          },
          {
            "$ref": "#/components/parameters/StartDateTime"
          },
          {
            "$ref": "#/components/parameters/EndDateTime"
          },
          {
            "$ref": "#/components/parameters/SiteAreaIDs"
          },
          {
            "$ref": "#/components/parameters/ChargingStationIDs"
          },
          {
            "$ref": "#/components/parameters/UserIDs"
          },
          {
            "$ref": "#/components/parameters/SiteIDs"
          }
        ],
        "tags": [
          "Statistics"
        ],
        "responses": {
          "200": {
            "description": "Return users pricing statistics",
            "content": {
              "application/json": {
                "schema": {
                  "$ref": "#/components/schemas/UserStatistics"
                }
              }
            }
          },
          "401": {
            "$ref": "#/components/responses/UnauthorizedError"
          },
          "403": {
            "$ref": "#/components/responses/ForbiddenError"
          },
          "500": {
            "$ref": "#/components/responses/BackendError"
          }
        }
      }
    }
  },
  "components": {
    "securitySchemes": {
      "bearerAuth": {
        "type": "http",
        "scheme": "bearer",
        "bearerFormat": "JWT"
      }
    },
    "responses": {
      "UnauthorizedError": {
        "description": "Unauthorized access to the API"
      },
      "ForbiddenError": {
        "description": "Not authorized to execute this operation"
      },
      "BackendError": {
        "description": "Unexpected Backend error, checks the Logs"
      },
      "EmailAlreadyUsed": {
        "description": "Email already used"
      },
      "NoBadgeError": {
        "description": "User doesn't have any badge"
      },
      "NotSupportedError": {
        "description": "Feature not supported"
      },
      "ResourceDoesNotExists": {
        "description": "Resource does not exist"
      },
      "TagHasTransactionsError": {
        "description": "Cannot change user or delete a tag having transactions"
      },
      "InvalidFileFormat": {
        "description": "Invalid file format"
      },
      "InvalidCSVHeaderFormat": {
        "description": "Invalid CSV header format"
      }
    },
    "schemas": {
      "Tenant": {
        "type": "object",
        "required": [
          "name",
          "email",
          "subdomain"
        ],
        "properties": {
          "id": {
            "type": "string",
            "example": "5be7fb271014d90008992347",
            "readOnly": true
          },
          "name": {
            "type": "string",
            "example": "SAP Labs France"
          },
          "email": {
            "type": "string",
            "example": "serge.fabiano@sap.com"
          },
          "subdomain": {
            "type": "string",
            "example": "slf"
          },
          "logo": {
            "type": "string",
            "example": "data:image/png;base64,iVBORw0KGgoAAAANS"
          },
          "address": {
            "$ref": "#/components/schemas/Address"
          },
          "createdBy": {
            "$ref": "#/components/schemas/CreatedBy"
          },
          "createdOn": {
            "$ref": "#/components/schemas/CreatedOn"
          },
          "lastChangedBy": {
            "$ref": "#/components/schemas/LastChangedBy"
          },
          "lastChangedOn": {
            "$ref": "#/components/schemas/LastChangedOn"
          },
          "components": {
            "type": "object",
            "properties": {
              "ocpi": {
                "type": "object",
                "properties": {
                  "type": {
                    "type": "string",
                    "enum": [
                      "ocpi"
                    ]
                  },
                  "active": {
                    "type": "boolean"
                  }
                }
              },
              "oicp": {
                "type": "object",
                "properties": {
                  "type": {
                    "type": "string",
                    "enum": [
                      "oicp"
                    ]
                  },
                  "active": {
                    "type": "boolean"
                  }
                }
              },
              "refund": {
                "type": "object",
                "properties": {
                  "type": {
                    "type": "string",
                    "enum": [
                      "concur"
                    ]
                  },
                  "active": {
                    "type": "boolean"
                  }
                }
              },
              "pricing": {
                "type": "object",
                "properties": {
                  "type": {
                    "type": "string",
                    "enum": [
                      "simple",
                      "convergentCharging"
                    ]
                  },
                  "active": {
                    "type": "boolean"
                  }
                }
              },
              "billing": {
                "type": "object",
                "properties": {
                  "type": {
                    "type": "string",
                    "enum": [
                      "stripe"
                    ]
                  },
                  "active": {
                    "type": "boolean"
                  }
                }
              },
              "organization": {
                "type": "object",
                "properties": {
                  "active": {
                    "type": "boolean"
                  }
                }
              },
              "statistics": {
                "type": "object",
                "properties": {
                  "active": {
                    "type": "boolean"
                  }
                }
              },
              "analytics": {
                "type": "object",
                "properties": {
                  "type": {
                    "type": "string",
                    "enum": [
                      "sac"
                    ]
                  },
                  "active": {
                    "type": "boolean"
                  }
                }
              },
              "smartCharging": {
                "type": "object",
                "properties": {
                  "type": {
                    "type": "string",
                    "enum": [
                      "sapSmartCharging"
                    ]
                  },
                  "active": {
                    "type": "boolean"
                  }
                }
              },
              "asset": {
                "type": "object",
                "properties": {
                  "active": {
                    "type": "boolean"
                  }
                }
              },
              "car": {
                "type": "object",
                "properties": {
                  "active": {
                    "type": "boolean"
                  }
                }
              }
            }
          }
        }
      },
      "SiteArea": {
        "type": "object",
        "required": [
          "name",
          "siteID"
        ],
        "properties": {
          "id": {
            "type": "string",
            "readOnly": true
          },
          "accessControl": {
            "type": "boolean"
          },
          "address": {
            "$ref": "#/components/schemas/Address"
          },
          "createdBy": {
            "$ref": "#/components/schemas/CreatedBy"
          },
          "createdOn": {
            "$ref": "#/components/schemas/CreatedOn"
          },
          "issuer": {
            "type": "boolean"
          },
          "lastChangedBy": {
            "$ref": "#/components/schemas/LastChangedBy"
          },
          "maximumPower": {
            "type": "number",
            "minimum": 0
          },
          "name": {
            "type": "string"
          },
          "numberOfPhases": {
            "type": "number",
            "enum": [
              1,
              3
            ]
          },
          "siteID": {
            "type": "string"
          },
          "site": {
            "type": "object",
            "readOnly": true,
            "properties": {
              "id": {
                "type": "string"
              },
              "name": {
                "type": "string"
              }
            }
          },
          "connectorStats": {
            "type": "object",
            "readOnly": true,
            "properties": {
              "totalChargers": {
                "type": "number"
              },
              "availableChargers": {
                "type": "number"
              },
              "totalConnectors": {
                "type": "number"
              },
              "chargingConnectors": {
                "type": "number"
              },
              "suspendedConnectors": {
                "type": "number"
              },
              "availableConnectors": {
                "type": "number"
              },
              "unavailableConnectors": {
                "type": "number"
              },
              "preparingConnectors": {
                "type": "number"
              },
              "finishingConnectors": {
                "type": "number"
              },
              "faultedConnectors": {
                "type": "number"
              }
            }
          },
          "chargingStations": {
            "type": "array",
            "readOnly": true,
            "items": {
              "type": "object",
              "properties": {
                "id": {
                  "type": "string"
                },
                "inactive": {
                  "type": "boolean"
                },
                "public": {
                  "type": "boolean"
                },
                "lastSeen": {
                  "type": "string",
                  "format": "date-time"
                },
                "deleted": {
                  "type": "boolean",
                  "format": "date-time"
                },
                "connectors": {
                  "type": "array",
                  "items": {
                    "$ref": "#/components/schemas/Connector"
                  }
                }
              }
            }
          },
          "smartCharging": {
            "type": "boolean"
          },
          "voltage": {
            "type": "number",
            "enum": [
              110,
              230
            ]
          },
          "image": {
            "type": "string"
          }
        }
      },
      "Address": {
        "type": "object",
        "properties": {
          "address1": {
            "type": "string",
            "example": "805 av. du Docteur Maurice Donat"
          },
          "address2": {
            "type": "string"
          },
          "postalCode": {
            "type": "string",
            "example": "06250"
          },
          "city": {
            "type": "string",
            "example": "Mougins"
          },
          "department": {
            "type": "string",
            "example": "Alpes Maritimes"
          },
          "region": {
            "type": "string",
            "example": "PACA"
          },
          "country": {
            "type": "string",
            "example": "France"
          },
          "coordinates": {
            "type": "array",
            "example": [
              43,
              7
            ],
            "items": {
              "type": "integer"
            }
          }
        }
      },
      "LastChangedBy": {
        "type": "string",
        "readOnly": true
      },
      "LastChangedOn": {
        "type": "string",
        "format": "date-time",
        "example": "2020-07-22T17:02:42.036Z",
        "readOnly": true
      },
      "CreatedBy": {
        "type": "string",
        "readOnly": true
      },
      "CreatedOn": {
        "type": "string",
        "format": "date-time",
        "example": "2020-07-22T17:02:42.036Z",
        "readOnly": true
      },
      "ChargingStation": {
        "type": "object",
        "properties": {
          "id": {
            "type": "string",
            "example": ""
          },
          "templateHash": {
            "type": "string"
          },
          "templateHashCapabilities": {
            "type": "string"
          },
          "templateHashTechnical": {
            "type": "string"
          },
          "templateHashOcppStandard": {
            "type": "string"
          },
          "templateHashOcppVendor": {
            "type": "string"
          },
          "issuer": {
            "type": "boolean"
          },
          "public": {
            "type": "boolean"
          },
          "siteAreaID": {
            "type": "string"
          },
          "chargePointSerialNumber": {
            "type": "string"
          },
          "chargePointModel": {
            "type": "string"
          },
          "chargeBoxSerialNumber": {
            "type": "string"
          },
          "chargePointVendor": {
            "type": "string"
          },
          "iccid": {
            "type": "string"
          },
          "imsi": {
            "type": "string"
          },
          "meterType": {
            "type": "string"
          },
          "firmwareVersion": {
            "type": "string"
          },
          "firmwareUpdateStatus": {
            "type": "string"
          },
          "meterSerialNumber": {
            "type": "string"
          },
          "endpoint": {
            "type": "string"
          },
          "ocppVersion": {
            "type": "string"
          },
          "ocppProtocol": {
            "type": "string"
          },
          "lastSeen": {
            "type": "string"
          },
          "deleted": {
            "type": "string"
          },
          "inactive": {
            "type": "string"
          },
          "forceInactive": {
            "type": "string"
          },
          "lastReboot": {
            "type": "string"
          },
          "chargingStationURL": {
            "type": "string"
          },
          "maximumPower": {
            "type": "string"
          },
          "voltage": {
            "type": "string"
          },
          "excludeFromSmartCharging": {
            "type": "string"
          },
          "powerLimitUnit": {
            "type": "string"
          },
          "coordinates": {
            "type": "string"
          },
          "chargePoints": {
            "type": "string"
          },
          "connectors": {
            "$ref": "#/components/schemas/Connector"
          },
          "remoteAuthorizations": {
            "type": "string"
          },
          "currentIPAddress": {
            "type": "string"
          },
          "siteArea": {
            "type": "string"
          },
          "capabilities": {
            "type": "string"
          },
          "ocppStandardParameters": {
            "type": "string"
          },
          "ocppVendorParameters": {
            "type": "string"
          },
          "distanceMeters": {
            "type": "string"
          },
          "ocpiData": {
            "type": "object",
            "properties": {
              "evse": {
                "type": "string"
              }
            }
          }
        }
      },
      "Connector": {
        "type": "object",
        "required": [
          "connectorId"
        ],
        "properties": {
          "connectorId": {
            "type": "number",
            "example": 1
          },
          "currentInstantWatt": {
            "type": "number",
            "readOnly": true
          },
          "currentStateOfCharge": {
            "type": "number",
            "readOnly": true
          },
          "currentTotalInactivitySecs": {
            "type": "number",
            "readOnly": true
          },
          "currentInactivityStatus": {
            "type": "string",
            "enum": [
              "E",
              "I",
              "W"
            ],
            "readOnly": true
          },
          "currentTotalConsumptionWh": {
            "type": "number",
            "readOnly": true
          },
          "currentTransactionDate": {
            "type": "string",
            "format": "date-time",
            "readOnly": true
          },
          "currentTagID": {
            "type": "string",
            "readOnly": true
          },
          "currentTransactionID": {
            "type": "string",
            "readOnly": true
          },
          "currentUserID": {
            "type": "string",
            "readOnly": true
          },
          "status": {
            "type": "string",
            "readOnly": true
          },
          "errorCode": {
            "type": "string",
            "readOnly": true
          },
          "info": {
            "type": "string",
            "readOnly": true
          },
          "vendorErrorCode": {
            "type": "string",
            "readOnly": true
          },
          "statusLastChangedOn": {
            "type": "string",
            "format": "date-time",
            "readOnly": true
          },
          "power": {
            "type": "number"
          },
          "type": {
            "type": "string",
            "enum": [
              "T2",
              "CCS",
              "C",
              "T1",
              "T3C",
              "T1CCS",
              "D",
              "U"
            ]
          },
          "voltage": {
            "type": "number",
            "enum": [
              110,
              230
            ]
          },
          "amperage": {
            "type": "number"
          },
          "amperageLimit": {
            "type": "number",
            "readOnly": true
          },
          "currentType": {
            "type": "string",
            "enum": [
              "AC",
              "DC"
            ]
          },
          "numberOfConnectedPhase": {
            "type": "number"
          },
          "phaseAssignmentToGrid": {
            "type": "object",
            "properties": {
              "csPhaseL1": {
                "type": "string",
                "example": "L1"
              },
              "csPhaseL2": {
                "type": "string",
                "example": "L2"
              },
              "csPhaseL3": {
                "type": "string",
                "example": "L3"
              }
            }
          }
        }
      },
      "ChargingProfile": {
        "type": "object",
        "required": [
          "chargingStationID",
          "chargePointID",
          "connectorID",
          "profile"
        ],
        "properties": {
          "chargingStationID": {
            "type": "string",
            "example": ""
          },
          "connectorID": {
            "type": "integer",
            "example": 0
          },
          "chargePointID": {
            "type": "number",
            "example": 1
          },
          "profile": {
            "type": "object",
            "properties": {
              "chargingProfileId": {
                "type": "number",
                "description": "Required. Unique identifier for this profile.",
                "example": 1
              },
              "transactionId": {
                "type": "number",
                "description": "Optional. Only valid if ChargingProfilePurpose is set to TxProfile, the transactionId MAY be used to match the profile to a specific transaction."
              },
              "stackLevel": {
                "type": "number",
                "description": "Required. Value determining level in hierarchy stack of profiles. Higher values have precedence over lower values. Lowest level is 0.",
                "example": 3
              },
              "chargingProfilePurpose": {
                "type": "string",
                "description": "Required. Defines the purpose of the schedule transferred by this message.",
                "example": "TxDefaultProfile",
                "enum": [
                  "ChargePointMaxProfile",
                  "TxDefaultProfile",
                  "TxProfile"
                ]
              },
              "chargingProfileKind": {
                "type": "string",
                "description": "Required. Indicates the kind of schedule.",
                "example": "Absolute",
                "enum": [
                  "Absolute",
                  "Recurring",
                  "Relative"
                ]
              },
              "recurrencyKind": {
                "type": "string",
                "description": "Optional. Indicates the start point of a recurrence.",
                "example": "",
                "enum": [
                  "Daily",
                  "Weekly"
                ]
              },
              "validFrom": {
                "type": "string",
                "description": "Optional. Point in time at which the profile starts to be valid. If absent, the profile is valid as soon as it is received by the Charge Point.",
                "example": "",
                "format": "date-time"
              },
              "validTo": {
                "type": "string",
                "description": "Optional. Point in time at which the profile stops to be valid. If absent, the profile is valid until it is replaced by another profile.",
                "example": "",
                "format": "date-time"
              },
              "chargingSchedule": {
                "$ref": "#/components/schemas/ChargingSchedule"
              }
            },
            "required": [
              "chargingProfileId",
              "stackLevel",
              "chargingProfilePurpose",
              "chargingProfileKind",
              "chargingSchedule"
            ]
          }
        }
      },
      "ChargingSchedule": {
        "type": "object",
        "properties": {
          "duration": {
            "type": "number",
            "description": "Optional. Duration of the charging schedule in seconds. If the duration is left empty, the last period will continue indefinitely or until end of the transaction in case startSchedule is absent."
          },
          "startSchedule": {
            "type": "string",
            "description": "Optional. Starting point of an absolute schedule. If absent the schedule will be relative to start of charging.",
            "example": "",
            "format": "date-time"
          },
          "chargingRateUnit": {
            "type": "string",
            "description": "Required. The unit of measure Limit is expressed in.",
            "enum": [
              "A",
              "W"
            ],
            "example": "A"
          },
          "chargingSchedulePeriod": {
            "type": "array",
            "description": "Required. List of ChargingSchedulePeriod elements defining maximum power or current usage over time. The startSchedule of the first ChargingSchedulePeriod SHALL always be 0.",
            "items": {
              "type": "object",
              "properties": {
                "startPeriod": {
                  "type": "number",
                  "description": "Required. Start of the period, in seconds from the start of schedule. The value of StartPeriod also defines the stop time of the previous period.",
                  "example": 0
                },
                "limit": {
                  "type": "number",
                  "description": "Required. Charging rate limit during the schedule period, in the applicable chargingRateUnit, for example in Amperes or Watts. Accepts at most one digit fraction (e.g. 8.1).",
                  "example": 192
                },
                "numberPhases": {
                  "type": "number",
                  "description": "Optional. The number of phases that can be used for charging. If a number of phases is needed, numberPhases=3 will be assumed unless another number is given.",
                  "example": 3
                }
              },
              "required": [
                "startPeriod",
                "limit"
              ]
            }
          },
          "minChargeRate": {
            "type": "number",
            "description": "Optional. Minimum charging rate supported by the electric vehicle. The unit of measure is defined by the chargingRateUnit. This parameter is intended to be used by a local smart charging algorithm to optimize the power allocation for in the case a charging process is inefficient at lower charging rates. Accepts at most one digit fraction (e.g. 8.1)"
          }
        },
        "required": [
          "chargingRateUnit",
          "chargingSchedulePeriod"
        ]
      },
      "ChargePoint": {
        "type": "object",
        "required": [
          "chargePointID"
        ],
        "properties": {
          "chargePointID": {
            "type": "number"
          },
          "currentType": {
            "type": "string",
            "enum": [
              "AC",
              "DC"
            ]
          },
          "voltage": {
            "type": "number",
            "enum": [
              110,
              230
            ]
          },
          "amperage": {
            "type": "number"
          },
          "numberOfConnectedPhase": {
            "type": "number"
          },
          "cannotChargeInParallel": {
            "type": "boolean"
          },
          "sharePowerToAllConnectors": {
            "type": "boolean"
          },
          "excludeFromPowerLimitation": {
            "type": "boolean"
          },
          "ocppParamForPowerLimitation": {
            "type": "string"
          },
          "power": {
            "type": "number"
          },
          "efficiency": {
            "type": "number"
          },
          "connectorIDs": {
            "type": "array",
            "items": {
              "type": "number"
            }
          }
        }
      },
      "Tag": {
        "type": "object",
        "required": [
          "id",
          "userID",
          "issuer",
          "active",
          "description"
        ],
        "properties": {
          "id": {
            "type": "string",
            "example": "T12345678"
          },
          "visualID": {
            "type": "string",
            "example": "###"
          },
          "userID": {
            "type": "string",
            "example": "###"
          },
          "issuer": {
            "type": "boolean",
            "example": true
          },
          "active": {
            "type": "boolean",
            "example": true
          },
          "description": {
            "type": "string",
            "example": "Badge description"
          },
          "default": {
            "type": "boolean",
            "example": true
          }
        }
      },
      "User": {
        "type": "object",
        "required": [
          "name",
          "email"
        ],
        "properties": {
          "costCenter": {
            "type": "string",
            "example": "######"
          },
          "name": {
            "type": "string",
            "example": "Demo"
          },
          "firstName": {
            "type": "string",
            "example": "User"
          },
          "iNumber": {
            "type": "string",
            "example": "1234567"
          },
          "image": {
            "type": "string"
          },
          "mobile": {
            "type": "string",
            "example": "0000000000"
          },
          "locale": {
            "type": "string",
            "example": "en_EN"
          },
          "address": {
            "$ref": "#/components/schemas/Address"
          },
          "password": {
            "type": "string",
            "example": "DeM*Us$r1"
          },
          "phone": {
            "type": "string",
            "example": "0000000000"
          },
          "email": {
            "type": "string",
            "example": "user.demo@sap.com"
          },
          "issuer": {
            "type": "boolean"
          },
          "notifcationsActive": {
            "type": "boolean"
          },
          "status": {
            "type": "string",
            "enum": [
              "P",
              "A",
              "I",
              "B",
              "L"
            ]
          },
          "plateID": {
            "type": "string",
            "example": "DEMO"
          },
          "role": {
            "type": "string",
            "enum": [
              "S",
              "A",
              "B",
              "D"
            ],
            "example": "B"
          },
          "notifications": {
            "$ref": "#/components/schemas/Notifications"
          }
        }
      },
      "AssetConsumption": {
        "type": "object",
        "required": [
          "assetID",
          "startedAt",
          "endedAt",
          "instantWatts"
        ],
        "properties": {
          "assetID": {
            "$ref": "#/components/parameters/assetID"
          },
          "startedAt": {
            "type": "string",
            "format": "date-time",
            "example": "2020-12-31T23:00:00.000Z"
          },
          "endedAt": {
            "type": "string",
            "format": "date-time",
            "example": "2020-12-31T23:01:00.000Z"
          },
          "instantWatts": {
            "type": "number"
          },
          "instantWattsL1": {
            "type": "number"
          },
          "instantWattsL2": {
            "type": "number"
          },
          "instantWattsL3": {
            "type": "number"
          },
          "instantAmps": {
            "type": "number"
          },
          "instantAmpsL1": {
            "type": "number"
          },
          "instantAmpsL2": {
            "type": "number"
          },
          "instantAmpsL3": {
            "type": "number"
          },
          "instantVolts": {
            "type": "number"
          },
          "instantVoltsL1": {
            "type": "number"
          },
          "instantVoltsL2": {
            "type": "number"
          },
          "instantVoltsL3": {
            "type": "number"
          },
          "consumptionWh": {
            "type": "number"
          },
          "consumptionAmps": {
            "type": "number"
          },
          "stateOfCharge": {
            "type": "number"
          }
        }
      },
      "Site": {
        "type": "object",
        "properties": {
          "id": {
            "type": "string",
            "readOnly": true
          },
          "name": {
            "type": "string"
          },
          "address": {
            "$ref": "#/components/schemas/Address"
          },
          "public": {
            "type": "boolean"
          },
          "tariffID": {
            "type": "string"
          },
          "autoUserSiteAssignment": {
            "type": "boolean"
          },
          "companyID": {
            "type": "string"
          },
          "image": {
            "type": "string"
          },
          "createdOn": {
            "$ref": "#/components/schemas/CreatedOn"
          },
          "lastChangedOn": {
            "$ref": "#/components/schemas/LastChangedOn"
          },
          "issuer": {
            "type": "boolean",
            "readOnly": true
          }
        }
      },
      "Notifications": {
        "type": "object",
        "properties": {
          "sendSessionStarted": {
            "type": "boolean"
          },
          "sendOptimalChargeReached": {
            "type": "boolean"
          },
          "sendEndOfCharge": {
            "type": "boolean"
          },
          "sendEndOfSession": {
            "type": "boolean"
          },
          "sendUserAccountStatusChanged": {
            "type": "boolean"
          },
          "sendSessionNotStarted": {
            "type": "boolean"
          },
          "sendCarCatalogSynchronizationFailed": {
            "type": "boolean"
          },
          "sendUserAccountInactivity": {
            "type": "boolean"
          },
          "sendPreparingSessionNotStarted": {
            "type": "boolean"
          },
          "sendBillingSynchronizationFailed": {
            "type": "boolean"
          },
          "sendBillingNewInvoice": {
            "type": "boolean"
          },
          "sendNewRegisteredUser": {
            "type": "boolean"
          },
          "sendUnknownUserBadged": {
            "type": "boolean"
          },
          "sendChargingStationStatusError": {
            "type": "boolean"
          },
          "sendChargingStationRegistered": {
            "type": "boolean"
          },
          "sendOcpiPatchStatusError": {
            "type": "boolean"
          },
          "sendOfflineChargingStations": {
            "type": "boolean"
          },
          "sendEndUserErrorNotification": {
            "type": "boolean"
          },
          "sendComputeAndApplyChargingProfilesFailed": {
            "type": "boolean"
          },
          "sendAccountVerificationNotification": {
            "type": "boolean"
          },
          "sendAdminAccountVerificationNotification": {
            "type": "boolean"
          }
        }
      },
      "OcppConfigurationStatus": {
        "type": "object",
        "properties": {
          "status": {
            "type": "string",
            "enum": [
              "Accepted",
              "Rejected",
              "RebootRequired",
              "NotSupported"
            ]
          }
        }
      },
      "Asset": {
        "type": "object",
        "properties": {
          "name": {
            "type": "string"
          },
          "siteAreaID": {
            "type": "string"
          },
          "assetType": {
            "type": "string",
            "enum": [
              "CO",
              "PR",
              "CO-PR"
            ]
          },
          "excludeFromSmartCharging": {
            "type": "boolean"
          },
          "variationThresholdPercent": {
            "type": "number"
          },
          "fluctuationPercent": {
            "type": "number"
          },
          "staticValueWatt": {
            "type": "number"
          },
          "image": {
            "type": "string"
          },
          "dynamicAsset": {
            "type": "boolean"
          },
          "connectionID": {
            "type": "string"
          },
          "meterID": {
            "type": "string"
          },
          "usesPushAPI": {
            "type": "boolean"
          },
          "coordinates": {
            "type": "array",
            "items": {
              "type": "number"
            },
            "example": [
              0,
              0
            ]
          }
        }
      },
      "Car": {
        "type": "object",
        "required": [
          "vin",
          "licensePlate",
          "carCatalogID",
          "type",
          "userID",
          "default"
        ],
        "properties": {
          "vin": {
            "type": "string"
          },
          "licensePlate": {
            "type": "string"
          },
          "carCatalogID": {
            "type": "number"
          },
          "forced": {
            "type": "boolean"
          },
          "type": {
            "type": "string",
            "enum": [
              "P",
              "C",
              "PC"
            ]
          },
          "userID": {
            "type": "string"
          },
          "default": {
            "type": "boolean"
          },
          "converter": {
            "type": "object",
            "properties": {
              "amperagePerPhase": {
                "type": "number"
              },
              "numberOfPhases": {
                "type": "number"
              },
              "powerWatts": {
                "type": "number"
              },
              "type": {
                "type": "string",
                "enum": [
                  "S",
                  "O",
                  "A"
                ]
              }
            }
          },
          "carConnectorData": {
            "type": "object",
            "properties": {
              "carConnectorName": {
                "type": "string"
              },
              "carConnectorMeterID": {
                "type": "string"
              }
            }
          }
        }
      },
      "Company": {
        "type": "object",
        "required": [
          "name"
        ],
        "properties": {
          "name": {
            "type": "string"
          },
          "address": {
            "$ref": "#/components/schemas/Address"
          },
          "logo": {
            "type": "string",
            "description": "Base64 encoded logo"
          },
          "issuer": {
            "type": "boolean",
            "readOnly": true
          },
          "id": {
            "type": "string",
            "readOnly": true
          }
        }
      },
      "OCPIEndpoint": {
        "type": "object",
        "required": [
          "name",
          "role",
          "baseUrl",
          "localToken",
          "token"
        ],
        "properties": {
          "id": {
            "type": "string",
            "readOnly": true
          },
          "name": {
            "type": "string"
          },
          "role": {
            "type": "string",
            "enum": [
              "CPO",
              "EMSP"
            ]
          },
          "baseUrl": {
            "type": "string"
          },
          "countryCode": {
            "type": "string"
          },
          "partyId": {
            "type": "string"
          },
          "localToken": {
            "type": "string"
          },
          "token": {
            "type": "string"
          },
          "backgroundPatchJob": {
            "type": "boolean"
          }
        }
      },
      "OICPEndpoint": {
        "type": "object",
        "required": [
          "name",
          "role",
          "baseUrl"
        ],
        "properties": {
          "id": {
            "type": "string",
            "readOnly": true
          },
          "name": {
            "type": "string"
          },
          "role": {
            "type": "string",
            "enum": [
              "CPO",
              "EMSP"
            ]
          },
          "baseUrl": {
            "type": "string"
          },
          "countryCode": {
            "type": "string"
          },
          "partyId": {
            "type": "string"
          },
          "backgroundPatchJob": {
            "type": "boolean"
          }
        }
      },
      "Setting": {
        "type": "object",
        "properties": {
          "id": {
            "type": "string",
            "readOnly": true
          },
          "identifier": {
            "type": "string"
          },
          "sensitiveData": {
            "type": "array",
            "items": {
              "type": "string"
            }
          },
          "content": {
            "type": "object",
            "properties": {
              "type": {
                "type": "string"
              },
              "links": {
                "type": "array",
                "items": {
                  "type": "object",
                  "properties": {
                    "id": {
                      "type": "string"
                    },
                    "name": {
                      "type": "string"
                    },
                    "description": {
                      "type": "string"
                    },
                    "role": {
                      "type": "string"
                    },
                    "url": {
                      "type": "string"
                    }
                  }
                }
              },
              "sac": {
                "type": "object",
                "properties": {
                  "mainUrl": {
                    "type": "string"
                  },
                  "timezone": {
                    "type": "string"
                  }
                }
              },
              "ocpi": {
                "type": "object",
                "properties": {
                  "businessDetails": {
                    "type": "object",
                    "properties": {
                      "name": {
                        "type": "string"
                      },
                      "website": {
                        "type": "string"
                      },
                      "logo": {
                        "type": "object",
                        "properties": {
                          "url": {
                            "type": "string"
                          },
                          "thumbnail": {
                            "type": "string"
                          },
                          "category": {
                            "type": "string"
                          },
                          "type": {
                            "type": "string"
                          },
                          "width": {
                            "type": "number"
                          },
                          "height": {
                            "type": "number"
                          }
                        }
                      }
                    }
                  },
                  "cpo": {
                    "type": "object",
                    "properties": {
                      "countryCode": {
                        "type": "string"
                      },
                      "partyID": {
                        "type": "string"
                      }
                    }
                  },
                  "emsp": {
                    "type": "object",
                    "properties": {
                      "countryCode": {
                        "type": "string"
                      },
                      "partyID": {
                        "type": "string"
                      }
                    }
                  },
                  "currency": {
                    "type": "string"
                  }
                }
              },
              "oicp": {
                "type": "object",
                "properties": {
                  "businessDetails": {
                    "type": "object",
                    "properties": {
                      "name": {
                        "type": "string"
                      },
                      "website": {
                        "type": "string"
                      },
                      "logo": {
                        "type": "object",
                        "properties": {
                          "url": {
                            "type": "string"
                          },
                          "thumbnail": {
                            "type": "string"
                          },
                          "category": {
                            "type": "string"
                          },
                          "type": {
                            "type": "string"
                          },
                          "width": {
                            "type": "number"
                          },
                          "height": {
                            "type": "number"
                          }
                        }
                      }
                    }
                  },
                  "cpo": {
                    "type": "object",
                    "properties": {
                      "countryCode": {
                        "type": "string"
                      },
                      "partyID": {
                        "type": "string"
                      },
                      "key": {
                        "type": "string"
                      },
                      "cert": {
                        "type": "string"
                      }
                    }
                  },
                  "emsp": {
                    "type": "object",
                    "properties": {
                      "countryCode": {
                        "type": "string"
                      },
                      "partyID": {
                        "type": "string"
                      },
                      "key": {
                        "type": "string"
                      },
                      "cert": {
                        "type": "string"
                      }
                    }
                  },
                  "currency": {
                    "type": "string"
                  }
                }
              },
              "concur": {
                "type": "object",
                "properties": {
                  "authenticationUrl": {
                    "type": "string"
                  },
                  "apiUrl": {
                    "type": "string"
                  },
                  "appUrl": {
                    "type": "string"
                  },
                  "clientId": {
                    "type": "string"
                  },
                  "clientSecret": {
                    "type": "string"
                  },
                  "paymentTypeId": {
                    "type": "string"
                  },
                  "expenseTypeCode": {
                    "type": "string"
                  },
                  "policyId": {
                    "type": "string"
                  },
                  "reportName": {
                    "type": "string"
                  }
                }
              },
              "convergentCharging": {
                "type": "object",
                "properties": {
                  "url": {
                    "type": "string"
                  },
                  "chargeableItemName": {
                    "type": "string"
                  },
                  "user": {
                    "type": "string"
                  },
                  "password": {
                    "type": "string"
                  }
                }
              },
              "simple": {
                "type": "object",
                "properties": {
                  "price": {
                    "type": "number"
                  },
                  "currency": {
                    "type": "string"
                  }
                }
              },
              "billing": {
                "type": "object",
                "properties": {
                  "isTransactionBillingActivated": {
                    "type": "boolean"
                  },
                  "immediateBillingAllowed": {
                    "type": "boolean"
                  },
                  "periodicBillingAllowed": {
                    "type": "boolean"
                  },
                  "taxID": {
                    "type": "string"
                  }
                }
              },
              "stripe": {
                "type": "object",
                "properties": {
                  "url": {
                    "type": "string"
                  },
                  "secretKey": {
                    "type": "string"
                  },
                  "publicKey": {
                    "type": "string"
                  }
                }
              },
              "sapSmartCharging": {
                "type": "object",
                "properties": {
                  "optimizerUrl": {
                    "type": "string"
                  },
                  "user": {
                    "type": "string"
                  },
                  "password": {
                    "type": "string"
                  },
                  "stickyLimitation": {
                    "type": "boolean"
                  },
                  "limitBufferDC": {
                    "type": "number"
                  },
                  "limitBufferAC": {
                    "type": "number"
                  }
                }
              },
              "asset": {
                "type": "object",
                "properties": {
                  "connections": {
                    "type": "array",
                    "items": {
                      "type": "object",
                      "properties": {
                        "id": {
                          "type": "string"
                        },
                        "name": {
                          "type": "string"
                        },
                        "description": {
                          "type": "string"
                        },
                        "url": {
                          "type": "string"
                        },
                        "type": {
                          "type": "string"
                        },
                        "refreshIntervalMins": {
                          "type": "string"
                        },
                        "schneiderConnection": {
                          "type": "object",
                          "properties": {
                            "user": {
                              "type": "string"
                            },
                            "password": {
                              "type": "string"
                            }
                          }
                        },
                        "greenComConnection": {
                          "type": "object",
                          "properties": {
                            "clientId": {
                              "type": "string"
                            },
                            "clientSecret": {
                              "type": "string"
                            }
                          }
                        },
                        "iothinkConnection": {
                          "type": "object",
                          "properties": {
                            "user": {
                              "type": "string"
                            },
                            "password": {
                              "type": "string"
                            }
                          }
                        },
                        "witConnection": {
                          "type": "object",
                          "properties": {
                            "authenticationUrl": {
                              "type": "string"
                            },
                            "clientId": {
                              "type": "string"
                            },
                            "clientSecret": {
                              "type": "string"
                            },
                            "user": {
                              "type": "string"
                            },
                            "password": {
                              "type": "string"
                            }
                          }
                        },
                        "lacroix": {
                          "type": "object",
                          "properties": {
                            "user": {
                              "type": "string"
                            },
                            "password": {
                              "type": "string"
                            }
                          }
                        }
                      }
                    }
                  }
                }
              },
              "carConnector": {
                "type": "object",
                "properties": {
                  "connections": {
                    "type": "array",
                    "items": {
                      "type": "object",
                      "properties": {
                        "id": {
                          "type": "string"
                        },
                        "name": {
                          "type": "string"
                        },
                        "description": {
                          "type": "string"
                        },
                        "type": {
                          "type": "string"
                        },
                        "mercedesConnection": {
                          "type": "object",
                          "properties": {
                            "authenticationUrl": {
                              "type": "string"
                            },
                            "apiUrl": {
                              "type": "string"
                            },
                            "clientId": {
                              "type": "string"
                            },
                            "clientSecret": {
                              "type": "string"
                            }
                          }
                        },
                        "tronityConnection": {
                          "type": "object",
                          "properties": {
                            "apiUrl": {
                              "type": "string"
                            },
                            "clientId": {
                              "type": "string"
                            },
                            "clientSecret": {
                              "type": "string"
                            }
                          }
                        }
                      }
                    }
                  }
                }
              },
              "crypto": {
                "type": "object",
                "properties": {
                  "key": {
                    "type": "string"
                  },
                  "keyProperties": {
                    "type": "object",
                    "properties": {
                      "blockCypher": {
                        "type": "string"
                      },
                      "blockSize": {
                        "type": "number"
                      },
                      "operationMode": {
                        "type": "number"
                      }
                    }
                  },
                  "formerKey": {
                    "type": "string"
                  },
                  "formerKeyProperties": {
                    "type": "object",
                    "properties": {
                      "blockCypher": {
                        "type": "string"
                      },
                      "blockSize": {
                        "type": "number"
                      },
                      "operationMode": {
                        "type": "number"
                      }
                    }
                  }
                }
              },
              "user": {
                "type": "object",
                "properties": {
                  "autoActivateAccountAfterValidation": {
                    "type": "boolean"
                  }
                }
              }
            }
          }
        }
      },
      "RegistrationToken": {
        "type": "object",
        "required": [
          "description"
        ],
        "properties": {
          "id": {
            "type": "string",
            "readOnly": true
          },
          "description": {
            "type": "string"
          },
          "siteAreaID": {
            "type": "string"
          },
          "expirationDate": {
            "type": "string",
            "format": "date-time"
          }
        }
      },
      "ChargingStationStatistics": {
        "type": "array",
        "items": {
          "type": "object",
          "properties": {
            "month": {
              "type": "number",
              "description": "Month number starting from 0",
              "example": 0
            },
            "###": {
              "type": "number",
              "description": "Charging station name"
            }
          }
        }
      },
      "UserStatistics": {
        "type": "array",
        "items": {
          "type": "object",
          "properties": {
            "month": {
              "type": "number",
              "description": "Month number starting from 0",
              "example": 0
            },
            "###": {
              "type": "number",
              "description": "User name"
            }
          }
        }
      }
    },
    "parameters": {
      "Limit": {
        "in": "query",
        "name": "Limit",
        "description": "Limit the number of records",
        "example": 100,
        "required": false,
        "schema": {
          "type": "integer"
        }
      },
      "Skip": {
        "in": "query",
        "name": "Skip",
        "description": "Skip number of records",
        "example": 0,
        "required": false,
        "schema": {
          "type": "integer"
        }
      },
      "SortFields": {
        "in": "query",
        "name": "SortFields",
        "description": "Sorted fields",
        "example": "id",
        "required": false,
        "schema": {
          "type": "string"
        }
      },
      "ProjectFields": {
        "in": "query",
        "name": "ProjectFields",
        "description": "Pipe separated projected fields",
        "example": "",
        "required": false,
        "schema": {
          "type": "string"
        }
      },
      "Search": {
        "in": "query",
        "name": "Search",
        "description": "Search",
        "required": false,
        "schema": {
          "type": "string"
        }
      },
      "ErrorTypes": {
        "in": "query",
        "name": "ErrorType",
        "description": "Pipe separated error types (missing_settings, connection_broken, missing_site_area, connection_error)",
        "schema": {
          "type": "string"
        }
      },
      "StartDateTime": {
        "in": "query",
        "name": "StartDateTime",
        "description": "Start Date (ISO format)",
        "required": false,
        "schema": {
          "type": "string"
        }
      },
      "EndDateTime": {
        "in": "query",
        "name": "EndDateTime",
        "description": "End Date (ISO format)",
        "required": false,
        "schema": {
          "type": "string"
        }
      },
      "TagID": {
        "in": "query",
        "name": "TagID",
        "description": "Tag ID",
        "required": false,
        "schema": {
          "type": "string"
        }
      },
      "VisualTagIDs": {
        "in": "query",
        "name": "VisualTagID",
        "description": "Pipe separated Visual Tag IDs",
        "required": false,
        "schema": {
          "type": "string"
        }
      },
      "TagIDs": {
        "in": "query",
        "name": "TagID",
        "description": "Pipe separated Tag IDs",
        "required": false,
        "schema": {
          "type": "string"
        }
      },
      "SiteID": {
        "in": "query",
        "name": "SiteID",
        "description": "Site ID",
        "required": false,
        "schema": {
          "type": "string"
        }
      },
      "siteID": {
        "in": "path",
        "name": "id",
        "description": "Site ID",
        "required": true,
        "schema": {
          "type": "string"
        }
      },
      "UserID": {
        "in": "query",
        "name": "UserID",
        "description": "User ID",
        "required": false,
        "schema": {
          "type": "string"
        }
      },
      "UserIDs": {
        "in": "query",
        "name": "UserID",
        "description": "Pipe separated User IDs",
        "required": false,
        "schema": {
          "type": "string"
        }
      },
      "userID": {
        "in": "path",
        "name": "id",
        "description": "User ID",
        "required": true,
        "schema": {
          "type": "string"
        }
      },
      "ChargingStationID": {
        "in": "query",
        "name": "ChargingStationID",
        "description": "Charging Station ID",
        "required": false,
        "schema": {
          "type": "string"
        }
      },
      "ChargingStationIDs": {
        "in": "query",
        "name": "ChargingStationID",
        "description": "Pipe separated Charging Station IDs",
        "required": false,
        "schema": {
          "type": "string"
        }
      },
      "ConnectorID": {
        "in": "query",
        "name": "ConnectorID",
        "description": "Connector ID",
        "required": false,
        "schema": {
          "type": "number"
        }
      },
      "ConnectorIDs": {
        "in": "query",
        "name": "ConnectorID",
        "description": "Pipe separated Connector IDs",
        "required": false,
        "schema": {
          "type": "string"
        }
      },
      "InactivityStatus": {
        "in": "query",
        "name": "InactivityStatus",
        "description": "Inactivity Status",
        "required": false,
        "schema": {
          "type": "number",
          "enum": [
            "I",
            "W",
            "E"
          ]
        }
      },
      "InactivityStatuses": {
        "in": "query",
        "name": "InactivityStatus",
        "description": "Pipe separated Inactivity Statuses (I, W, E)",
        "required": false,
        "schema": {
          "type": "string",
          "pattern": "^([IWE](\\|[IWE])*)?$"
        }
      },
      "chargingProfileID": {
        "in": "path",
        "name": "id",
        "description": "Charging Profile ID",
        "required": true,
        "schema": {
          "type": "string",
          "pattern": "^[a-f0-9]{64}$"
        }
      },
      "chargingStationID": {
        "in": "path",
        "name": "id",
        "description": "Charging Station ID",
        "required": true,
        "schema": {
          "type": "string"
        }
      },
      "assetID": {
        "in": "path",
        "name": "id",
        "description": "Asset ID",
        "required": true,
        "schema": {
          "type": "string"
        }
      },
      "connectorID": {
        "in": "path",
        "name": "connectorId",
        "required": true,
        "description": "Connector ID",
        "schema": {
          "type": "integer",
          "minimum": 1,
          "example": 1
        }
      },
      "TransactionStatistics": {
        "in": "query",
        "name": "Statistics",
        "description": "Refund or History statistics",
        "schema": {
          "type": "string",
          "example": "history",
          "enum": [
            "refund",
            "history"
          ]
        }
      },
      "SiteIDs": {
        "in": "query",
        "name": "SiteID",
        "description": "Pipe separated Site IDs",
        "schema": {
          "type": "string"
        }
      },
      "OnlyRecordCount": {
        "in": "query",
        "name": "OnlyRecordCount",
        "description": "Return only the number of records",
        "schema": {
          "type": "boolean",
          "example": false
        }
      },
      "siteAreaID": {
        "in": "path",
        "name": "id",
        "description": "Site Area ID",
        "required": true,
        "schema": {
          "type": "string"
        }
      },
      "SiteAreaID": {
        "in": "query",
        "name": "SiteAreaID",
        "description": "Site Area ID",
        "schema": {
          "type": "string"
        }
      },
      "SiteAreaIDs": {
        "in": "query",
        "name": "SiteAreaID",
        "description": "Pipe separated Site Area IDs",
        "schema": {
          "type": "string"
        }
      },
      "Issuer": {
        "in": "query",
        "name": "Issuer",
        "description": "Current organization",
        "schema": {
          "type": "boolean"
        }
      },
      "IncludeDeleted": {
        "in": "query",
        "name": "IncludeDeleted",
        "description": "Include deleted charging stations",
        "schema": {
          "type": "boolean"
        }
      },
      "ConnectorStatuses": {
        "in": "query",
        "name": "ConnectorStatus",
        "description": "Pipe separated connector statuses (Available, Preparing, Charging, Occupied, SuspendedEVSE, SuspendedEV, Finishing, Reserved, Unavailable, Faulted",
        "schema": {
          "type": "string",
          "pattern": "^((Available|Preparing|Charging|Occupied|SuspendedEVSE|SuspendedEV|Finishing|Reserved|Unavailable|Faulted)(\\||Available|Preparing|Charging|Occupied|SuspendedEVSE|SuspendedEV|Finishing|Reserved|Unavailable|Faulted)*)?$"
        }
      },
      "ConnectorTypes": {
        "in": "query",
        "name": "ConnectorType",
        "description": "Pipe separated connector types (T2, CCS, C, T1, T3C, T1CCS, D, U)",
        "schema": {
          "type": "string",
          "pattern": "^((T2|CCS|C|T1|T3C|T1CCS|D|U)(\\||T2|CCS|C|T1|T3C|T1CCS|D|U)*)?$"
        }
      },
      "LocLongitude": {
        "in": "query",
        "name": "LocLongitude",
        "description": "Longitude location",
        "schema": {
          "type": "number"
        }
      },
      "LocLatitude": {
        "in": "query",
        "name": "LocLatitude",
        "description": "Latitude location",
        "schema": {
          "type": "string"
        }
      },
      "LocMaxDistanceMeters": {
        "in": "query",
        "name": "LocMaxDistanceMeters",
        "description": "Maximum range from location in meters",
        "schema": {
          "type": "number"
        }
      },
      "WithNoSiteArea": {
        "in": "query",
        "name": "WithNoSiteArea",
        "description": "With no Site Area",
        "schema": {
          "type": "boolean"
        }
      },
      "WithCompany": {
        "in": "query",
        "name": "WithCompany",
        "description": "With company attribute",
        "schema": {
          "type": "boolean"
        }
      },
      "WithSite": {
        "in": "query",
        "name": "WithSite",
        "description": "With site attribute",
        "schema": {
          "type": "boolean"
        }
      },
      "WithSiteArea": {
        "in": "query",
        "name": "WithSiteArea",
        "description": "With site area attribute",
        "schema": {
          "type": "boolean"
        }
      },
      "WithTag": {
        "in": "query",
        "name": "WithTag",
        "description": "With tag attribute",
        "schema": {
          "type": "boolean"
        }
      },
      "WithUser": {
        "in": "query",
        "name": "WithUser",
        "description": "With user attribute",
        "schema": {
          "type": "boolean"
        }
      },
      "WithCar": {
        "in": "query",
        "name": "WithCar",
        "description": "With car attribute",
        "schema": {
          "type": "boolean"
        }
      },
      "WithChargingStation": {
        "in": "query",
        "name": "WithChargingStation",
        "description": "With charging station attribute",
        "schema": {
          "type": "boolean"
        }
      },
      "WithAvailableChargers": {
        "in": "query",
        "name": "WithAvailableChargers",
        "description": "Request Sites with their available chargers",
        "example": false,
        "required": false,
        "schema": {
          "type": "boolean"
        }
      },
      "WithChargingStations": {
        "in": "query",
        "name": "WithChargingStations",
        "description": "With charging stations attribute",
        "schema": {
          "type": "boolean"
        }
      },
      "RefundStatus": {
        "in": "query",
        "name": "RefundStatus",
        "description": "Pipe separated refund statuses (submitted, notSubmitted, cancelled, approved)",
        "schema": {
          "type": "string",
          "pattern": "^((submitted|notSubmitted|cancelled|approved)(\\||submitted|notSubmitted|cancelled|approved)*)?$"
        }
      },
      "tagID": {
        "in": "path",
        "name": "id",
        "description": "Tag ID",
        "required": true,
        "schema": {
          "type": "string"
        }
      },
      "transactionID": {
        "in": "path",
        "name": "id",
        "description": "Transaction ID",
        "required": true,
        "schema": {
          "type": "string"
        }
      },
      "UserRoles": {
        "in": "query",
        "name": "Role",
        "required": false,
        "description": "Pipe separated user roles (S, A, B, D)",
        "schema": {
          "type": "string"
        }
      },
      "UserStatuses": {
        "in": "query",
        "name": "Status",
        "description": "Pipe separated statuses (P, A, I, B, L)",
        "schema": {
          "type": "string"
        }
      },
      "UserExcludeSiteID": {
        "in": "query",
        "name": "ExcludeSiteID",
        "required": false,
        "description": "Site ID to exclude",
        "schema": {
          "type": "string"
        }
      },
      "TagActive": {
        "in": "query",
        "name": "Active",
        "description": "Active attribute",
        "schema": {
          "type": "boolean"
        }
      },
      "TagWithUser": {
        "in": "query",
        "name": "WithUser",
        "description": "Retrieve also the user",
        "schema": {
          "type": "boolean"
        }
      },
      "connectionID": {
        "in": "path",
        "name": "id",
        "description": "Connection ID",
        "required": true,
        "schema": {
          "type": "string"
        }
      },
      "LogLevel": {
        "in": "query",
        "name": "Level",
        "description": "Pipe separated log levels (D, I, W, E, NONE, DEFAULT)",
        "schema": {
          "type": "string",
          "pattern": "^((D|I|W|E|NONE|DEFAULT)(\\||D|I|W|E|NONE|DEFAULT)*)?$"
        }
      },
      "LogSource": {
        "in": "query",
        "name": "Source",
        "description": "Log source",
        "schema": {
          "type": "string",
          "enum": [
            "Rest",
            "Soap",
            "Json",
            "Ocpi",
            "Oicp",
            "OData",
            "Batch"
          ]
        }
      },
      "LogHost": {
        "in": "query",
        "name": "Host",
        "description": "Log host",
        "schema": {
          "type": "string"
        }
      },
      "LogAction": {
        "in": "query",
        "name": "Action",
        "description": "Pipe separated log actions",
        "schema": {
          "type": "string"
        }
      },
      "TransactionMinimalPrice": {
        "in": "query",
        "name": "MinimalPrice",
        "description": "Transactions minimal price",
        "schema": {
          "type": "string"
        }
      },
      "ReportIDs": {
        "in": "query",
        "name": "ReportIDs",
        "description": "Pipe separated report IDs",
        "schema": {
          "type": "string"
        }
      },
      "carCatalogID": {
        "in": "query",
        "name": "id",
        "description": "Car Catalog ID",
        "required": true,
        "schema": {
          "type": "string"
        }
      },
      "CarMakers": {
        "in": "query",
        "name": "CarMaker",
        "description": "Pipe separated car makers",
        "schema": {
          "type": "string"
        }
      },
      "carID": {
        "in": "query",
        "name": "id",
        "description": "Car ID",
        "required": true,
        "schema": {
          "type": "string"
        }
      },
      "CompanyID": {
        "in": "query",
        "name": "id",
        "description": "Company ID",
        "required": false,
        "schema": {
          "type": "string"
        }
      },
      "companyID": {
        "in": "path",
        "name": "id",
        "description": "Company ID",
        "required": true,
        "schema": {
          "type": "string"
        }
      },
      "OCPIEndpointID": {
        "in": "path",
        "name": "id",
        "description": "OCPI Endpoint ID",
        "required": true,
        "schema": {
          "type": "string"
        }
      },
      "OICPEndpointID": {
        "in": "path",
        "name": "id",
        "description": "OICP Endpoint ID",
        "required": true,
        "schema": {
          "type": "string"
        }
      },
      "SettingID": {
        "in": "path",
        "name": "id",
        "description": "Setting ID",
        "required": true,
        "schema": {
          "type": "string"
        }
      },
      "registrationTokenID": {
        "in": "path",
        "name": "id",
        "description": "Registration token ID",
        "required": true,
        "schema": {
          "type": "string"
        }
      },
      "tenantID": {
        "in": "path",
        "name": "id",
        "description": "Tenant ID",
        "required": true,
        "schema": {
          "type": "string"
        }
      },
<<<<<<< HEAD
      "Year": {
        "in": "query",
        "name": "Year",
        "description": "Year",
        "schema": {
          "type": "number",
          "minimum": 0
=======
      "TenantID": {
        "in": "query",
        "name": "id",
        "description": "Tenant ID",
        "required": false,
        "schema": {
          "type": "string"
>>>>>>> f9cc87f6
        }
      }
    }
  }
}<|MERGE_RESOLUTION|>--- conflicted
+++ resolved
@@ -15517,7 +15517,15 @@
           "type": "string"
         }
       },
-<<<<<<< HEAD
+      "TenantID": {
+        "in": "query",
+        "name": "id",
+        "description": "Tenant ID",
+        "required": false,
+        "schema": {
+          "type": "string"
+        }
+      },
       "Year": {
         "in": "query",
         "name": "Year",
@@ -15525,15 +15533,6 @@
         "schema": {
           "type": "number",
           "minimum": 0
-=======
-      "TenantID": {
-        "in": "query",
-        "name": "id",
-        "description": "Tenant ID",
-        "required": false,
-        "schema": {
-          "type": "string"
->>>>>>> f9cc87f6
         }
       }
     }
