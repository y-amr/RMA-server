--- conflicted
+++ resolved
@@ -10164,17 +10164,18 @@
           },
           "550": {
             "$ref": "#/components/responses/ResourceDoesNotExists"
-<<<<<<< HEAD
-          }
-        }
-      },
+          }
+        }
+      }
+    },
+    "/api/registration-tokens/{id}/revoke": {
       "put": {
         "security": [
           {
             "bearerAuth": []
           }
         ],
-        "description": "Update a Registration Token",
+        "description": "Revoke a Registration Token",
         "tags": [
           "Registration tokens"
         ],
@@ -10183,18 +10184,9 @@
             "$ref": "#/components/parameters/RegistrationTokenID"
           }
         ],
-        "requestBody": {
-          "content": {
-            "application/json": {
-              "schema": {
-                "$ref": "#/components/schemas/RegistrationToken"
-              }
-            }
-          }
-        },
-        "responses": {
-          "200": {
-            "description": "Registration Token updated successfully",
+        "responses": {
+          "200": {
+            "description": "Registration Token revoked successfully",
             "content": {
               "application/json": {
                 "example": {
@@ -10214,83 +10206,6 @@
           },
           "550": {
             "$ref": "#/components/responses/ResourceDoesNotExists"
-          }
-        }
-      },
-      "delete": {
-        "security": [
-          {
-            "bearerAuth": []
-          }
-        ],
-        "description": "Delete a Registration Token",
-        "parameters": [
-          {
-            "$ref": "#/components/parameters/RegistrationTokenID"
-          }
-        ],
-        "tags": [
-          "Registration tokens"
-        ],
-        "responses": {
-          "200": {
-            "description": "Registration Token deleted successfully"
-          },
-          "401": {
-            "$ref": "#/components/responses/UnauthorizedError"
-          },
-          "403": {
-            "$ref": "#/components/responses/ForbiddenError"
-          },
-          "500": {
-            "$ref": "#/components/responses/BackendError"
-          },
-          "550": {
-            "$ref": "#/components/responses/ResourceDoesNotExists"
-          }
-        }
-      }
-    },
-    "/api/registration-tokens/{id}/revoke": {
-      "put": {
-        "security": [
-          {
-            "bearerAuth": []
-          }
-        ],
-        "description": "Revoke a Registration Token",
-        "tags": [
-          "Registration tokens"
-        ],
-        "parameters": [
-          {
-            "$ref": "#/components/parameters/RegistrationTokenID"
-          }
-        ],
-        "responses": {
-          "200": {
-            "description": "Registration Token revoked successfully",
-            "content": {
-              "application/json": {
-                "example": {
-                  "status": "Success"
-                }
-              }
-            }
-          },
-          "401": {
-            "$ref": "#/components/responses/UnauthorizedError"
-          },
-          "403": {
-            "$ref": "#/components/responses/ForbiddenError"
-          },
-          "500": {
-            "$ref": "#/components/responses/BackendError"
-          },
-          "550": {
-            "$ref": "#/components/responses/ResourceDoesNotExists"
-=======
->>>>>>> ce224dc5
           }
         }
       }
@@ -10789,6 +10704,88 @@
                 }
               }
             }
+          },
+          "401": {
+            "$ref": "#/components/responses/UnauthorizedError"
+          },
+          "403": {
+            "$ref": "#/components/responses/ForbiddenError"
+          },
+          "500": {
+            "$ref": "#/components/responses/BackendError"
+          },
+          "550": {
+            "$ref": "#/components/responses/ResourceDoesNotExists"
+          }
+        }
+      },
+      "put": {
+        "security": [
+          {
+            "bearerAuth": []
+          }
+        ],
+        "description": "Update a Registration Token",
+        "tags": [
+          "Registration tokens"
+        ],
+        "parameters": [
+          {
+            "$ref": "#/components/parameters/registrationTokenID"
+          }
+        ],
+        "requestBody": {
+          "content": {
+            "application/json": {
+              "schema": {
+                "$ref": "#/components/schemas/RegistrationToken"
+              }
+            }
+          }
+        },
+        "responses": {
+          "200": {
+            "description": "Registration Token updated successfully",
+            "content": {
+              "application/json": {
+                "example": {
+                  "status": "Success"
+                }
+              }
+            }
+          },
+          "401": {
+            "$ref": "#/components/responses/UnauthorizedError"
+          },
+          "403": {
+            "$ref": "#/components/responses/ForbiddenError"
+          },
+          "500": {
+            "$ref": "#/components/responses/BackendError"
+          },
+          "550": {
+            "$ref": "#/components/responses/ResourceDoesNotExists"
+          }
+        }
+      },
+      "delete": {
+        "security": [
+          {
+            "bearerAuth": []
+          }
+        ],
+        "description": "Delete a Registration Token",
+        "parameters": [
+          {
+            "$ref": "#/components/parameters/registrationTokenID"
+          }
+        ],
+        "tags": [
+          "Registration tokens"
+        ],
+        "responses": {
+          "200": {
+            "description": "Registration Token deleted successfully"
           },
           "401": {
             "$ref": "#/components/responses/UnauthorizedError"
