--- conflicted
+++ resolved
@@ -10090,7 +10090,11 @@
             "content": {
               "application/json": {
                 "example": {
-                  "status": "Success"
+                  "success": 0,
+                  "failure": 0,
+                  "total": 0,
+                  "logs": null,
+                  "objectIDsInFailure": []
                 }
               }
             }
@@ -10129,323 +10133,6 @@
         "responses": {
           "200": {
             "description": "OICP Endpoint's EVSEs sent",
-            "content": {
-              "application/json": {
-                "example": {
-                  "status": "Success"
-                }
-              }
-            }
-          },
-          "401": {
-            "$ref": "#/components/responses/UnauthorizedError"
-          },
-          "403": {
-            "$ref": "#/components/responses/ForbiddenError"
-          },
-          "500": {
-            "$ref": "#/components/responses/BackendError"
-          },
-          "550": {
-            "$ref": "#/components/responses/ResourceDoesNotExists"
-          }
-        }
-      }
-    },
-    "/api/oicp/endpoints/{id}/register": {
-      "put": {
-        "security": [
-          {
-            "bearerAuth": []
-          }
-        ],
-        "description": "Register OICP Endpoint",
-        "tags": [
-          "OICP"
-        ],
-        "parameters": [
-          {
-            "$ref": "#/components/parameters/OICPEndpointID"
-          }
-        ],
-        "responses": {
-          "200": {
-            "description": "OCPI Endpoint registered",
-            "content": {
-              "application/json": {
-                "example": {
-                  "status": "Success",
-                  "statusCode": 200,
-                  "statusText": "OK"
-                }
-              }
-            }
-          },
-          "401": {
-            "$ref": "#/components/responses/UnauthorizedError"
-          },
-          "403": {
-            "$ref": "#/components/responses/ForbiddenError"
-          },
-          "500": {
-            "$ref": "#/components/responses/BackendError"
-          },
-          "550": {
-            "$ref": "#/components/responses/ResourceDoesNotExists"
-          }
-        }
-      }
-    },
-<<<<<<< HEAD
-    "/api/oicp/endpoints/{id}/unregister": {
-=======
-    "/api/ocpi/endpoints/{id}/unregister": {
->>>>>>> ae9f215e
-      "put": {
-        "security": [
-          {
-            "bearerAuth": []
-          }
-        ],
-        "description": "Unregister OICP Endpoint",
-        "tags": [
-          "OICP"
-        ],
-        "parameters": [
-          {
-            "$ref": "#/components/parameters/OICPEndpointID"
-          }
-        ],
-        "responses": {
-          "200": {
-            "description": "OICP Endpoint unregistered",
-            "content": {
-              "application/json": {
-                "example": {
-                  "status": "Success",
-                  "statusCode": 200,
-                  "statusText": "OK"
-                }
-              }
-            }
-          },
-          "401": {
-            "$ref": "#/components/responses/UnauthorizedError"
-          },
-          "403": {
-            "$ref": "#/components/responses/ForbiddenError"
-          },
-          "500": {
-            "$ref": "#/components/responses/BackendError"
-          },
-          "550": {
-            "$ref": "#/components/responses/ResourceDoesNotExists"
-          }
-        }
-      }
-    },
-    "/api/oicp/endpoints": {
-      "post": {
-        "security": [
-          {
-            "bearerAuth": []
-          }
-        ],
-        "description": "Create an OICP Endpoint",
-        "tags": [
-          "OICP"
-        ],
-        "requestBody": {
-          "content": {
-            "application/json": {
-              "schema": {
-                "$ref": "#/components/schemas/OICPEndpoint"
-              }
-            }
-          }
-        },
-        "responses": {
-          "201": {
-            "description": "OICP Endpoint created successfully",
-            "content": {
-              "application/json": {
-                "example": {
-                  "id": "###",
-                  "status": "Success"
-                }
-              }
-            }
-          },
-          "401": {
-            "$ref": "#/components/responses/UnauthorizedError"
-          },
-          "403": {
-            "$ref": "#/components/responses/ForbiddenError"
-          },
-          "500": {
-            "$ref": "#/components/responses/BackendError"
-          }
-        }
-      }
-    },
-    "/api/oicp/endpoints/{id}": {
-      "get": {
-        "security": [
-          {
-            "bearerAuth": []
-          }
-        ],
-        "description": "Retrieve an OICP Endpoint",
-        "parameters": [
-          {
-            "$ref": "#/components/parameters/OICPEndpointID"
-          }
-        ],
-        "tags": [
-          "OICP"
-        ],
-        "responses": {
-          "200": {
-            "description": "Return OICP Endpoint",
-            "content": {
-              "application/json": {
-                "schema": {
-                  "$ref": "#/components/schemas/OICPEndpoint"
-                }
-              }
-            }
-          },
-          "401": {
-            "$ref": "#/components/responses/UnauthorizedError"
-          },
-          "403": {
-            "$ref": "#/components/responses/ForbiddenError"
-          },
-          "500": {
-            "$ref": "#/components/responses/BackendError"
-          },
-          "550": {
-            "$ref": "#/components/responses/ResourceDoesNotExists"
-          }
-        }
-      },
-      "put": {
-        "security": [
-          {
-            "bearerAuth": []
-          }
-        ],
-        "description": "Update an OICP Endpoint",
-        "tags": [
-          "OICP"
-        ],
-        "requestBody": {
-          "content": {
-            "application/json": {
-              "schema": {
-                "$ref": "#/components/schemas/OICPEndpoint"
-              }
-            }
-          }
-        },
-        "responses": {
-          "200": {
-            "description": "OICP Endpoint updated successfully",
-            "content": {
-              "application/json": {
-                "example": {
-                  "status": "Success"
-                }
-              }
-            }
-          },
-          "401": {
-            "$ref": "#/components/responses/UnauthorizedError"
-          },
-          "403": {
-            "$ref": "#/components/responses/ForbiddenError"
-          },
-          "500": {
-            "$ref": "#/components/responses/BackendError"
-          },
-          "550": {
-            "$ref": "#/components/responses/ResourceDoesNotExists"
-          }
-        }
-      }
-    },
-    "/api/oicp/endpoints/{id}/ping": {
-      "put": {
-        "security": [
-          {
-            "bearerAuth": []
-          }
-        ],
-        "description": "Ping an OICP Endpoint",
-        "tags": [
-          "OICP"
-        ],
-        "parameters": [
-          {
-            "$ref": "#/components/parameters/OICPEndpointID"
-          }
-        ],
-        "requestBody": {
-          "content": {
-            "application/json": {
-              "schema": {
-                "$ref": "#/components/schemas/OICPEndpoint"
-              }
-            }
-          }
-        },
-        "responses": {
-          "200": {
-            "description": "OICP Endpoint is reachable",
-            "content": {
-              "application/json": {
-                "example": {
-                  "status": "Success",
-                  "statusCode": "000",
-                  "statusText": "OK"
-                }
-              }
-            }
-          },
-          "401": {
-            "$ref": "#/components/responses/UnauthorizedError"
-          },
-          "403": {
-            "$ref": "#/components/responses/ForbiddenError"
-          },
-          "500": {
-            "$ref": "#/components/responses/BackendError"
-          },
-          "550": {
-            "$ref": "#/components/responses/ResourceDoesNotExists"
-          }
-        }
-      }
-    },
-    "/api/oicp/endpoints/{id}/evses/statuses/send": {
-      "put": {
-        "security": [
-          {
-            "bearerAuth": []
-          }
-        ],
-        "description": "Send OICP EVSE's statuses",
-        "tags": [
-          "OICP"
-        ],
-        "parameters": [
-          {
-            "$ref": "#/components/parameters/OICPEndpointID"
-          }
-        ],
-        "responses": {
-          "200": {
-            "description": "OICP Endpoint's EVSE's statuses sent",
             "content": {
               "application/json": {
                 "example": {
@@ -10473,14 +10160,14 @@
         }
       }
     },
-    "/api/oicp/endpoints/{id}/evses/send": {
+    "/api/oicp/endpoints/{id}/register": {
       "put": {
         "security": [
           {
             "bearerAuth": []
           }
         ],
-        "description": "Send OICP EVSEs",
+        "description": "Register OICP Endpoint",
         "tags": [
           "OICP"
         ],
@@ -10491,15 +10178,57 @@
         ],
         "responses": {
           "200": {
-            "description": "OICP Endpoint's EVSEs sent",
+            "description": "OCPI Endpoint registered",
             "content": {
               "application/json": {
                 "example": {
-                  "success": 0,
-                  "failure": 0,
-                  "total": 0,
-                  "logs": null,
-                  "objectIDsInFailure": []
+                  "status": "Success",
+                  "statusCode": 200,
+                  "statusText": "OK"
+                }
+              }
+            }
+          },
+          "401": {
+            "$ref": "#/components/responses/UnauthorizedError"
+          },
+          "403": {
+            "$ref": "#/components/responses/ForbiddenError"
+          },
+          "500": {
+            "$ref": "#/components/responses/BackendError"
+          },
+          "550": {
+            "$ref": "#/components/responses/ResourceDoesNotExists"
+          }
+        }
+      }
+    },
+    "/api/oicp/endpoints/{id}/unregister": {
+      "put": {
+        "security": [
+          {
+            "bearerAuth": []
+          }
+        ],
+        "description": "Unregister OICP Endpoint",
+        "tags": [
+          "OICP"
+        ],
+        "parameters": [
+          {
+            "$ref": "#/components/parameters/OICPEndpointID"
+          }
+        ],
+        "responses": {
+          "200": {
+            "description": "OICP Endpoint unregistered",
+            "content": {
+              "application/json": {
+                "example": {
+                  "status": "Success",
+                  "statusCode": 200,
+                  "statusText": "OK"
                 }
               }
             }
