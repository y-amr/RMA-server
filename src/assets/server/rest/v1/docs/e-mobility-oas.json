--- conflicted
+++ resolved
@@ -9655,8 +9655,50 @@
             "$ref": "#/components/parameters/OCPIEndpointID"
           }
         ],
-<<<<<<< HEAD
-=======
+        "responses": {
+          "200": {
+            "description": "OCPI Endpoint's local tokens generated",
+            "content": {
+              "application/json": {
+                "example": {
+                  "status": "Success",
+                  "id": "###",
+                  "localToken": "###"
+                }
+              }
+            }
+          },
+          "401": {
+            "$ref": "#/components/responses/UnauthorizedError"
+          },
+          "403": {
+            "$ref": "#/components/responses/ForbiddenError"
+          },
+          "500": {
+            "$ref": "#/components/responses/BackendError"
+          },
+          "550": {
+            "$ref": "#/components/responses/ResourceDoesNotExists"
+          }
+        }
+      }
+    },
+    "/api/ocpi/endpoints/:id/register": {
+      "put": {
+        "security": [
+          {
+            "bearerAuth": []
+          }
+        ],
+        "description": "Register OCPI Endpoint",
+        "tags": [
+          "OCPI"
+        ],
+        "parameters": [
+          {
+            "$ref": "#/components/parameters/OCPIEndpointID"
+          }
+        ],
         "requestBody": {
           "content": {
             "application/json": {
@@ -9666,67 +9708,9 @@
             }
           }
         },
->>>>>>> 0cf257c1
-        "responses": {
-          "200": {
-            "description": "OCPI Endpoint's local tokens generated",
-            "content": {
-              "application/json": {
-                "example": {
-                  "status": "Success",
-                  "id": "###",
-                  "localToken": "###"
-                }
-              }
-            }
-          },
-          "401": {
-            "$ref": "#/components/responses/UnauthorizedError"
-          },
-          "403": {
-            "$ref": "#/components/responses/ForbiddenError"
-          },
-          "500": {
-            "$ref": "#/components/responses/BackendError"
-          },
-          "550": {
-            "$ref": "#/components/responses/ResourceDoesNotExists"
-          }
-        }
-      }
-    },
-    "/api/ocpi/endpoints/:id/register": {
-      "put": {
-        "security": [
-          {
-            "bearerAuth": []
-          }
-        ],
-        "description": "Register OCPI Endpoint",
-        "tags": [
-          "OCPI"
-        ],
-        "parameters": [
-          {
-            "$ref": "#/components/parameters/OCPIEndpointID"
-          }
-        ],
-        "requestBody": {
-          "content": {
-            "application/json": {
-              "schema": {
-                "$ref": "#/components/schemas/OCPIEndpoint"
-              }
-            }
-          }
-        },
-        "responses": {
-          "200": {
-<<<<<<< HEAD
-            "description": "OCPI Endpoint's local tokens generated",
-=======
+        "responses": {
+          "200": {
             "description": "OCPI Endpoint registered",
->>>>>>> 0cf257c1
             "content": {
               "application/json": {
                 "example": {
