{
  "openapi": "3.0.3",
  "servers": [
    {
      "description": "Current server",
      "url": "/v1"
    }
  ],
  "info": {
    "title": "e-Mobility REST API",
    "description": "Charging Station Management Software",
    "version": "1.0.0",
    "contact": {
      "name": "Serge FABIANO",
      "email": "serge.fabiano@sap.com"
    },
    "license": {
      "name": "Apache 2.0",
      "url": "https://github.com/sap-labs-france/ev-server/blob/master/LICENSE"
    }
  },
  "tags": [
    {
      "name": "Tenant",
      "description": "Tenant API"
    },
    {
      "name": "Site Area",
      "description": "Site Area API"
    },
    {
      "name": "Authentication",
      "description": "Authentication API"
    },
    {
      "name": "Charging Stations",
      "description": "Charging Stations API"
    },
    {
      "name": "Users",
      "description": "Users API"
    },
    {
      "name": "Tags",
      "description": "Tags API"
    },
    {
      "name": "Companies",
      "description": "Company API"
    },
    {
      "name": "Connections",
      "description": "Integration connection API"
    },
    {
      "name": "Loggings",
      "description": "Loggings API"
    },
    {
      "name": "Assets",
      "description": "Assets API"
    },
    {
      "name": "Cars",
      "description": "Cars API"
    },
    {
      "name": "Notifications",
      "description": "Notifications API"
    },
    {
      "name": "Sites",
      "description": "Sites API"
    },
    {
      "name": "OCPI",
      "description": "OCPI API"
    },
    {
      "name": "Settings",
      "description": "Settings API"
    },
    {
      "name": "OICP",
      "description": "OICP API"
    },
    {
      "name": "Registration tokens",
      "description": "Registration tokens API"
    },
    {
      "name": "Statistics",
      "description": "Statistics API"
    }
  ],
  "paths": {
    "/api/tenants": {
      "get": {
        "description": "Retrieve a list of Tenants",
        "security": [
          {
            "bearerAuth": []
          }
        ],
        "parameters": [
          {
            "$ref": "#/components/parameters/Search"
          },
          {
            "in": "query",
            "name": "WithLogo",
            "description": "Request Tenants with their logos",
            "example": false,
            "required": false,
            "schema": {
              "type": "boolean"
            }
          },
          {
            "in": "query",
            "name": "WithComponents",
            "description": "Request Tenants with their components",
            "example": false,
            "required": false,
            "schema": {
              "type": "boolean"
            }
          },
          {
            "in": "query",
            "name": "WithAddress",
            "description": "Request Tenants with their address",
            "example": false,
            "required": false,
            "schema": {
              "type": "boolean"
            }
          },
          {
            "$ref": "#/components/parameters/Limit"
          },
          {
            "$ref": "#/components/parameters/Skip"
          },
          {
            "$ref": "#/components/parameters/SortFields"
          },
          {
            "$ref": "#/components/parameters/OnlyRecordCount"
          },
          {
            "$ref": "#/components/parameters/ProjectFields"
          }
        ],
        "tags": [
          "Tenant"
        ],
        "responses": {
          "200": {
            "description": "Return the tenant list",
            "content": {
              "application/json": {
                "schema": {
                  "type": "object",
                  "properties": {
                    "count": {
                      "type": "number",
                      "example": 1
                    },
                    "result": {
                      "type": "array",
                      "items": {
                        "$ref": "#/components/schemas/Tenant"
                      }
                    }
                  }
                }
              }
            }
          },
          "401": {
            "$ref": "#/components/responses/UnauthorizedError"
          },
          "403": {
            "$ref": "#/components/responses/ForbiddenError"
          },
          "500": {
            "$ref": "#/components/responses/BackendError"
          }
        }
      },
      "post": {
        "description": "Create a Tenant",
        "requestBody": {
          "content": {
            "application/json": {
              "schema": {
                "$ref": "#/components/schemas/Tenant"
              }
            }
          }
        },
        "tags": [
          "Tenant"
        ],
        "responses": {
          "200": {
            "description": "Tenant is created with success"
          },
          "401": {
            "$ref": "#/components/responses/UnauthorizedError"
          },
          "403": {
            "$ref": "#/components/responses/ForbiddenError"
          },
          "500": {
            "$ref": "#/components/responses/BackendError"
          }
        }
      }
    },
    "/api/tenants/{id}": {
      "get": {
        "description": "Retrieve a Tenant",
        "security": [
          {
            "bearerAuth": []
          }
        ],
        "parameters": [
          {
            "$ref": "#/components/parameters/tenantID"
          },
          {
            "$ref": "#/components/parameters/ProjectFields"
          }
        ],
        "tags": [
          "Tenant"
        ],
        "responses": {
          "200": {
            "description": "Return the found Tenant",
            "content": {
              "application/json": {
                "schema": {
                  "$ref": "#/components/schemas/Tenant"
                }
              }
            }
          },
          "401": {
            "$ref": "#/components/responses/UnauthorizedError"
          },
          "403": {
            "$ref": "#/components/responses/ForbiddenError"
          },
          "500": {
            "$ref": "#/components/responses/BackendError"
          },
          "550": {
            "$ref": "#/components/responses/ResourceDoesNotExists"
          }
        }
      },
      "delete": {
        "description": "Delete a Tenant",
        "security": [
          {
            "bearerAuth": []
          }
        ],
        "parameters": [
          {
            "$ref": "#/components/parameters/tenantID"
          }
        ],
        "tags": [
          "Tenant"
        ],
        "responses": {
          "200": {
            "description": "Tenant has been successfully deleted"
          },
          "401": {
            "$ref": "#/components/responses/UnauthorizedError"
          },
          "403": {
            "$ref": "#/components/responses/ForbiddenError"
          },
          "500": {
            "$ref": "#/components/responses/BackendError"
          },
          "550": {
            "$ref": "#/components/responses/ResourceDoesNotExists"
          }
        }
      },
      "put": {
        "description": "Update a Tenant",
        "security": [
          {
            "bearerAuth": []
          }
        ],
        "parameters": [
          {
            "$ref": "#/components/parameters/tenantID"
          }
        ],
        "tags": [
          "Tenant"
        ],
        "requestBody": {
          "content": {
            "application/json": {
              "schema": {
                "$ref": "#/components/schemas/Tenant"
              }
            }
          }
        },
        "responses": {
          "200": {
            "description": "Tenant has been successfully updated",
            "content": {
              "application/json": {
                "example": {
                  "status": "Success"
                }
              }
            }
          },
          "401": {
            "$ref": "#/components/responses/UnauthorizedError"
          },
          "403": {
            "$ref": "#/components/responses/ForbiddenError"
          },
          "500": {
            "$ref": "#/components/responses/BackendError"
          },
          "550": {
            "$ref": "#/components/responses/ResourceDoesNotExists"
          }
        }
      }
    },
    "/api/tenants/{id}/logo": {
      "get": {
        "description": "Retrieve a Tenant logo",
        "security": [
          {
            "bearerAuth": []
          }
        ],
        "parameters": [
          {
            "$ref": "#/components/parameters/tenantID"
          }
        ],
        "tags": [
          "Tenant"
        ],
        "responses": {
          "200": {
            "description": "Return the Tenant logo"
          },
          "401": {
            "$ref": "#/components/responses/UnauthorizedError"
          },
          "403": {
            "$ref": "#/components/responses/ForbiddenError"
          },
          "500": {
            "$ref": "#/components/responses/BackendError"
          },
          "550": {
            "$ref": "#/components/responses/ResourceDoesNotExists"
          }
        }
      }
    },
    "/api/site-areas": {
      "get": {
        "description": "Retrieve a list of Site Areas",
        "security": [
          {
            "bearerAuth": []
          }
        ],
        "parameters": [
          {
            "$ref": "#/components/parameters/Search"
          },
          {
            "$ref": "#/components/parameters/WithSite"
          },
          {
            "$ref": "#/components/parameters/WithChargingStations"
          },
          {
            "in": "query",
            "name": "WithAvailableChargers",
            "description": "Request Site Areas with their available chargers",
            "example": false,
            "required": false,
            "schema": {
              "type": "boolean"
            }
          },
          {
            "$ref": "#/components/parameters/SiteID"
          },
          {
            "in": "query",
            "name": "CompanyID",
            "description": "Company ID",
            "required": false,
            "schema": {
              "type": "string"
            }
          },
          {
            "$ref": "#/components/parameters/Issuer"
          },
          {
            "$ref": "#/components/parameters/LocLongitude"
          },
          {
            "$ref": "#/components/parameters/LocLatitude"
          },
          {
            "$ref": "#/components/parameters/LocMaxDistanceMeters"
          },
          {
            "$ref": "#/components/parameters/Limit"
          },
          {
            "$ref": "#/components/parameters/Skip"
          },
          {
            "$ref": "#/components/parameters/SortFields"
          },
          {
            "$ref": "#/components/parameters/OnlyRecordCount"
          },
          {
            "$ref": "#/components/parameters/ProjectFields"
          }
        ],
        "tags": [
          "Site Area"
        ],
        "responses": {
          "200": {
            "description": "Return the site area list",
            "content": {
              "application/json": {
                "schema": {
                  "type": "object",
                  "properties": {
                    "count": {
                      "type": "number",
                      "example": 1
                    },
                    "result": {
                      "type": "array",
                      "items": {
                        "$ref": "#/components/schemas/SiteArea"
                      }
                    }
                  }
                }
              }
            }
          },
          "401": {
            "$ref": "#/components/responses/UnauthorizedError"
          },
          "403": {
            "$ref": "#/components/responses/ForbiddenError"
          },
          "500": {
            "$ref": "#/components/responses/BackendError"
          }
        }
      },
      "post": {
        "description": "Create a SiteArea",
        "security": [
          {
            "bearerAuth": []
          }
        ],
        "requestBody": {
          "content": {
            "application/json": {
              "schema": {
                "$ref": "#/components/schemas/SiteArea"
              }
            }
          }
        },
        "tags": [
          "Site Area"
        ],
        "responses": {
          "200": {
            "description": "Site Area is created with success",
            "content": {
              "application/json": {
                "example": {
                  "status": "success",
                  "id": "###"
                }
              }
            }
          },
          "401": {
            "$ref": "#/components/responses/UnauthorizedError"
          },
          "403": {
            "$ref": "#/components/responses/ForbiddenError"
          },
          "500": {
            "$ref": "#/components/responses/BackendError"
          }
        }
      }
    },
    "/api/site-areas/{id}": {
      "get": {
        "description": "Retrieve a Site Area",
        "security": [
          {
            "bearerAuth": []
          }
        ],
        "parameters": [
          {
            "$ref": "#/components/parameters/siteAreaID"
          },
          {
            "$ref": "#/components/parameters/WithSite"
          },
          {
            "$ref": "#/components/parameters/WithChargingStations"
          }
        ],
        "tags": [
          "Site Area"
        ],
        "responses": {
          "200": {
            "description": "Return the site area",
            "content": {
              "application/json": {
                "schema": {
                  "$ref": "#/components/schemas/SiteArea"
                }
              }
            }
          },
          "401": {
            "$ref": "#/components/responses/UnauthorizedError"
          },
          "403": {
            "$ref": "#/components/responses/ForbiddenError"
          },
          "500": {
            "$ref": "#/components/responses/BackendError"
          },
          "550": {
            "$ref": "#/components/responses/ResourceDoesNotExists"
          }
        }
      },
      "put": {
        "description": "Update a SiteArea",
        "security": [
          {
            "bearerAuth": []
          }
        ],
        "parameters": [
          {
            "$ref": "#/components/parameters/siteAreaID"
          }
        ],
        "requestBody": {
          "content": {
            "application/json": {
              "schema": {
                "$ref": "#/components/schemas/SiteArea"
              }
            }
          }
        },
        "tags": [
          "Site Area"
        ],
        "responses": {
          "200": {
            "description": "Site Area is updated with success",
            "content": {
              "application/json": {
                "example": {
                  "status": "Success"
                }
              }
            }
          },
          "401": {
            "$ref": "#/components/responses/UnauthorizedError"
          },
          "403": {
            "$ref": "#/components/responses/ForbiddenError"
          },
          "500": {
            "$ref": "#/components/responses/BackendError"
          },
          "537": {
            "description": "Error occurred while clearing Charging Profiles for Site Area"
          },
          "539": {
            "description": "One of the charging stations is not single phased"
          },
          "550": {
            "$ref": "#/components/responses/ResourceDoesNotExists"
          }
        }
      },
      "delete": {
        "description": "Delete a SiteArea",
        "security": [
          {
            "bearerAuth": []
          }
        ],
        "parameters": [
          {
            "$ref": "#/components/parameters/siteAreaID"
          }
        ],
        "tags": [
          "Site Area"
        ],
        "responses": {
          "200": {
            "description": "Site Area is deleted with success",
            "content": {
              "application/json": {
                "example": {
                  "status": "Success"
                }
              }
            }
          },
          "401": {
            "$ref": "#/components/responses/UnauthorizedError"
          },
          "403": {
            "$ref": "#/components/responses/ForbiddenError"
          },
          "500": {
            "$ref": "#/components/responses/BackendError"
          },
          "550": {
            "$ref": "#/components/responses/ResourceDoesNotExists"
          }
        }
      }
    },
    "/api/site-areas/{id}/image": {
      "get": {
        "description": "Retrieve Site Area's image",
        "security": [
          {
            "bearerAuth": []
          }
        ],
        "parameters": [
          {
            "$ref": "#/components/parameters/siteAreaID"
          },
          {
            "in": "query",
            "name": "TenantID",
            "description": "Tenant ID",
            "required": true,
            "schema": {
              "type": "boolean"
            }
          }
        ],
        "tags": [
          "Site Area"
        ],
        "responses": {
          "200": {
            "description": "Return the image"
          },
          "401": {
            "$ref": "#/components/responses/UnauthorizedError"
          },
          "403": {
            "$ref": "#/components/responses/ForbiddenError"
          },
          "500": {
            "$ref": "#/components/responses/BackendError"
          },
          "550": {
            "$ref": "#/components/responses/ResourceDoesNotExists"
          }
        }
      }
    },
    "/api/site-areas/{id}/consumptions": {
      "get": {
        "description": "Retrieve Site Area consumptions",
        "security": [
          {
            "bearerAuth": []
          }
        ],
        "parameters": [
          {
            "$ref": "#/components/parameters/siteAreaID"
          },
          {
            "in": "query",
            "name": "StartDateTime",
            "description": "Start Date (ISO format)",
            "required": true,
            "schema": {
              "type": "string"
            }
          },
          {
            "in": "query",
            "name": "EndDateTime",
            "description": "End Date (ISO format)",
            "required": false,
            "schema": {
              "type": "string"
            }
          }
        ],
        "tags": [
          "Site Area"
        ],
        "responses": {
          "200": {
            "description": "Return the site area's consumption",
            "content": {
              "application/json": {
                "example": {
                  "accessControl": true,
                  "address": {
                    "address1": "805 av. du Docteur Maurice Donat",
                    "address2": "string",
                    "postalCode": "06250",
                    "city": "Mougins",
                    "department": "Alpes Maritimes",
                    "region": "PACA",
                    "country": "France",
                    "coordinates": [
                      43,
                      7
                    ]
                  },
                  "createdBy": null,
                  "issuer": true,
                  "lastChangedBy": null,
                  "maximumPower": 88320,
                  "name": "###",
                  "numberOfPhases": 3,
                  "siteID": "###",
                  "smartCharging": false,
                  "voltage": 0,
                  "id": "###",
                  "values": [
                    {
                      "AssetConsumptionWatts": 0,
                      "AssetConsumptionAmps": 0,
                      "AssetProductionWatts": 0,
                      "AssetProductionAmps": 0,
                      "ChargingStationConsumptionWatts": 9000,
                      "ChargingStationConsumptionAmps": 39.130434782608695,
                      "NetConsumptionWatts": 9000,
                      "NetConsumptionAmps": 39.130434782608695,
                      "limitWatts": 88320,
                      "limitAmps": null,
                      "startedAt": "2020-01-02T11:00:00.000Z",
                      "endedAt": "2020-01-02T11:00:00.000Z"
                    }
                  ]
                }
              }
            }
          },
          "401": {
            "$ref": "#/components/responses/UnauthorizedError"
          },
          "403": {
            "$ref": "#/components/responses/ForbiddenError"
          },
          "500": {
            "$ref": "#/components/responses/BackendError"
          },
          "550": {
            "$ref": "#/components/responses/ResourceDoesNotExists"
          }
        }
      }
    },
    "/api/site-areas/{id}/charging-stations/assign": {
      "put": {
        "description": "Assign charging stations to a Site Area",
        "security": [
          {
            "bearerAuth": []
          }
        ],
        "parameters": [
          {
            "$ref": "#/components/parameters/siteAreaID"
          }
        ],
        "requestBody": {
          "content": {
            "application/json": {
              "schema": {
                "type": "object",
                "properties": {
                  "chargingStationIDs": {
                    "type": "array",
                    "items": {
                      "type": "string"
                    }
                  }
                }
              }
            }
          }
        },
        "tags": [
          "Site Area"
        ],
        "responses": {
          "200": {
            "description": "Charging stations assigned successfully",
            "content": {
              "application/json": {
                "example": {
                  "status": "Success"
                }
              }
            }
          },
          "401": {
            "$ref": "#/components/responses/UnauthorizedError"
          },
          "403": {
            "$ref": "#/components/responses/ForbiddenError"
          },
          "500": {
            "$ref": "#/components/responses/BackendError"
          },
          "550": {
            "$ref": "#/components/responses/ResourceDoesNotExists"
          }
        }
      }
    },
    "/api/site-areas/{id}/charging-stations/unassign": {
      "put": {
        "description": "Unassign charging stations from a Site Area",
        "security": [
          {
            "bearerAuth": []
          }
        ],
        "parameters": [
          {
            "$ref": "#/components/parameters/siteAreaID"
          }
        ],
        "requestBody": {
          "content": {
            "application/json": {
              "schema": {
                "type": "object",
                "properties": {
                  "chargingStationIDs": {
                    "type": "array",
                    "items": {
                      "type": "string"
                    }
                  }
                }
              }
            }
          }
        },
        "tags": [
          "Site Area"
        ],
        "responses": {
          "200": {
            "description": "Charging stations unassigned successfully",
            "content": {
              "application/json": {
                "example": {
                  "status": "Success"
                }
              }
            }
          },
          "401": {
            "$ref": "#/components/responses/UnauthorizedError"
          },
          "403": {
            "$ref": "#/components/responses/ForbiddenError"
          },
          "500": {
            "$ref": "#/components/responses/BackendError"
          },
          "550": {
            "$ref": "#/components/responses/ResourceDoesNotExists"
          }
        }
      }
    },
    "/api/site-areas/{id}/assets/assign": {
      "put": {
        "description": "Assign assets to a Site Area",
        "security": [
          {
            "bearerAuth": []
          }
        ],
        "parameters": [
          {
            "$ref": "#/components/parameters/siteAreaID"
          }
        ],
        "requestBody": {
          "content": {
            "application/json": {
              "schema": {
                "type": "object",
                "properties": {
                  "assetIDs": {
                    "type": "array",
                    "items": {
                      "type": "string"
                    }
                  }
                }
              }
            }
          }
        },
        "tags": [
          "Site Area"
        ],
        "responses": {
          "200": {
            "description": "Assets assigned successfully",
            "content": {
              "application/json": {
                "example": {
                  "status": "Success"
                }
              }
            }
          },
          "401": {
            "$ref": "#/components/responses/UnauthorizedError"
          },
          "403": {
            "$ref": "#/components/responses/ForbiddenError"
          },
          "500": {
            "$ref": "#/components/responses/BackendError"
          },
          "550": {
            "$ref": "#/components/responses/ResourceDoesNotExists"
          }
        }
      }
    },
    "/api/site-areas/{id}/assets/unassign": {
      "put": {
        "description": "Unassign assets from a Site Area",
        "security": [
          {
            "bearerAuth": []
          }
        ],
        "parameters": [
          {
            "$ref": "#/components/parameters/siteAreaID"
          }
        ],
        "requestBody": {
          "content": {
            "application/json": {
              "schema": {
                "type": "object",
                "properties": {
                  "assetIDs": {
                    "type": "array",
                    "items": {
                      "type": "string"
                    }
                  }
                }
              }
            }
          }
        },
        "tags": [
          "Site Area"
        ],
        "responses": {
          "200": {
            "description": "Charging stations unassigned successfully",
            "content": {
              "application/json": {
                "example": {
                  "status": "Success"
                }
              }
            }
          },
          "401": {
            "$ref": "#/components/responses/UnauthorizedError"
          },
          "403": {
            "$ref": "#/components/responses/ForbiddenError"
          },
          "500": {
            "$ref": "#/components/responses/BackendError"
          },
          "550": {
            "$ref": "#/components/responses/ResourceDoesNotExists"
          }
        }
      }
    },
    "/auth/signin": {
      "post": {
        "description": "Sign in",
        "requestBody": {
          "content": {
            "application/json": {
              "schema": {
                "type": "object",
                "required": [
                  "email",
                  "password",
                  "acceptEula",
                  "tenant"
                ],
                "properties": {
                  "email": {
                    "type": "string",
                    "example": "demo.demo@sap.com"
                  },
                  "password": {
                    "type": "string",
                    "example": "DeM*Us$r1"
                  },
                  "acceptEula": {
                    "type": "boolean",
                    "example": true
                  },
                  "tenant": {
                    "type": "string",
                    "example": "slf"
                  }
                }
              }
            }
          }
        },
        "tags": [
          "Authentication"
        ],
        "responses": {
          "200": {
            "description": "Logged in successfully"
          },
          "500": {
            "$ref": "#/components/responses/BackendError"
          },
          "520": {
            "description": "The End-user License Agreement is mandatory"
          },
          "550": {
            "description": "Unknown tenant, user does not exists, or credentials are invalid"
          },
          "590": {
            "description": "Account is locked"
          },
          "592": {
            "description": "Account is pending"
          },
          "593": {
            "description": "Account is blocked"
          },
          "594": {
            "description": "Account is inactive"
          }
        }
      }
    },
    "/auth/signon": {
      "post": {
        "description": "Register",
        "requestBody": {
          "content": {
            "application/json": {
              "schema": {
                "type": "object",
                "required": [
                  "email",
                  "name",
                  "firstName",
                  "password",
                  "acceptEula",
                  "tenant",
                  "captcha"
                ],
                "properties": {
                  "email": {
                    "type": "string",
                    "example": "demo.demo@sap.com"
                  },
                  "name": {
                    "type": "string",
                    "example": "Demo"
                  },
                  "firstName": {
                    "type": "string",
                    "example": "User"
                  },
                  "password": {
                    "type": "string",
                    "example": "DeM*Us$r1"
                  },
                  "acceptEula": {
                    "type": "boolean",
                    "example": true
                  },
                  "tenant": {
                    "type": "string",
                    "example": ""
                  },
                  "captcha": {
                    "type": "string",
                    "example": "03AGdBq27rf-WyiNvo8yOO11OjDwgST4ZiQ-dtKxxDvVzxtU7XG6Oqff-M-KXe8RwCsHrlgU-4BCi_Y9CLLSC-DHMZkK-YS2fIJ4TpVxwn2mCQ7PwgIi8HUJHudaq5Jb7W88zebKr_xWBa9zyLp4k8exaWwQ9v2Pnj-FSKTHHDpT66PZiHOfRVjg9Za6eQIHhbXkNK5m6ZKWgT92XYigaJuTEPigGK7N5kbXHydXZFX6Ku5lntg9FRl7n737SRSAsO0joBb5XtgJV1vfZGyvnSjHECf3lmNdhZCQbdhGjEqn2vtHuodFk1i3kFzgEgMOS59A42m_zr4AME1Avd-hyAW80dybsbSKWbThyQx6iBRcOydgM9b10TI9kIpL8feLHBCvnmVutnhlp_Zz9MDTop5_Fdi3xvZHW-tLcLYHljECgnTHbApkcHfCSzgSJBlkB7_qifzRGitTfCUFGztgOCho6pKXeHAzc4XQ"
                  },
                  "locale": {
                    "type": "string",
                    "example": "en-US"
                  }
                }
              }
            }
          }
        },
        "tags": [
          "Authentication"
        ],
        "responses": {
          "200": {
            "description": "Registered successfully"
          },
          "500": {
            "$ref": "#/components/responses/BackendError"
          },
          "510": {
            "$ref": "#/components/responses/EmailAlreadyUsed"
          },
          "520": {
            "description": "End-user License Agreement has not been accepted"
          },
          "550": {
            "description": "User tried to register with an unknown tenant"
          }
        }
      }
    },
    "/auth/signout": {
      "get": {
        "description": "Sign out",
        "tags": [
          "Authentication"
        ],
        "responses": {
          "200": {
            "description": "Successfully signed out"
          },
          "500": {
            "$ref": "#/components/responses/BackendError"
          }
        }
      }
    },
    "/auth/password/reset": {
      "post": {
        "description": "Reset password",
        "requestBody": {
          "content": {
            "application/json": {
              "schema": {
                "type": "object",
                "required": [
                  "email",
                  "tenant"
                ],
                "properties": {
                  "email": {
                    "type": "string",
                    "example": "demo.demo@sap.com"
                  },
                  "password": {
                    "type": "string"
                  },
                  "captcha": {
                    "type": "string",
                    "example": "03AGdBq26Ca8rdqn0-odDV18kJCLnVytzGPXVPyW811IY4pqyQuak-o59MZlYfUIVS-ToLBiL4o7fBfPPvmkAhQLKoMXtqitKxRTG016wmGbFLvZWnOSkJKreB1Kx6n3dB7uYd302UVyVpJJ0BGFcmXWnWZmGnR3ZJC8IE1r7oVohcYVLttnKXtuhJwg5IdHe0HleYzOjxCBw9FnCJhVoSmaPn6FeVjWC9d8vSDwBq-18dA_cm6CQb7BhZm6LXWhMdW1_e_5DcSs1koj_vn3FGB7UQESsPp81WBfr6msCNiddNc1D4MRfF4wXeimJ1wplqoGOmMmI2Y_i-120grLrjkfzBNgDPQPWvfpUjeyW1f_T-5SaObYpUFEEZ4YW6Xt2revAWMmZ6i9_QOWWUcukaZU3jr_MzR1YIMscKrnBP3Zhl45zLXOY-0Bi28z6XxsMqqSHE8lY_C8B-7M-X3PNc_293qtrEnE2rhG9PU-RdFJG4dqBcwU6YfZJwwyXDWG7eyNG8iJoBDgCWrbib2jLKTmuwWCowApAoeA"
                  },
                  "tenant": {
                    "type": "string",
                    "example": "slf"
                  }
                }
              },
              "examples": {
                "resetRequest": {
                  "summary": "Request a password reset",
                  "value": {
                    "email": "demo.demo@sap.com",
                    "captcha": "03AGdBq26Ca8rdqn0-odDV18kJCLnVytzGPXVPyW811IY4pqyQuak-o59MZlYfUIVS-ToLBiL4o7fBfPPvmkAhQLKoMXtqitKxRTG016wmGbFLvZWnOSkJKreB1Kx6n3dB7uYd302UVyVpJJ0BGFcmXWnWZmGnR3ZJC8IE1r7oVohcYVLttnKXtuhJwg5IdHe0HleYzOjxCBw9FnCJhVoSmaPn6FeVjWC9d8vSDwBq-18dA_cm6CQb7BhZm6LXWhMdW1_e_5DcSs1koj_vn3FGB7UQESsPp81WBfr6msCNiddNc1D4MRfF4wXeimJ1wplqoGOmMmI2Y_i-120grLrjkfzBNgDPQPWvfpUjeyW1f_T-5SaObYpUFEEZ4YW6Xt2revAWMmZ6i9_QOWWUcukaZU3jr_MzR1YIMscKrnBP3Zhl45zLXOY-0Bi28z6XxsMqqSHE8lY_C8B-7M-X3PNc_293qtrEnE2rhG9PU-RdFJG4dqBcwU6YfZJwwyXDWG7eyNG8iJoBDgCWrbib2jLKTmuwWCowApAoeA",
                    "tenant": "slf"
                  }
                },
                "resetValidation": {
                  "summary": "Validate password reset",
                  "value": {
                    "email": "demo.demo@sap.com",
                    "captcha": "03AGdBq26Ca8rdqn0-odDV18kJCLnVytzGPXVPyW811IY4pqyQuak-o59MZlYfUIVS-ToLBiL4o7fBfPPvmkAhQLKoMXtqitKxRTG016wmGbFLvZWnOSkJKreB1Kx6n3dB7uYd302UVyVpJJ0BGFcmXWnWZmGnR3ZJC8IE1r7oVohcYVLttnKXtuhJwg5IdHe0HleYzOjxCBw9FnCJhVoSmaPn6FeVjWC9d8vSDwBq-18dA_cm6CQb7BhZm6LXWhMdW1_e_5DcSs1koj_vn3FGB7UQESsPp81WBfr6msCNiddNc1D4MRfF4wXeimJ1wplqoGOmMmI2Y_i-120grLrjkfzBNgDPQPWvfpUjeyW1f_T-5SaObYpUFEEZ4YW6Xt2revAWMmZ6i9_QOWWUcukaZU3jr_MzR1YIMscKrnBP3Zhl45zLXOY-0Bi28z6XxsMqqSHE8lY_C8B-7M-X3PNc_293qtrEnE2rhG9PU-RdFJG4dqBcwU6YfZJwwyXDWG7eyNG8iJoBDgCWrbib2jLKTmuwWCowApAoeA",
                    "hash": "dcff1ec7-cecb-4c2f-99da-47aeb1f83509",
                    "password": "Azerty123?",
                    "tenant": "slf"
                  }
                }
              }
            }
          }
        },
        "tags": [
          "Authentication"
        ],
        "responses": {
          "200": {
            "description": "Password reset notification sent successfully or password has been reset "
          },
          "500": {
            "$ref": "#/components/responses/BackendError"
          },
          "550": {
            "description": "Unknown tenant or user does not exist"
          }
        }
      }
    },
    "/auth/eula": {
      "get": {
        "description": "Get tenant EULA",
        "parameters": [
          {
            "in": "query",
            "name": "Language",
            "description": "Browser language",
            "schema": {
              "type": "string",
              "example": "en"
            }
          }
        ],
        "tags": [
          "Authentication"
        ],
        "responses": {
          "200": {
            "description": "Successfully retrieved tenant's EULA",
            "content": {
              "application/json": {
                "schema": {
                  "type": "object",
                  "required": [
                    "text"
                  ],
                  "properties": {
                    "text": {
                      "type": "string",
                      "example": "<h3>End-user Agreement Usage of the e-Mobility Software</h3>..."
                    }
                  }
                }
              }
            }
          },
          "500": {
            "$ref": "#/components/responses/BackendError"
          },
          "550": {
            "description": "Unknown tenant"
          }
        }
      }
    },
    "/auth/eula/check": {
      "get": {
        "description": "Check if a user accepted latest EULA",
        "parameters": [
          {
            "in": "query",
            "name": "Email",
            "required": true,
            "schema": {
              "type": "string",
              "example": "demo.demo@sap.com"
            }
          },
          {
            "in": "query",
            "name": "Tenant",
            "required": true,
            "schema": {
              "type": "string",
              "example": "slf"
            }
          }
        ],
        "tags": [
          "Authentication"
        ],
        "responses": {
          "200": {
            "description": "User accepted latest EULA",
            "content": {
              "application/json": {
                "examples": {
                  "Accepted latest": {
                    "value": {
                      "acceptedEula": true
                    }
                  },
                  "Not accepted latest": {
                    "value": {
                      "acceptedEula": false
                    }
                  }
                }
              }
            }
          },
          "500": {
            "$ref": "#/components/responses/BackendError"
          },
          "550": {
            "description": "Unknown tenant"
          }
        }
      }
    },
    "/auth/mail/check": {
      "get": {
        "description": "Verify email",
        "parameters": [
          {
            "in": "query",
            "name": "Email",
            "required": true,
            "schema": {
              "type": "string",
              "example": "demo.demo@sap.com"
            }
          },
          {
            "in": "query",
            "name": "Tenant",
            "required": true,
            "schema": {
              "type": "string",
              "example": "demo.demo@sap.com"
            }
          },
          {
            "in": "query",
            "name": "VerificationToken",
            "required": true,
            "schema": {
              "type": "string"
            }
          }
        ],
        "tags": [
          "Authentication"
        ],
        "responses": {
          "200": {
            "description": "Successfully validated email"
          },
          "500": {
            "$ref": "#/components/responses/BackendError"
          },
          "540": {
            "description": "Invalid verification token"
          },
          "550": {
            "description": "Unknown tenant or user does not exist"
          },
          "591": {
            "description": "Account already activated"
          }
        }
      }
    },
    "/auth/mail/resend": {
      "post": {
        "description": "Resend a verification email",
        "requestBody": {
          "content": {
            "application/json": {
              "schema": {
                "type": "object",
                "required": [
                  "email",
                  "tenant",
                  "captcha"
                ],
                "properties": {
                  "email": {
                    "type": "string",
                    "example": "demo.demo@sap.com"
                  },
                  "tenant": {
                    "type": "string",
                    "example": "slf"
                  },
                  "captcha": {
                    "type": "string",
                    "example": "03AGdBq261sQ2KzqROGD8E2Xb2ljxLkmQbUumIL9m6FqtJZau9Z5Aq4Pp8K-VzbjTwuvnBvdaZBgD-6VU0IY8PMSyGmSJNH9Ctkgde4l8XoQUVLYLhspglIRSjkPS15-DZQtJ2gLG910Kq3RXE-S5M9gkuXBfEh6Y-81qC9gRb-FFwN_Ao5_NO7j6iu1kZqJHpyxHvwVqtbLK5APvTngU_8gx9tRDfXUBtLMmgZAofmkIE1qbefMNTDceJsiNKtHHykP-xFIt-lNRN1H6h_HZ8EbRjncT5k_AeqjL8ClBTZy9Pdqwy9jkpvas4l5EH7WPVT-9VPV0C0tuwKkwwwesMhzYSo2Vso_wN15G5x1Zgji8xsndjvMthTkIWe4zyRNKNr2gc4z1Sgfy-dGcRkDc7lUnet0fJfII5bXKl_njo_S8no8KGVZ2IeOTzhTKigA7A0hdtNrKnAOmU"
                  }
                }
              }
            }
          }
        },
        "tags": [
          "Authentication"
        ],
        "responses": {
          "200": {
            "description": "Successfully resent email"
          },
          "500": {
            "$ref": "#/components/responses/BackendError"
          },
          "550": {
            "description": "Unknown tenant or user does not exist"
          },
          "591": {
            "description": "Account already activated"
          }
        }
      }
    },
    "/api/transactions": {
      "get": {
        "security": [
          {
            "bearerAuth": []
          }
        ],
        "description": "Retrieve a list of Transactions",
        "parameters": [
          {
            "$ref": "#/components/parameters/Issuer"
          },
          {
            "$ref": "#/components/parameters/Search"
          },
          {
            "$ref": "#/components/parameters/StartDateTime"
          },
          {
            "$ref": "#/components/parameters/EndDateTime"
          },
          {
            "$ref": "#/components/parameters/WithChargingStation"
          },
          {
            "$ref": "#/components/parameters/ChargingStationIDs"
          },
          {
            "$ref": "#/components/parameters/ConnectorIDs"
          },
          {
            "$ref": "#/components/parameters/WithCar"
          },
          {
            "$ref": "#/components/parameters/WithUser"
          },
          {
            "$ref": "#/components/parameters/UserIDs"
          },
          {
            "$ref": "#/components/parameters/WithTag"
          },
          {
            "$ref": "#/components/parameters/TagIDs"
          },
          {
            "$ref": "#/components/parameters/VisualTagIDs"
          },
          {
            "$ref": "#/components/parameters/SiteIDs"
          },
          {
            "$ref": "#/components/parameters/WithSite"
          },
          {
            "$ref": "#/components/parameters/SiteAreaIDs"
          },
          {
            "$ref": "#/components/parameters/WithSiteArea"
          },
          {
            "$ref": "#/components/parameters/WithCompany"
          },
          {
            "$ref": "#/components/parameters/InactivityStatuses"
          },
          {
            "$ref": "#/components/parameters/TransactionStatistics"
          },
          {
            "$ref": "#/components/parameters/RefundStatus"
          },
          {
            "$ref": "#/components/parameters/TransactionMinimalPrice"
          },
          {
            "$ref": "#/components/parameters/ReportIDs"
          },
          {
            "$ref": "#/components/parameters/Limit"
          },
          {
            "$ref": "#/components/parameters/Skip"
          },
          {
            "$ref": "#/components/parameters/SortFields"
          },
          {
            "$ref": "#/components/parameters/OnlyRecordCount"
          },
          {
            "$ref": "#/components/parameters/ProjectFields"
          }
        ],
        "tags": [
          "Transactions"
        ],
        "responses": {
          "200": {
            "description": "Return Transaction's list",
            "content": {
              "application/json": {
                "example": {
                  "count": 1,
                  "stats": {
                    "_id": null,
                    "firstTimestamp": "2017-06-07T07:09:20.000Z",
                    "lastTimestamp": "2020-02-21T11:53:36.000Z",
                    "totalConsumptionWattHours": 10701590.285,
                    "totalDurationSecs": 8956090.273,
                    "totalPrice": 1498.222641,
                    "totalInactivitySecs": 4324778.908,
                    "currency": "EUR",
                    "count": 500
                  },
                  "result": [
                    {
                      "issuer": true,
                      "siteID": "###",
                      "siteAreaID": "###",
                      "connectorId": 1,
                      "tagID": "###",
                      "userID": "###",
                      "chargeBoxID": "###",
                      "meterStart": 7157518,
                      "timestamp": "2021-03-05T16:37:56.000Z",
                      "price": 0,
                      "roundedPrice": 0,
                      "priceUnit": "EUR",
                      "stateOfCharge": 0,
                      "timezone": "###",
                      "currentStateOfCharge": 0,
                      "currentTotalInactivitySecs": 11640,
                      "currentInactivityStatus": "E",
                      "currentCumulatedPrice": 1.968,
                      "currentInstantWatts": 0,
                      "currentTotalConsumptionWh": 12793,
                      "currentTotalDurationSecs": 21480,
                      "ocpi": false,
                      "ocpiWithCdr": false,
                      "id": 123456789,
                      "stop": {
                        "userID": "####",
                        "timestamp": "2021-02-15T16:05:38.000Z",
                        "tagID": "####",
                        "meterStop": 1122046,
                        "stateOfCharge": 0,
                        "totalConsumptionWh": 16,
                        "totalInactivitySecs": 0,
                        "extraInactivitySecs": 1,
                        "inactivityStatus": "I",
                        "totalDurationSecs": 94,
                        "price": 0.002,
                        "priceUnit": "EUR",
                        "roundedPrice": 0,
                        "user": {
                          "email": "####",
                          "firstName": "####",
                          "name": "####",
                          "id": "####"
                        }
                      },
                      "billingData": {
                        "invoiceID": "###"
                      },
                      "user": {
                        "email": "####",
                        "firstName": "####",
                        "name": "####",
                        "id": "####"
                      },
                      "car": {
                        "licensePlate": "####"
                      },
                      "carCatalog": {
                        "vehicleMake": "###",
                        "vehicleModel": "###",
                        "vehicleModelVersion": "###"
                      }
                    }
                  ]
                }
              }
            }
          },
          "401": {
            "$ref": "#/components/responses/UnauthorizedError"
          },
          "403": {
            "$ref": "#/components/responses/ForbiddenError"
          },
          "500": {
            "$ref": "#/components/responses/BackendError"
          }
        }
      },
      "delete": {
        "security": [
          {
            "bearerAuth": []
          }
        ],
        "description": "Delete several Transactions",
        "requestBody": {
          "content": {
            "application/json": {
              "schema": {
                "type": "object",
                "required": [
                  "transactionsIDs"
                ],
                "properties": {
                  "transactionsIDs": {
                    "type": "array",
                    "items": {
                      "type": "number"
                    }
                  }
                }
              }
            }
          }
        },
        "tags": [
          "Transactions"
        ],
        "responses": {
          "200": {
            "description": "Transaction deletion result",
            "content": {
              "application/json": {
                "example": {
                  "status": "Success",
                  "inSuccess": 42,
                  "inError": 0
                }
              }
            }
          },
          "401": {
            "$ref": "#/components/responses/UnauthorizedError"
          },
          "403": {
            "$ref": "#/components/responses/ForbiddenError"
          },
          "500": {
            "$ref": "#/components/responses/BackendError"
          }
        }
      }
    },
    "/api/transactions/status/completed": {
      "get": {
        "security": [
          {
            "bearerAuth": []
          }
        ],
        "description": "Retrieve a list of completed Transactions",
        "parameters": [
          {
            "$ref": "#/components/parameters/Issuer"
          },
          {
            "$ref": "#/components/parameters/Search"
          },
          {
            "$ref": "#/components/parameters/StartDateTime"
          },
          {
            "$ref": "#/components/parameters/EndDateTime"
          },
          {
            "$ref": "#/components/parameters/WithChargingStation"
          },
          {
            "$ref": "#/components/parameters/ChargingStationIDs"
          },
          {
            "$ref": "#/components/parameters/ConnectorIDs"
          },
          {
            "$ref": "#/components/parameters/WithCar"
          },
          {
            "$ref": "#/components/parameters/WithUser"
          },
          {
            "$ref": "#/components/parameters/UserIDs"
          },
          {
            "$ref": "#/components/parameters/WithTag"
          },
          {
            "$ref": "#/components/parameters/TagIDs"
          },
          {
            "$ref": "#/components/parameters/VisualTagIDs"
          },
          {
            "$ref": "#/components/parameters/SiteIDs"
          },
          {
            "$ref": "#/components/parameters/WithSite"
          },
          {
            "$ref": "#/components/parameters/SiteAreaIDs"
          },
          {
            "$ref": "#/components/parameters/WithSiteArea"
          },
          {
            "$ref": "#/components/parameters/WithCompany"
          },
          {
            "$ref": "#/components/parameters/InactivityStatuses"
          },
          {
            "$ref": "#/components/parameters/TransactionStatistics"
          },
          {
            "$ref": "#/components/parameters/RefundStatus"
          },
          {
            "$ref": "#/components/parameters/TransactionMinimalPrice"
          },
          {
            "$ref": "#/components/parameters/ReportIDs"
          },
          {
            "$ref": "#/components/parameters/Limit"
          },
          {
            "$ref": "#/components/parameters/Skip"
          },
          {
            "$ref": "#/components/parameters/SortFields"
          },
          {
            "$ref": "#/components/parameters/OnlyRecordCount"
          },
          {
            "$ref": "#/components/parameters/ProjectFields"
          }
        ],
        "tags": [
          "Transactions"
        ],
        "responses": {
          "200": {
            "description": "Return completed Transaction's list",
            "content": {
              "application/json": {
                "example": {
                  "count": 1,
                  "stats": {
                    "_id": null,
                    "count": 500
                  },
                  "result": [
                    {
                      "issuer": true,
                      "companyID": "###",
                      "siteID": "###",
                      "siteAreaID": "###",
                      "connectorId": 1,
                      "tagID": "###",
                      "carID": null,
                      "carCatalogID": null,
                      "userID": "###",
                      "chargeBoxID": "###",
                      "meterStart": 0,
                      "timestamp": "2021-07-06T09:29:55.309Z",
                      "stateOfCharge": 75,
                      "timezone": "Europe/Paris",
                      "stop": {
                        "userID": "###",
                        "timestamp": "2021-07-06T09:36:55.656Z",
                        "tagID": "###",
                        "meterStop": 3194,
                        "reason": null,
                        "stateOfCharge": 47,
                        "totalConsumptionWh": 3194,
                        "totalInactivitySecs": 0,
                        "extraInactivitySecs": 0,
                        "inactivityStatus": "I",
                        "totalDurationSecs": 420.347,
                        "price": 0.51104,
                        "roundedPrice": 0.51,
                        "priceUnit": "EUR"
                      },
                      "ocpi": false,
                      "ocpiWithCdr": false,
                      "id": 123456789
                    }
                  ]
                }
              }
            }
          },
          "401": {
            "$ref": "#/components/responses/UnauthorizedError"
          },
          "403": {
            "$ref": "#/components/responses/ForbiddenError"
          },
          "500": {
            "$ref": "#/components/responses/BackendError"
          }
        }
      }
    },
    "/api/transactions/status/active": {
      "get": {
        "security": [
          {
            "bearerAuth": []
          }
        ],
        "description": "Retrieve a list of active Transactions",
        "parameters": [
          {
            "$ref": "#/components/parameters/Issuer"
          },
          {
            "$ref": "#/components/parameters/Search"
          },
          {
            "$ref": "#/components/parameters/StartDateTime"
          },
          {
            "$ref": "#/components/parameters/EndDateTime"
          },
          {
            "$ref": "#/components/parameters/WithChargingStation"
          },
          {
            "$ref": "#/components/parameters/ChargingStationIDs"
          },
          {
            "$ref": "#/components/parameters/ConnectorIDs"
          },
          {
            "$ref": "#/components/parameters/WithCar"
          },
          {
            "$ref": "#/components/parameters/WithUser"
          },
          {
            "$ref": "#/components/parameters/UserIDs"
          },
          {
            "$ref": "#/components/parameters/WithTag"
          },
          {
            "$ref": "#/components/parameters/TagIDs"
          },
          {
            "$ref": "#/components/parameters/VisualTagIDs"
          },
          {
            "$ref": "#/components/parameters/SiteIDs"
          },
          {
            "$ref": "#/components/parameters/WithSite"
          },
          {
            "$ref": "#/components/parameters/SiteAreaIDs"
          },
          {
            "$ref": "#/components/parameters/WithSiteArea"
          },
          {
            "$ref": "#/components/parameters/WithCompany"
          },
          {
            "$ref": "#/components/parameters/InactivityStatuses"
          },
          {
            "$ref": "#/components/parameters/TransactionStatistics"
          },
          {
            "$ref": "#/components/parameters/RefundStatus"
          },
          {
            "$ref": "#/components/parameters/TransactionMinimalPrice"
          },
          {
            "$ref": "#/components/parameters/ReportIDs"
          },
          {
            "$ref": "#/components/parameters/Limit"
          },
          {
            "$ref": "#/components/parameters/Skip"
          },
          {
            "$ref": "#/components/parameters/SortFields"
          },
          {
            "$ref": "#/components/parameters/OnlyRecordCount"
          },
          {
            "$ref": "#/components/parameters/ProjectFields"
          }
        ],
        "tags": [
          "Transactions"
        ],
        "responses": {
          "200": {
            "description": "Return active Transaction's list",
            "content": {
              "application/json": {
                "example": {
                  "count": 1,
                  "stats": {
                    "_id": null,
                    "count": 1
                  },
                  "result": [
                    {
                      "issuer": true,
                      "companyID": "###",
                      "siteID": "###",
                      "siteAreaID": "###",
                      "connectorId": 1,
                      "tagID": "###",
                      "carID": null,
                      "carCatalogID": null,
                      "userID": "###",
                      "chargeBoxID": "###",
                      "meterStart": 0,
                      "timestamp": "2021-07-06T12:02:40.957Z",
                      "price": 0,
                      "roundedPrice": 0,
                      "priceUnit": "EUR",
                      "stateOfCharge": 21,
                      "timezone": "Europe/Paris",
                      "currentStateOfCharge": 77,
                      "currentTotalInactivitySecs": 0,
                      "currentInactivityStatus": "I",
                      "currentCumulatedPrice": 2.51456,
                      "currentInstantWatts": 16919.436018799373,
                      "currentTotalConsumptionWh": 15716,
                      "currentTotalDurationSecs": 2550.496,
                      "id": 123456789
                    }
                  ]
                }
              }
            }
          },
          "401": {
            "$ref": "#/components/responses/UnauthorizedError"
          },
          "403": {
            "$ref": "#/components/responses/ForbiddenError"
          },
          "500": {
            "$ref": "#/components/responses/BackendError"
          }
        }
      }
    },
    "/api/transactions/status/refund": {
      "get": {
        "security": [
          {
            "bearerAuth": []
          }
        ],
        "description": "Retrieve a list of Transactions to refund and refunded",
        "parameters": [
          {
            "$ref": "#/components/parameters/Issuer"
          },
          {
            "$ref": "#/components/parameters/Search"
          },
          {
            "$ref": "#/components/parameters/StartDateTime"
          },
          {
            "$ref": "#/components/parameters/EndDateTime"
          },
          {
            "$ref": "#/components/parameters/WithChargingStation"
          },
          {
            "$ref": "#/components/parameters/ChargingStationIDs"
          },
          {
            "$ref": "#/components/parameters/ConnectorIDs"
          },
          {
            "$ref": "#/components/parameters/WithCar"
          },
          {
            "$ref": "#/components/parameters/WithUser"
          },
          {
            "$ref": "#/components/parameters/UserIDs"
          },
          {
            "$ref": "#/components/parameters/WithTag"
          },
          {
            "$ref": "#/components/parameters/TagIDs"
          },
          {
            "$ref": "#/components/parameters/VisualTagIDs"
          },
          {
            "$ref": "#/components/parameters/SiteIDs"
          },
          {
            "$ref": "#/components/parameters/WithSite"
          },
          {
            "$ref": "#/components/parameters/SiteAreaIDs"
          },
          {
            "$ref": "#/components/parameters/WithSiteArea"
          },
          {
            "$ref": "#/components/parameters/WithCompany"
          },
          {
            "$ref": "#/components/parameters/InactivityStatuses"
          },
          {
            "$ref": "#/components/parameters/TransactionStatistics"
          },
          {
            "$ref": "#/components/parameters/RefundStatus"
          },
          {
            "$ref": "#/components/parameters/TransactionMinimalPrice"
          },
          {
            "$ref": "#/components/parameters/ReportIDs"
          },
          {
            "$ref": "#/components/parameters/Limit"
          },
          {
            "$ref": "#/components/parameters/Skip"
          },
          {
            "$ref": "#/components/parameters/SortFields"
          },
          {
            "$ref": "#/components/parameters/OnlyRecordCount"
          },
          {
            "$ref": "#/components/parameters/ProjectFields"
          }
        ],
        "tags": [
          "Transactions"
        ],
        "responses": {
          "200": {
            "description": "Return Transactions to refund and refunded list",
            "content": {
              "application/json": {
                "example": {
                  "count": 1,
                  "stats": {
                    "_id": null,
                    "count": 500
                  },
                  "result": [
                    {
                      "issuer": true,
                      "companyID": "###",
                      "siteID": "###",
                      "siteAreaID": "###",
                      "connectorId": 1,
                      "tagID": "AAE",
                      "carID": null,
                      "carCatalogID": null,
                      "userID": "###",
                      "chargeBoxID": "###",
                      "meterStart": 0,
                      "timestamp": "2021-07-06T09:29:55.309Z",
                      "stateOfCharge": 75,
                      "timezone": "Europe/Paris",
                      "stop": {
                        "userID": "###",
                        "timestamp": "2021-07-06T09:36:55.656Z",
                        "tagID": "###",
                        "reason": null,
                        "stateOfCharge": 47,
                        "totalConsumptionWh": 3194,
                        "totalInactivitySecs": 0,
                        "extraInactivitySecs": 0,
                        "inactivityStatus": "I",
                        "totalDurationSecs": 420.347,
                        "price": 0.51104,
                        "roundedPrice": 0.51,
                        "priceUnit": "EUR"
                      },
                      "id": 123456789
                    }
                  ]
                }
              }
            }
          },
          "401": {
            "$ref": "#/components/responses/UnauthorizedError"
          },
          "403": {
            "$ref": "#/components/responses/ForbiddenError"
          },
          "500": {
            "$ref": "#/components/responses/BackendError"
          }
        }
      }
    },
    "/api/transactions/status/in-error": {
      "get": {
        "security": [
          {
            "bearerAuth": []
          }
        ],
        "description": "Retrieve a list of Transactions in error",
        "parameters": [
          {
            "$ref": "#/components/parameters/Issuer"
          },
          {
            "$ref": "#/components/parameters/Search"
          },
          {
            "$ref": "#/components/parameters/StartDateTime"
          },
          {
            "$ref": "#/components/parameters/EndDateTime"
          },
          {
            "$ref": "#/components/parameters/ChargingStationIDs"
          },
          {
            "$ref": "#/components/parameters/ConnectorIDs"
          },
          {
            "$ref": "#/components/parameters/UserIDs"
          },
          {
            "$ref": "#/components/parameters/SiteIDs"
          },
          {
            "$ref": "#/components/parameters/SiteAreaIDs"
          },
          {
            "in": "query",
            "name": "ErrorType",
            "description": "Pipe separated error types (long_activity, negative_activity, negative_duration, low_duration, invalid_start_date, no_consumption, low_consumption, missing_user, missing_price, no_billing_data)",
            "schema": {
              "type": "string"
            }
          },
          {
            "$ref": "#/components/parameters/Limit"
          },
          {
            "$ref": "#/components/parameters/Skip"
          },
          {
            "$ref": "#/components/parameters/SortFields"
          },
          {
            "$ref": "#/components/parameters/ProjectFields"
          }
        ],
        "tags": [
          "Transactions"
        ],
        "responses": {
          "200": {
            "description": "Return Transactions in error list",
            "content": {
              "application/json": {
                "example": {
                  "count": 1,
                  "result": [
                    {
                      "issuer": true,
                      "siteID": "###",
                      "siteAreaID": "###",
                      "connectorId": 1,
                      "tagID": "###",
                      "userID": "###",
                      "chargeBoxID": "###",
                      "meterStart": 1152126,
                      "timestamp": "2020-12-07T11:15:41.314Z",
                      "stateOfCharge": 9,
                      "timezone": "Europe/Paris",
                      "stop": {
                        "userID": "###",
                        "tagID": "###",
                        "stateOfCharge": 9,
                        "totalConsumptionWh": 149,
                        "totalDurationSecs": 54
                      },
                      "companyID": "###",
                      "errorCode": "low_duration",
                      "uniqueId": "123456789#low_duration",
                      "id": 123456789
                    }
                  ]
                }
              }
            }
          },
          "401": {
            "$ref": "#/components/responses/UnauthorizedError"
          },
          "403": {
            "$ref": "#/components/responses/ForbiddenError"
          },
          "500": {
            "$ref": "#/components/responses/BackendError"
          }
        }
      }
    },
    "/api/transactions/{id}": {
      "get": {
        "security": [
          {
            "bearerAuth": []
          }
        ],
        "description": "Retrieve a Transaction",
        "parameters": [
          {
            "$ref": "#/components/parameters/transactionID"
          },
          {
            "$ref": "#/components/parameters/WithCar"
          },
          {
            "$ref": "#/components/parameters/WithUser"
          },
          {
            "$ref": "#/components/parameters/WithTag"
          }
        ],
        "tags": [
          "Transactions"
        ],
        "responses": {
          "200": {
            "description": "Returned Transaction",
            "content": {
              "application/json": {
                "example": {
                  "issuer": true,
                  "siteID": "###",
                  "siteAreaID": "###",
                  "connectorId": 1,
                  "tagID": "###",
                  "userID": "###",
                  "chargeBoxID": "###",
                  "meterStart": 0,
                  "timestamp": "2019-06-12T06:49:46.000Z",
                  "price": 0,
                  "roundedPrice": 0,
                  "priceUnit": "EUR",
                  "stateOfCharge": 0,
                  "timezone": "Europe/Paris",
                  "signedData": null,
                  "stop": {
                    "userID": "###",
                    "timestamp": "2019-06-12T09:54:18.000Z",
                    "tagID": "###",
                    "meterStop": 18540,
                    "stateOfCharge": 0,
                    "signedData": null,
                    "totalConsumptionWh": 18540,
                    "totalInactivitySecs": 0,
                    "inactivityStatus": "I",
                    "totalDurationSecs": 11072,
                    "price": 2.5956,
                    "roundedPrice": 2.59,
                    "priceUnit": "EUR",
                    "pricingSource": "simple"
                  },
                  "id": 1234567890
                }
              }
            }
          },
          "401": {
            "$ref": "#/components/responses/UnauthorizedError"
          },
          "403": {
            "$ref": "#/components/responses/ForbiddenError"
          },
          "500": {
            "$ref": "#/components/responses/BackendError"
          }
        }
      },
      "delete": {
        "security": [
          {
            "bearerAuth": []
          }
        ],
        "description": "Delete a Transaction",
        "parameters": [
          {
            "$ref": "#/components/parameters/transactionID"
          }
        ],
        "tags": [
          "Transactions"
        ],
        "responses": {
          "200": {
            "description": "Transaction deletion result",
            "content": {
              "application/json": {
                "example": {
                  "status": "Success",
                  "inSuccess": 1,
                  "inError": 0
                }
              }
            }
          },
          "401": {
            "$ref": "#/components/responses/UnauthorizedError"
          },
          "403": {
            "$ref": "#/components/responses/ForbiddenError"
          },
          "500": {
            "$ref": "#/components/responses/BackendError"
          }
        }
      }
    },
    "/api/transactions/{id}/ocpi/cdrs": {
      "post": {
        "security": [
          {
            "bearerAuth": []
          }
        ],
        "description": "Push Transaction CDR",
        "parameters": [
          {
            "$ref": "#/components/parameters/transactionID"
          }
        ],
        "tags": [
          "Transactions"
        ],
        "responses": {
          "200": {
            "description": "Transaction CDR pushed successfully",
            "content": {
              "application/json": {
                "example": {
                  "status": "Success"
                }
              }
            }
          },
          "401": {
            "$ref": "#/components/responses/UnauthorizedError"
          },
          "403": {
            "$ref": "#/components/responses/ForbiddenError"
          },
          "500": {
            "$ref": "#/components/responses/BackendError"
          },
          "580": {
            "description": "The transaction belongs to an external organization"
          },
          "581": {
            "description": "The transaction has no OCPI or OICP session data"
          },
          "582": {
            "description": "The CDR of the transaction has already been pushed"
          }
        }
      }
    },
    "/api/transactions/{id}/ocpi/cdrs/export": {
      "get": {
        "security": [
          {
            "bearerAuth": []
          }
        ],
        "parameters": [
          {
            "$ref": "#/components/parameters/WithUser"
          },
          {
            "$ref": "#/components/parameters/WithCar"
          },
          {
            "$ref": "#/components/parameters/WithTag"
          }
        ],
        "description": "Export Transaction CDR",
        "tags": [
          "Transactions"
        ],
        "responses": {
          "200": {
            "description": "Exported Transaction CDR",
            "content": {
              "application/json": {
                "example": {
                  "id": "###",
                  "start_date_time": "2020-06-30T14:08:50.000Z",
                  "stop_date_time": "2020-06-30T14:33:56.000Z",
                  "total_parking_time": 0,
                  "total_time": 1506,
                  "total_energy": 4.502,
                  "total_cost": 0.72,
                  "currency": "EUR",
                  "auth_id": "###",
                  "authorization_id": "###",
                  "auth_method": "AUTH_REQUEST",
                  "location": {
                    "id": "###",
                    "name": "###",
                    "address": "###",
                    "city": "###",
                    "postal_code": "###",
                    "country": "###",
                    "coordinates": {
                      "latitude": "###",
                      "longitude": "###"
                    },
                    "type": "UNKNOWN",
                    "evses": [
                      {
                        "uid": "###",
                        "evse_id": "###",
                        "status": "BLOCKED",
                        "capabilities": [
                          "REMOTE_START_STOP_CAPABLE",
                          "RFID_READER"
                        ],
                        "connectors": [
                          {
                            "id": "###",
                            "standard": "IEC_62196_T2",
                            "format": "SOCKET",
                            "voltage": 230,
                            "amperage": 96,
                            "power_type": "AC_3_PHASE",
                            "last_updated": "2020-06-30T14:08:47.621Z"
                          }
                        ],
                        "coordinates": {
                          "latitude": "###",
                          "longitude": "###"
                        },
                        "last_updated": "2020-06-30T14:08:47.621Z"
                      }
                    ],
                    "last_updated": "2020-05-06T09:18:10.227Z"
                  },
                  "charging_periods": [
                    {
                      "start_date_time": "2020-06-30T14:08:50.000Z",
                      "dimensions": [
                        {
                          "type": "ENERGY",
                          "volume": 0.108
                        },
                        {
                          "type": "MAX_CURRENT",
                          "volume": 96
                        }
                      ]
                    },
                    {
                      "start_date_time": "2020-06-30T14:10:50.000Z",
                      "dimensions": [
                        {
                          "type": "ENERGY",
                          "volume": 0.182
                        },
                        {
                          "type": "MAX_CURRENT",
                          "volume": 96
                        }
                      ]
                    }
                  ],
                  "last_updated": "2020-06-30T14:33:56.000Z"
                }
              }
            }
          },
          "401": {
            "$ref": "#/components/responses/UnauthorizedError"
          },
          "403": {
            "$ref": "#/components/responses/ForbiddenError"
          },
          "500": {
            "$ref": "#/components/responses/BackendError"
          },
          "580": {
            "description": "The transaction belongs to an external organization"
          },
          "581": {
            "description": "The transaction has no OCPI or OICP session data"
          },
          "582": {
            "description": "The CDR of the transaction has already been pushed"
          }
        }
      }
    },
    "/api/transactions/{id}/consumptions": {
      "get": {
        "security": [
          {
            "bearerAuth": []
          }
        ],
        "description": "Retrieve a Transaction consumption",
        "parameters": [
          {
            "$ref": "#/components/parameters/transactionID"
          },
          {
            "in": "query",
            "name": "LoadAllConsumptions",
            "description": "Load all consumptions",
            "schema": {
              "type": "boolean"
            }
          },
          {
            "$ref": "#/components/parameters/WithCar"
          },
          {
            "$ref": "#/components/parameters/WithUser"
          },
          {
            "$ref": "#/components/parameters/WithTag"
          }
        ],
        "tags": [
          "Transactions"
        ],
        "responses": {
          "200": {
            "description": "Return a Transaction consumption",
            "content": {
              "application/json": {
                "example": {
                  "issuer": true,
                  "siteID": "###",
                  "siteAreaID": "###",
                  "connectorId": 1,
                  "tagID": "###",
                  "userID": "###",
                  "chargeBoxID": "###",
                  "meterStart": 0,
                  "timestamp": "2019-06-12T06:49:46.000Z",
                  "stateOfCharge": 0,
                  "timezone": "Europe/Paris",
                  "stop": {
                    "userID": "###",
                    "timestamp": "2019-06-12T09:54:18.000Z",
                    "tagID": "###",
                    "stateOfCharge": 0,
                    "totalConsumptionWh": 18540,
                    "totalInactivitySecs": 0,
                    "inactivityStatus": "I",
                    "totalDurationSecs": 11072,
                    "price": 2.5956,
                    "roundedPrice": 2.59,
                    "priceUnit": "EUR",
                    "pricingSource": "simple"
                  },
                  "id": 1234567890,
                  "values": [
                    {
                      "startedAt": "2019-06-12T06:49:46.000Z",
                      "endedAt": "2019-06-12T06:50:46.000Z",
                      "cumulatedAmount": 0.01344,
                      "cumulatedConsumptionWh": 96,
                      "cumulatedConsumptionAmps": 0.417391304348,
                      "instantWatts": 5760,
                      "instantWattsL1": 0,
                      "instantWattsL2": 0,
                      "instantWattsL3": 0,
                      "instantWattsDC": 0,
                      "instantAmps": 25.04347826087,
                      "instantAmpsL1": 0,
                      "instantAmpsL2": 0,
                      "instantAmpsL3": 0,
                      "instantAmpsDC": 0,
                      "instantVolts": 0,
                      "instantVoltsL1": 0,
                      "instantVoltsL2": 0,
                      "instantVoltsL3": 0,
                      "instantVoltsDC": 0,
                      "stateOfCharge": 0,
                      "limitAmps": 96,
                      "limitWatts": 22080
                    }
                  ]
                }
              }
            }
          },
          "401": {
            "$ref": "#/components/responses/UnauthorizedError"
          },
          "403": {
            "$ref": "#/components/responses/ForbiddenError"
          },
          "500": {
            "$ref": "#/components/responses/BackendError"
          }
        }
      }
    },
    "/api/transactions/{id}/soft-stop": {
      "put": {
        "security": [
          {
            "bearerAuth": []
          }
        ],
        "description": "Stop a Transaction",
        "parameters": [
          {
            "$ref": "#/components/parameters/transactionID"
          }
        ],
        "tags": [
          "Transactions"
        ],
        "responses": {
          "200": {
            "description": "Transaction stopped successfully",
            "content": {
              "application/json": {
                "example": {
                  "status": "Success"
                }
              }
            }
          },
          "401": {
            "$ref": "#/components/responses/UnauthorizedError"
          },
          "403": {
            "$ref": "#/components/responses/ForbiddenError"
          },
          "500": {
            "$ref": "#/components/responses/BackendError"
          }
        }
      }
    },
    "/api/transactions/action/refund": {
      "post": {
        "security": [
          {
            "bearerAuth": []
          }
        ],
        "description": "Refund Transactions",
        "requestBody": {
          "content": {
            "application/json": {
              "schema": {
                "type": "object",
                "required": [
                  "transactionIds"
                ],
                "properties": {
                  "transactionsIds": {
                    "type": "array",
                    "items": {
                      "type": "number"
                    }
                  }
                }
              }
            }
          }
        },
        "tags": [
          "Transactions"
        ],
        "responses": {
          "200": {
            "description": "Transactions refund result",
            "content": {
              "application/json": {
                "example": {
                  "status": "Success",
                  "inSuccess": 42,
                  "inError": 1
                }
              }
            }
          },
          "401": {
            "$ref": "#/components/responses/UnauthorizedError"
          },
          "403": {
            "$ref": "#/components/responses/ForbiddenError"
          },
          "500": {
            "$ref": "#/components/responses/BackendError"
          },
          "552": {
            "description": "No Refund valid connection found"
          }
        }
      }
    },
    "/api/transactions/status/refund/export": {
      "get": {
        "security": [
          {
            "bearerAuth": []
          }
        ],
        "description": "Export Transactions to refund",
        "parameters": [
          {
            "$ref": "#/components/parameters/Issuer"
          },
          {
            "$ref": "#/components/parameters/Search"
          },
          {
            "$ref": "#/components/parameters/StartDateTime"
          },
          {
            "$ref": "#/components/parameters/EndDateTime"
          },
          {
            "$ref": "#/components/parameters/WithChargingStation"
          },
          {
            "$ref": "#/components/parameters/ChargingStationIDs"
          },
          {
            "$ref": "#/components/parameters/ConnectorIDs"
          },
          {
            "$ref": "#/components/parameters/WithCar"
          },
          {
            "$ref": "#/components/parameters/WithUser"
          },
          {
            "$ref": "#/components/parameters/UserIDs"
          },
          {
            "$ref": "#/components/parameters/WithTag"
          },
          {
            "$ref": "#/components/parameters/TagIDs"
          },
          {
            "$ref": "#/components/parameters/VisualTagIDs"
          },
          {
            "$ref": "#/components/parameters/SiteIDs"
          },
          {
            "$ref": "#/components/parameters/WithSite"
          },
          {
            "$ref": "#/components/parameters/SiteAreaIDs"
          },
          {
            "$ref": "#/components/parameters/WithSiteArea"
          },
          {
            "$ref": "#/components/parameters/WithCompany"
          },
          {
            "$ref": "#/components/parameters/InactivityStatuses"
          },
          {
            "$ref": "#/components/parameters/TransactionStatistics"
          },
          {
            "$ref": "#/components/parameters/RefundStatus"
          },
          {
            "in": "query",
            "name": "MinimalPrice",
            "description": "Transactions minimal price",
            "schema": {
              "type": "string"
            }
          },
          {
            "in": "query",
            "name": "ReportIDs",
            "description": "Pipe separated report IDs",
            "schema": {
              "type": "string"
            }
          },
          {
            "$ref": "#/components/parameters/Limit"
          },
          {
            "$ref": "#/components/parameters/Skip"
          },
          {
            "$ref": "#/components/parameters/SortFields"
          },
          {
            "$ref": "#/components/parameters/OnlyRecordCount"
          },
          {
            "$ref": "#/components/parameters/ProjectFields"
          }
        ],
        "tags": [
          "Transactions"
        ],
        "responses": {
          "200": {
            "description": "Exported Transactions to refund",
            "content": {
              "text/csv": {
                "example": "id,chargingStationID,connectorID,companyName,siteName,siteAreaName,userID,user,tagID,visualTagID,tagDescription,timezone,startDate,startTime,endDate,endTime,totalConsumptionkWh,totalDurationMins,totalInactivityMins,price,priceUnit\n123456789,\"###\",2,,,,\"\",\"\",\"###\",,\"\",\"Europe/Paris\",\"2021-07-07\",\"10:08:25\",\"2021-07-07\",\"10:08:32\",0,0.11,0.11,0,\"EUR\""
              }
            }
          },
          "401": {
            "$ref": "#/components/responses/UnauthorizedError"
          },
          "403": {
            "$ref": "#/components/responses/ForbiddenError"
          },
          "500": {
            "$ref": "#/components/responses/BackendError"
          }
        }
      }
    },
    "/api/transactions/status/refund/synchronize": {
      "post": {
        "security": [
          {
            "bearerAuth": []
          }
        ],
        "description": "Synchronize refunded Transactions",
        "tags": [
          "Transactions"
        ],
        "responses": {
          "200": {
            "description": "Synchronized refunded transactions successfully",
            "content": {
              "application/json": {
                "example": {
                  "status": "Success"
                }
              }
            }
          },
          "401": {
            "$ref": "#/components/responses/UnauthorizedError"
          },
          "403": {
            "$ref": "#/components/responses/ForbiddenError"
          },
          "500": {
            "$ref": "#/components/responses/BackendError"
          }
        }
      }
    },
    "/api/transactions/status/refund/reports": {
      "get": {
        "security": [
          {
            "bearerAuth": []
          }
        ],
        "description": "Retrieve Transactions refund reports",
        "parameters": [
          {
            "$ref": "#/components/parameters/SiteAreaIDs"
          },
          {
            "$ref": "#/components/parameters/SiteIDs"
          },
          {
            "$ref": "#/components/parameters/Limit"
          },
          {
            "$ref": "#/components/parameters/Skip"
          },
          {
            "$ref": "#/components/parameters/SortFields"
          },
          {
            "$ref": "#/components/parameters/OnlyRecordCount"
          }
        ],
        "tags": [
          "Transactions"
        ],
        "responses": {
          "200": {
            "description": "Retrieved Transactions refund reports",
            "content": {
              "application/json": {
                "example": {
                  "count": 1,
                  "result": [
                    {
                      "id": "###",
                      "user": {
                        "id": "###",
                        "name": "###",
                        "firstName": "###",
                        "email": "###"
                      }
                    }
                  ]
                }
              }
            }
          },
          "401": {
            "$ref": "#/components/responses/UnauthorizedError"
          },
          "403": {
            "$ref": "#/components/responses/ForbiddenError"
          },
          "500": {
            "$ref": "#/components/responses/BackendError"
          }
        }
      }
    },
    "/api/transactions/action/export": {
      "get": {
        "security": [
          {
            "bearerAuth": []
          }
        ],
        "description": "Export Transactions",
        "parameters": [
          {
            "$ref": "#/components/parameters/Issuer"
          },
          {
            "$ref": "#/components/parameters/Search"
          },
          {
            "$ref": "#/components/parameters/StartDateTime"
          },
          {
            "$ref": "#/components/parameters/EndDateTime"
          },
          {
            "$ref": "#/components/parameters/WithChargingStation"
          },
          {
            "$ref": "#/components/parameters/ChargingStationIDs"
          },
          {
            "$ref": "#/components/parameters/ConnectorIDs"
          },
          {
            "$ref": "#/components/parameters/WithCar"
          },
          {
            "$ref": "#/components/parameters/WithUser"
          },
          {
            "$ref": "#/components/parameters/UserIDs"
          },
          {
            "$ref": "#/components/parameters/TagIDs"
          },
          {
            "$ref": "#/components/parameters/VisualTagIDs"
          },
          {
            "$ref": "#/components/parameters/SiteIDs"
          },
          {
            "$ref": "#/components/parameters/WithSite"
          },
          {
            "$ref": "#/components/parameters/SiteAreaIDs"
          },
          {
            "$ref": "#/components/parameters/WithSiteArea"
          },
          {
            "$ref": "#/components/parameters/WithCompany"
          },
          {
            "$ref": "#/components/parameters/InactivityStatuses"
          },
          {
            "$ref": "#/components/parameters/TransactionStatistics"
          },
          {
            "$ref": "#/components/parameters/RefundStatus"
          },
          {
            "in": "query",
            "name": "MinimalPrice",
            "description": "Transactions minimal price",
            "schema": {
              "type": "string"
            }
          },
          {
            "in": "query",
            "name": "ReportIDs",
            "description": "Pipe separated report IDs",
            "schema": {
              "type": "string"
            }
          },
          {
            "$ref": "#/components/parameters/Limit"
          },
          {
            "$ref": "#/components/parameters/Skip"
          },
          {
            "$ref": "#/components/parameters/SortFields"
          },
          {
            "$ref": "#/components/parameters/OnlyRecordCount"
          },
          {
            "$ref": "#/components/parameters/ProjectFields"
          }
        ],
        "tags": [
          "Transactions"
        ],
        "responses": {
          "200": {
            "description": "Transactions successfully exported",
            "content": {
              "text/csv": {
                "example": "id,chargingStationID,connectorID,companyName,siteName,siteAreaName,userID,user,tagID,visualTagID,tagDescription,timezone,startDate,startTime,endDate,endTime,totalConsumptionkWh,totalDurationMins,totalInactivityMins,price,priceUnit\n1155141205,\"###\",1,,,,\"\",\"\",\"###\",\"###\",\"###\",\"Europe/Paris\",\"2021-07-07\",\"16:21:59\",\"2021-07-07\",\"16:22:27\",0,0.46,0.46,0,\"EUR\""
              }
            }
          },
          "401": {
            "$ref": "#/components/responses/UnauthorizedError"
          },
          "403": {
            "$ref": "#/components/responses/ForbiddenError"
          },
          "500": {
            "$ref": "#/components/responses/BackendError"
          }
        }
      }
    },
    "/api/charging-stations": {
      "get": {
        "security": [
          {
            "bearerAuth": []
          }
        ],
        "description": "Retrieve a list of Charging Stations",
        "parameters": [
          {
            "$ref": "#/components/parameters/Issuer"
          },
          {
            "$ref": "#/components/parameters/Search"
          },
          {
            "$ref": "#/components/parameters/WithNoSiteArea"
          },
          {
            "$ref": "#/components/parameters/SiteIDs"
          },
          {
            "$ref": "#/components/parameters/WithSite"
          },
          {
            "$ref": "#/components/parameters/SiteAreaIDs"
          },
          {
            "$ref": "#/components/parameters/WithSiteArea"
          },
          {
            "$ref": "#/components/parameters/ConnectorStatuses"
          },
          {
            "$ref": "#/components/parameters/ConnectorTypes"
          },
          {
            "$ref": "#/components/parameters/ChargingStationIDs"
          },
          {
            "$ref": "#/components/parameters/IncludeDeleted"
          },
          {
            "$ref": "#/components/parameters/LocLongitude"
          },
          {
            "$ref": "#/components/parameters/LocLatitude"
          },
          {
            "$ref": "#/components/parameters/LocMaxDistanceMeters"
          },
          {
            "$ref": "#/components/parameters/Limit"
          },
          {
            "$ref": "#/components/parameters/Skip"
          },
          {
            "$ref": "#/components/parameters/SortFields"
          },
          {
            "$ref": "#/components/parameters/OnlyRecordCount"
          },
          {
            "$ref": "#/components/parameters/ProjectFields"
          }
        ],
        "tags": [
          "Charging Stations"
        ],
        "responses": {
          "200": {
            "description": "Return Charging Stations list",
            "content": {
              "application/json": {
                "example": {
                  "count": 1,
                  "result": [
                    {
                      "chargeBoxSerialNumber": "###",
                      "chargePointModel": "###",
                      "chargePointSerialNumber": "###",
                      "chargePointVendor": "###",
                      "connectors": [
                        {
                          "connectorId": 1,
                          "currentInstantWatts": 0,
                          "currentStateOfCharge": 0,
                          "currentTotalInactivitySecs": 0,
                          "currentTotalConsumptionWh": 0,
                          "currentTagID": null,
                          "status": "Available",
                          "errorCode": "NoError",
                          "power": 22080,
                          "type": "T2",
                          "currentTransactionID": 0
                        },
                        {
                          "connectorId": 2,
                          "currentInstantWatts": 0,
                          "currentStateOfCharge": 0,
                          "currentTotalInactivitySecs": 0,
                          "currentTotalConsumptionWh": 0,
                          "currentTagID": null,
                          "status": "Available",
                          "errorCode": "NoError",
                          "power": 22080,
                          "type": "T2",
                          "currentTransactionID": 0
                        }
                      ],
                      "createdOn": "2020-06-19T14:30:01.191Z",
                      "firmwareVersion": "###",
                      "lastReboot": "2020-12-09T18:00:10.199Z",
                      "ocppVersion": "1.6",
                      "siteAreaID": "###",
                      "maximumPower": 44160,
                      "ocppProtocol": "json",
                      "powerLimitUnit": "A",
                      "coordinates": [
                        -0.390899731877199,
                        49.20079707133
                      ],
                      "issuer": true,
                      "chargePoints": [
                        {
                          "chargePointID": 1,
                          "currentType": "AC",
                          "voltage": null,
                          "amperage": 192,
                          "numberOfConnectedPhase": 3,
                          "cannotChargeInParallel": false,
                          "sharePowerToAllConnectors": false,
                          "excludeFromPowerLimitation": false,
                          "ocppParamForPowerLimitation": "maxintensitysocket",
                          "power": 44160,
                          "efficiency": null,
                          "connectorIDs": [
                            1,
                            2
                          ]
                        }
                      ],
                      "voltage": 230,
                      "public": false,
                      "lastSeen": "2021-02-17T08:32:52.393Z",
                      "siteID": "###",
                      "inactive": true,
                      "siteArea": {
                        "name": "###",
                        "siteID": "###",
                        "address": {
                          "address1": "###",
                          "address2": "",
                          "postalCode": "###",
                          "city": "###",
                          "department": "###",
                          "region": "###",
                          "country": "###",
                          "coordinates": [
                            -0.39091984844480976,
                            49.20079970020356
                          ]
                        },
                        "id": "###"
                      },
                      "id": "###"
                    }
                  ]
                }
              }
            }
          },
          "401": {
            "$ref": "#/components/responses/UnauthorizedError"
          },
          "403": {
            "$ref": "#/components/responses/ForbiddenError"
          },
          "500": {
            "$ref": "#/components/responses/BackendError"
          }
        }
      }
    },
    "/api/charging-stations/{id}": {
      "get": {
        "security": [
          {
            "bearerAuth": []
          }
        ],
        "description": "Retrieve a Charging Station",
        "parameters": [
          {
            "$ref": "#/components/parameters/chargingStationID"
          },
          {
            "$ref": "#/components/parameters/ProjectFields"
          }
        ],
        "tags": [
          "Charging Stations"
        ],
        "responses": {
          "200": {
            "description": "Charging Station",
            "content": {
              "application/json": {
                "example": {
                  "id": "####",
                  "chargeBoxSerialNumber": "####",
                  "chargePointModel": "####",
                  "chargePointSerialNumber": "####",
                  "chargePointVendor": "####",
                  "connectors": [
                    {
                      "connectorId": 1,
                      "currentInstantWatts": 0,
                      "currentStateOfCharge": 0,
                      "currentTotalInactivitySecs": 0,
                      "currentTotalConsumptionWh": 0,
                      "currentTransactionDate": null,
                      "currentTagID": null,
                      "status": "Available",
                      "errorCode": "NoError",
                      "info": "",
                      "vendorErrorCode": "",
                      "power": 22080,
                      "type": "T2",
                      "voltage": 0,
                      "amperage": 96,
                      "amperageLimit": 96,
                      "currentTransactionID": 0,
                      "userID": null,
                      "statusLastChangedOn": "2020-12-15T09:57:16.000Z",
                      "currentInactivityStatus": "I",
                      "numberOfConnectedPhase": null,
                      "currentType": null,
                      "chargePointID": 1,
                      "phaseAssignmentToGrid": null
                    },
                    {
                      "connectorId": 2,
                      "currentInstantWatts": 0,
                      "currentStateOfCharge": 0,
                      "currentTotalInactivitySecs": 0,
                      "currentTotalConsumptionWh": 0,
                      "currentTransactionDate": null,
                      "currentTagID": null,
                      "status": "Available",
                      "errorCode": "NoError",
                      "info": "",
                      "vendorErrorCode": "",
                      "power": 22080,
                      "type": "T2",
                      "voltage": 0,
                      "amperage": 96,
                      "amperageLimit": 96,
                      "currentTransactionID": 0,
                      "userID": null,
                      "statusLastChangedOn": "2020-12-15T12:10:31.000Z",
                      "currentInactivityStatus": "I",
                      "numberOfConnectedPhase": null,
                      "currentType": null,
                      "chargePointID": 1,
                      "phaseAssignmentToGrid": null
                    }
                  ],
                  "endpoint": "####",
                  "firmwareVersion": "3",
                  "lastReboot": "2020-12-08T09:06:14.948Z",
                  "ocppVersion": "1.5",
                  "siteAreaID": "####",
                  "chargingStationURL": "wss://####",
                  "maximumPower": 44160,
                  "ocppProtocol": "soap",
                  "powerLimitUnit": "A",
                  "createdOn": "2019-03-20T07:41:57.583Z",
                  "currentIPAddress": "####",
                  "coordinates": [
                    7,
                    43
                  ],
                  "capabilities": {
                    "supportStaticLimitation": true,
                    "supportChargingProfiles": true,
                    "supportRemoteStartStopTransaction": true,
                    "supportUnlockConnector": true,
                    "supportReservation": false,
                    "supportCreditCard": false,
                    "supportRFIDCard": false
                  },
                  "issuer": true,
                  "chargePoints": [
                    {
                      "chargePointID": 1,
                      "currentType": "AC",
                      "voltage": null,
                      "amperage": 192,
                      "numberOfConnectedPhase": 3,
                      "cannotChargeInParallel": false,
                      "sharePowerToAllConnectors": false,
                      "excludeFromPowerLimitation": false,
                      "ocppParamForPowerLimitation": "maxintensitysocket",
                      "power": 44160,
                      "efficiency": null,
                      "connectorIDs": [
                        1,
                        2
                      ]
                    }
                  ],
                  "excludeFromSmartCharging": false,
                  "voltage": 230,
                  "public": false,
                  "forceInactive": false,
                  "lastSeen": "2020-12-20T22:34:37.468Z",
                  "inactive": true,
                  "siteArea": {
                    "name": "####",
                    "siteID": "####",
                    "smartCharging": true,
                    "id": "####",
                    "site": {
                      "name": "####",
                      "id": "####"
                    }
                  }
                }
              }
            }
          },
          "401": {
            "$ref": "#/components/responses/UnauthorizedError"
          },
          "403": {
            "$ref": "#/components/responses/ForbiddenError"
          },
          "500": {
            "$ref": "#/components/responses/BackendError"
          }
        }
      },
      "delete": {
        "security": [
          {
            "bearerAuth": []
          }
        ],
        "description": "Delete a Charging Station",
        "parameters": [
          {
            "$ref": "#/components/parameters/chargingStationID"
          }
        ],
        "tags": [
          "Charging Stations"
        ],
        "responses": {
          "200": {
            "description": "Charging Station has been successfully deleted"
          },
          "401": {
            "$ref": "#/components/responses/UnauthorizedError"
          },
          "403": {
            "$ref": "#/components/responses/ForbiddenError"
          },
          "500": {
            "$ref": "#/components/responses/BackendError"
          },
          "550": {
            "description": "Charging Station does not exist"
          },
          "570": {
            "description": "Charging Station can't be deleted due to existing active transactions"
          }
        }
      }
    },
    "/api/charging-stations/{id}/reserve/now": {
      "put": {
        "security": [
          {
            "bearerAuth": []
          }
        ],
        "description": "Reserve a Charging Station",
        "parameters": [
          {
            "$ref": "#/components/parameters/chargingStationID"
          }
        ],
        "requestBody": {
          "content": {
            "application/json": {
              "schema": {
                "type": "object",
                "properties": {
                  "args": {
                    "type": "object",
                    "properties": {
                      "connectorId": {
                        "type": "number",
                        "description": "Required. This contains the id of the connector to be reserved. A value of 0 means that the reservation is not for a specific connector.",
                        "example": 1
                      },
                      "expiryDate": {
                        "type": "string",
                        "format": "date-time",
                        "description": "Required. This contains the date and time when the reservation ends."
                      },
                      "idTag": {
                        "type": "string",
                        "description": "Required. The identifier for which the Charge Point has to reserve a connector."
                      },
                      "parentIdTag": {
                        "type": "string",
                        "description": "Optional. The parent idTag."
                      },
                      "reservationId": {
                        "type": "number",
                        "description": "Required. Unique id for this reservation.",
                        "example": 12
                      }
                    },
                    "required": [
                      "connectorId",
                      "expiryDate",
                      "idTag",
                      "reservationId"
                    ]
                  }
                },
                "required": [
                  "args"
                ]
              }
            }
          }
        },
        "tags": [
          "Charging Stations"
        ],
        "responses": {
          "200": {
            "description": "Charging Station has been successfully reserved",
            "content": {
              "application/json": {
                "schema": {
                  "type": "object",
                  "properties": {
                    "status": {
                      "type": "string"
                    }
                  }
                },
                "examples": {
                  "accepted": {
                    "summary": "Accepted",
                    "value": {
                      "status": "Accepted"
                    }
                  },
                  "rejected": {
                    "summary": "Rejected",
                    "value": {
                      "status": "Rejected"
                    }
                  }
                }
              }
            }
          },
          "401": {
            "$ref": "#/components/responses/UnauthorizedError"
          },
          "403": {
            "$ref": "#/components/responses/ForbiddenError"
          },
          "500": {
            "$ref": "#/components/responses/BackendError"
          }
        }
      }
    },
    "/api/charging-stations/{id}/reset": {
      "put": {
        "security": [
          {
            "bearerAuth": []
          }
        ],
        "description": "Reset a Charging Station",
        "parameters": [
          {
            "$ref": "#/components/parameters/chargingStationID"
          }
        ],
        "requestBody": {
          "content": {
            "application/json": {
              "schema": {
                "type": "object",
                "properties": {
                  "args": {
                    "type": "object",
                    "properties": {
                      "type": {
                        "type": "string",
                        "description": "Required. This contains the type of reset that the Charge Point should perform.",
                        "enum": [
                          "Soft",
                          "Hard"
                        ],
                        "example": "Soft"
                      }
                    },
                    "required": [
                      "type"
                    ]
                  }
                },
                "required": [
                  "args"
                ]
              }
            }
          }
        },
        "tags": [
          "Charging Stations"
        ],
        "responses": {
          "200": {
            "description": "Charging Station has been successfully reset"
          },
          "401": {
            "$ref": "#/components/responses/UnauthorizedError"
          },
          "403": {
            "$ref": "#/components/responses/ForbiddenError"
          },
          "500": {
            "$ref": "#/components/responses/BackendError"
          }
        }
      }
    },
    "/api/charging-stations/{id}/cache/clear": {
      "put": {
        "security": [
          {
            "bearerAuth": []
          }
        ],
        "description": "Clear a Charging Station cache",
        "parameters": [
          {
            "$ref": "#/components/parameters/chargingStationID"
          }
        ],
        "tags": [
          "Charging Stations"
        ],
        "responses": {
          "200": {
            "description": "Charging Station cache has been successfully cleared",
            "content": {
              "application/json": {
                "schema": {
                  "type": "object",
                  "properties": {
                    "status": {
                      "type": "string"
                    }
                  }
                },
                "examples": {
                  "accepted": {
                    "summary": "Accepted",
                    "value": {
                      "status": "Accepted"
                    }
                  },
                  "rejected": {
                    "summary": "Rejected",
                    "value": {
                      "status": "Rejected"
                    }
                  }
                }
              }
            }
          },
          "401": {
            "$ref": "#/components/responses/UnauthorizedError"
          },
          "403": {
            "$ref": "#/components/responses/ForbiddenError"
          },
          "500": {
            "$ref": "#/components/responses/BackendError"
          }
        }
      }
    },
    "/api/charging-stations/{id}/reservation/cancel": {
      "put": {
        "security": [
          {
            "bearerAuth": []
          }
        ],
        "description": "Cancel Reservation",
        "parameters": [
          {
            "$ref": "#/components/parameters/chargingStationID"
          }
        ],
        "requestBody": {
          "content": {
            "application/json": {
              "schema": {
                "type": "object",
                "properties": {
                  "args": {
                    "type": "object",
                    "properties": {
                      "reservationId": {
                        "type": "number",
                        "description": "Required. Id of the reservation to cancel.",
                        "example": 12
                      }
                    }
                  }
                }
              }
            }
          }
        },
        "tags": [
          "Charging Stations"
        ],
        "responses": {
          "200": {
            "description": "Reservation has been successfully cancelled",
            "content": {
              "application/json": {
                "schema": {
                  "type": "object",
                  "properties": {
                    "status": {
                      "type": "string"
                    }
                  }
                },
                "examples": {
                  "accepted": {
                    "summary": "Accepted",
                    "value": {
                      "status": "Accepted"
                    }
                  },
                  "rejected": {
                    "summary": "Rejected",
                    "value": {
                      "status": "Rejected"
                    }
                  }
                }
              }
            }
          },
          "401": {
            "$ref": "#/components/responses/UnauthorizedError"
          },
          "403": {
            "$ref": "#/components/responses/ForbiddenError"
          },
          "500": {
            "$ref": "#/components/responses/BackendError"
          }
        }
      }
    },
    "/api/charging-stations/{id}/data/transfer": {
      "put": {
        "security": [
          {
            "bearerAuth": []
          }
        ],
        "description": "Trigger Data Transfer",
        "parameters": [
          {
            "$ref": "#/components/parameters/chargingStationID"
          }
        ],
        "requestBody": {
          "content": {
            "application/json": {
              "schema": {
                "type": "object",
                "properties": {
                  "args": {
                    "type": "object",
                    "properties": {
                      "vendorId": {
                        "type": "string",
                        "description": "Mandatory. Vendor of the charging station.",
                        "example": ""
                      },
                      "messageId": {
                        "type": "string",
                        "description": "Optional. Message to send.",
                        "example": ""
                      },
                      "data": {
                        "type": "string",
                        "description": "Optional. Data to send.",
                        "example": ""
                      }
                    }
                  }
                }
              }
            }
          }
        },
        "tags": [
          "Charging Stations"
        ],
        "responses": {
          "200": {
            "description": "Data Transfer has been successfully executed",
            "content": {
              "application/json": {
                "schema": {
                  "type": "object",
                  "properties": {
                    "status": {
                      "type": "string"
                    }
                  }
                },
                "examples": {
                  "accepted": {
                    "summary": "Accepted",
                    "value": {
                      "status": "Accepted"
                    }
                  },
                  "rejected": {
                    "summary": "Rejected",
                    "value": {
                      "status": "Rejected"
                    }
                  }
                }
              }
            }
          },
          "401": {
            "$ref": "#/components/responses/UnauthorizedError"
          },
          "403": {
            "$ref": "#/components/responses/ForbiddenError"
          },
          "500": {
            "$ref": "#/components/responses/BackendError"
          }
        }
      }
    },
    "/api/charging-stations/{id}/configuration/retrieve": {
      "put": {
        "security": [
          {
            "bearerAuth": []
          }
        ],
        "description": "Get the Charging Station's configuration",
        "parameters": [
          {
            "$ref": "#/components/parameters/chargingStationID"
          }
        ],
        "requestBody": {
          "content": {
            "application/json": {
              "schema": {
                "type": "object",
                "properties": {
                  "args": {
                    "type": "object",
                    "properties": {
                      "key": {
                        "type": "array",
                        "description": "Optional. List of keys for which the configuration value is requested.",
                        "items": {
                          "type": "string"
                        },
                        "example": []
                      }
                    }
                  }
                }
              }
            }
          }
        },
        "tags": [
          "Charging Stations"
        ],
        "responses": {
          "200": {
            "description": "Return the configuration",
            "content": {
              "application/json": {
                "schema": {
                  "type": "object",
                  "required": [
                    "configurationKey"
                  ],
                  "properties": {
                    "configurationKey": {
                      "type": "array",
                      "items": {
                        "type": "object",
                        "required": [
                          "key",
                          "readonly"
                        ],
                        "properties": {
                          "key": {
                            "type": "string"
                          },
                          "value": {
                            "type": "string"
                          },
                          "readonly": {
                            "type": "boolean"
                          },
                          "custom": {
                            "type": "boolean"
                          }
                        }
                      }
                    },
                    "unknownKey": {
                      "type": "array",
                      "items": {
                        "type": "string"
                      }
                    }
                  }
                }
              }
            }
          },
          "401": {
            "$ref": "#/components/responses/UnauthorizedError"
          },
          "403": {
            "$ref": "#/components/responses/ForbiddenError"
          },
          "500": {
            "$ref": "#/components/responses/BackendError"
          }
        }
      }
    },
    "/api/charging-stations/{id}/configuration": {
      "put": {
        "security": [
          {
            "bearerAuth": []
          }
        ],
        "description": "Update the Charging Station's configuration",
        "parameters": [
          {
            "$ref": "#/components/parameters/chargingStationID"
          }
        ],
        "requestBody": {
          "content": {
            "application/json": {
              "schema": {
                "type": "object",
                "properties": {
                  "args": {
                    "type": "object",
                    "properties": {
                      "key": {
                        "type": "string",
                        "description": "Required. Configuration key to update",
                        "example": ""
                      },
                      "value": {
                        "type": "string",
                        "description": "Required. Value to set",
                        "example": ""
                      },
                      "custom": {
                        "type": "boolean",
                        "description": "Custom OCPP parameter",
                        "example": true
                      }
                    }
                  }
                }
              }
            }
          }
        },
        "tags": [
          "Charging Stations"
        ],
        "responses": {
          "200": {
            "description": "Return command success status",
            "content": {
              "application/json": {
                "schema": {
                  "$ref": "#/components/schemas/OcppConfigurationStatus"
                }
              }
            }
          },
          "401": {
            "$ref": "#/components/responses/UnauthorizedError"
          },
          "403": {
            "$ref": "#/components/responses/ForbiddenError"
          },
          "500": {
            "$ref": "#/components/responses/BackendError"
          }
        }
      }
    },
    "/api/charging-stations/{id}/remote/start": {
      "put": {
        "security": [
          {
            "bearerAuth": []
          }
        ],
        "description": "Start a remote transaction",
        "parameters": [
          {
            "$ref": "#/components/parameters/chargingStationID"
          }
        ],
        "requestBody": {
          "content": {
            "application/json": {
              "schema": {
                "type": "object",
                "properties": {
                  "carID": {
                    "type": "string",
                    "example": ""
                  },
                  "userID": {
                    "type": "string",
                    "example": ""
                  },
                  "args": {
                    "type": "object",
                    "properties": {
                      "tagID": {
                        "type": "string",
                        "description": "The identifier that Charge Point must use to start a transaction.",
                        "example": "123456"
                      },
                      "visualTagID": {
                        "type": "string",
                        "description": "The identifier that Charge Point must use to start a transaction.",
                        "example": "123456-123456"
                      },
                      "connectorId": {
                        "type": "integer",
                        "description": "Optional. Number of the connector on which to start the transaction. connectorId SHALL be > 0",
                        "minimum": 1,
                        "example": 1
                      }
                    }
                  }
                },
                "required": [
                  "args"
                ]
              }
            }
          }
        },
        "tags": [
          "Charging Stations"
        ],
        "responses": {
          "200": {
            "description": "Remote transaction started",
            "content": {
              "application/json": {
                "schema": {
                  "type": "object",
                  "required": [
                    "status"
                  ],
                  "properties": {
                    "status": {
                      "type": "string"
                    }
                  }
                },
                "examples": {
                  "accepted": {
                    "summary": "Accepted",
                    "value": {
                      "status": "Accepted"
                    }
                  },
                  "rejected": {
                    "summary": "Rejected",
                    "value": {
                      "status": "Rejected"
                    }
                  }
                }
              }
            }
          },
          "401": {
            "$ref": "#/components/responses/UnauthorizedError"
          },
          "403": {
            "$ref": "#/components/responses/ForbiddenError"
          },
          "500": {
            "$ref": "#/components/responses/BackendError"
          },
          "570": {
            "$ref": "#/components/responses/NoBadgeError"
          }
        }
      }
    },
    "/api/charging-stations/{id}/remote/stop": {
      "put": {
        "security": [
          {
            "bearerAuth": []
          }
        ],
        "description": "Stop a remote transaction",
        "parameters": [
          {
            "$ref": "#/components/parameters/chargingStationID"
          }
        ],
        "requestBody": {
          "content": {
            "application/json": {
              "schema": {
                "type": "object",
                "properties": {
                  "args": {
                    "type": "object",
                    "properties": {
                      "transactionId": {
                        "type": "number",
                        "description": "Required. The identifier of the transaction which Charge Point is requested to stop.",
                        "example": 12345
                      }
                    },
                    "required": [
                      "transactionId"
                    ]
                  }
                },
                "required": [
                  "args"
                ]
              }
            }
          }
        },
        "tags": [
          "Charging Stations"
        ],
        "responses": {
          "200": {
            "description": "Remote transaction stopped",
            "content": {
              "application/json": {
                "schema": {
                  "type": "object",
                  "required": [
                    "status"
                  ],
                  "properties": {
                    "status": {
                      "type": "string"
                    }
                  }
                },
                "examples": {
                  "accepted": {
                    "summary": "Accepted",
                    "value": {
                      "status": "Accepted"
                    }
                  },
                  "rejected": {
                    "summary": "Rejected",
                    "value": {
                      "status": "Rejected"
                    }
                  }
                }
              }
            }
          },
          "401": {
            "$ref": "#/components/responses/UnauthorizedError"
          },
          "403": {
            "$ref": "#/components/responses/ForbiddenError"
          },
          "500": {
            "$ref": "#/components/responses/BackendError"
          },
          "570": {
            "$ref": "#/components/responses/NoBadgeError"
          }
        }
      }
    },
    "/api/charging-stations/{id}/connectors/{connectorId}/unlock": {
      "put": {
        "security": [
          {
            "bearerAuth": []
          }
        ],
        "description": "Unlock a connector",
        "parameters": [
          {
            "$ref": "#/components/parameters/chargingStationID"
          },
          {
            "$ref": "#/components/parameters/connectorID"
          }
        ],
        "tags": [
          "Charging Stations"
        ],
        "responses": {
          "200": {
            "description": "Connector unlocked",
            "content": {
              "application/json": {
                "schema": {
                  "type": "object",
                  "required": [
                    "status"
                  ],
                  "properties": {
                    "status": {
                      "type": "string"
                    }
                  }
                },
                "examples": {
                  "unlocked": {
                    "summary": "Unlocked",
                    "value": {
                      "status": "Unlocked"
                    }
                  },
                  "unlockedFailed": {
                    "summary": "Unlocked failed",
                    "value": {
                      "status": "UnlockedFailed"
                    }
                  }
                }
              }
            }
          },
          "401": {
            "$ref": "#/components/responses/UnauthorizedError"
          },
          "403": {
            "$ref": "#/components/responses/ForbiddenError"
          },
          "500": {
            "$ref": "#/components/responses/BackendError"
          }
        }
      }
    },
    "/api/charging-stations/{id}/compositeschedule": {
      "put": {
        "security": [
          {
            "bearerAuth": []
          }
        ],
        "description": "Get Charging Station composite schedule",
        "parameters": [
          {
            "$ref": "#/components/parameters/chargingStationID"
          }
        ],
        "requestBody": {
          "content": {
            "application/json": {
              "schema": {
                "type": "object",
                "properties": {
                  "args": {
                    "type": "object",
                    "properties": {
                      "connectorId": {
                        "type": "integer",
                        "description": "Required. The ID of the Connector for which the schedule is requested. When ConnectorId=0, the Charge Point will calculate the expected consumption for the grid connection.",
                        "example": 0
                      },
                      "duration": {
                        "type": "integer",
                        "description": "Required. Time in seconds. length of requested schedule",
                        "minimum": 1,
                        "example": 36000
                      },
                      "chargingRateUnit": {
                        "type": "string",
                        "description": "Optional. Can be used to force a power or current profile",
                        "example": "A",
                        "enum": [
                          "W",
                          "A"
                        ]
                      }
                    },
                    "required": [
                      "connectorId",
                      "duration"
                    ]
                  }
                },
                "required": [
                  "args"
                ]
              }
            }
          }
        },
        "tags": [
          "Charging Stations"
        ],
        "responses": {
          "200": {
            "description": "Return composite schedule",
            "content": {
              "application/json": {
                "schema": {
                  "type": "object",
                  "required": [
                    "status"
                  ],
                  "properties": {
                    "status": {
                      "type": "string"
                    },
                    "connectorId": {
                      "type": "number"
                    },
                    "scheduleStart": {
                      "type": "string",
                      "format": "date-time"
                    },
                    "chargingSchedule": {
                      "type": "object",
                      "required": [
                        "chargingRateUnit",
                        "chargingSchedulePeriod"
                      ],
                      "properties": {
                        "duration": {
                          "type": "number"
                        },
                        "startSchedule": {
                          "type": "string",
                          "format": "date-time"
                        },
                        "chargingRateUnit": {
                          "type": "string"
                        },
                        "chargingSchedulePeriod": {
                          "type": "array",
                          "items": {
                            "type": "object",
                            "required": [
                              "startPeriod",
                              "limit"
                            ],
                            "properties": {
                              "startPeriod": {
                                "type": "number"
                              },
                              "limit": {
                                "type": "number"
                              },
                              "numberPhases": {
                                "type": "number"
                              }
                            }
                          }
                        },
                        "minChargeRate": {
                          "type": "number"
                        }
                      }
                    }
                  }
                }
              }
            }
          },
          "401": {
            "$ref": "#/components/responses/UnauthorizedError"
          },
          "403": {
            "$ref": "#/components/responses/ForbiddenError"
          },
          "500": {
            "$ref": "#/components/responses/BackendError"
          },
          "585": {
            "$ref": "#/components/responses/NotSupportedError"
          }
        }
      }
    },
    "/api/charging-stations/{id}/diagnostics": {
      "put": {
        "security": [
          {
            "bearerAuth": []
          }
        ],
        "description": "Get Charging Station diagnostics",
        "parameters": [
          {
            "$ref": "#/components/parameters/chargingStationID"
          }
        ],
        "requestBody": {
          "content": {
            "application/json": {
              "schema": {
                "type": "object",
                "properties": {
                  "args": {
                    "type": "object",
                    "properties": {
                      "location": {
                        "type": "string",
                        "description": "Required. This contains the location (directory) where the diagnostics file shall be uploaded to.",
                        "example": ""
                      },
                      "retries": {
                        "type": "integer",
                        "description": "Optional. This specifies how many times Charge Point must try to upload the diagnostics before giving up. If this field is not present, it is left to Charge Point to decide how many times it wants to retry.",
                        "minimum": 1,
                        "example": 1
                      },
                      "retryInterval": {
                        "type": "integer",
                        "description": "Optional. The interval in seconds after which a retry may be attempted. If this field is not present, it is left to Charge Point to decide how long to wait between attempts.",
                        "minimum": 1,
                        "example": 5
                      },
                      "startTime": {
                        "type": "string",
                        "description": "Optional. This contains the date and time of the oldest logging information to include in the diagnostics.",
                        "format": "date-time"
                      },
                      "stopTime": {
                        "type": "string",
                        "description": "Optional. This contains the date and time of the latest logging information to include in the diagnostics.",
                        "format": "date-time"
                      }
                    },
                    "required": [
                      "location"
                    ]
                  }
                },
                "required": [
                  "args"
                ]
              }
            }
          }
        },
        "tags": [
          "Charging Stations"
        ],
        "responses": {
          "200": {
            "description": "Return charging station diagnostic filename",
            "content": {
              "application/json": {
                "schema": {
                  "type": "object",
                  "required": [
                    "fileName"
                  ],
                  "properties": {
                    "fileName": {
                      "type": "string"
                    }
                  }
                }
              }
            }
          },
          "401": {
            "$ref": "#/components/responses/UnauthorizedError"
          },
          "403": {
            "$ref": "#/components/responses/ForbiddenError"
          },
          "500": {
            "$ref": "#/components/responses/BackendError"
          }
        }
      }
    },
    "/api/charging-stations/{id}/firmware/update": {
      "put": {
        "security": [
          {
            "bearerAuth": []
          }
        ],
        "description": "Update Charging Station firmware",
        "parameters": [
          {
            "$ref": "#/components/parameters/chargingStationID"
          }
        ],
        "requestBody": {
          "content": {
            "application/json": {
              "schema": {
                "type": "object",
                "properties": {
                  "args": {
                    "type": "object",
                    "properties": {
                      "location": {
                        "type": "string",
                        "description": "Required. This contains a string containing a URI pointing to a location from which to retrieve the firmware.",
                        "example": ""
                      },
                      "retrieveDate": {
                        "type": "string",
                        "description": "Required. This contains the date and time after which the Charge Point is allowed to retrieve the (new) firmware.",
                        "format": "date-time"
                      },
                      "retries": {
                        "type": "integer",
                        "minimum": 1,
                        "description": "Optional. This specifies how many times Charge Point must try to download the firmware before giving up. If this field is not present, it is left to Charge Point to decide how many times it wants to retry.",
                        "example": 1
                      },
                      "retryInterval": {
                        "type": "integer",
                        "description": "Optional. The interval in seconds after which a retry may be attempted. If this field is not present, it is left to Charge Point to decide how long to wait between attempts.",
                        "minimum": 1,
                        "example": 5
                      }
                    },
                    "required": [
                      "location",
                      "retrieveDate"
                    ]
                  }
                },
                "required": [
                  "args"
                ]
              }
            }
          }
        },
        "tags": [
          "Charging Stations"
        ],
        "responses": {
          "200": {
            "description": "Firmware updated"
          },
          "401": {
            "$ref": "#/components/responses/UnauthorizedError"
          },
          "403": {
            "$ref": "#/components/responses/ForbiddenError"
          },
          "500": {
            "$ref": "#/components/responses/BackendError"
          }
        }
      }
    },
    "/api/charging-stations/{id}/availability/change": {
      "put": {
        "security": [
          {
            "bearerAuth": []
          }
        ],
        "description": "Update Charging Station availability",
        "parameters": [
          {
            "$ref": "#/components/parameters/chargingStationID"
          }
        ],
        "requestBody": {
          "content": {
            "application/json": {
              "schema": {
                "type": "object",
                "properties": {
                  "args": {
                    "type": "object",
                    "properties": {
                      "connectorId": {
                        "type": "integer",
                        "description": "Required. The id of the connector for which availability needs to change. Id '0' (zero) is used if the availability of the Charge Point and all its connectors needs to change.",
                        "minimum": 0,
                        "example": 1
                      },
                      "type": {
                        "type": "string",
                        "example": "Operative",
                        "description": "Required. This contains the type of availability change that the Charge Point should perform.",
                        "enum": [
                          "Inoperative",
                          "Operative"
                        ]
                      }
                    },
                    "required": [
                      "connectorId",
                      "type"
                    ]
                  }
                },
                "required": [
                  "args"
                ]
              }
            }
          }
        },
        "tags": [
          "Charging Stations"
        ],
        "responses": {
          "200": {
            "description": "Return command success status",
            "content": {
              "application/json": {
                "schema": {
                  "type": "object",
                  "properties": {
                    "status": {
                      "type": "string"
                    }
                  }
                },
                "examples": {
                  "accepted": {
                    "summary": "Accepted",
                    "value": {
                      "status": "Accepted"
                    }
                  },
                  "rejected": {
                    "summary": "Rejected",
                    "value": {
                      "status": "Rejected"
                    }
                  },
                  "scheduled": {
                    "summary": "Scheduled",
                    "value": {
                      "status": "Scheduled"
                    }
                  }
                }
              }
            }
          },
          "401": {
            "$ref": "#/components/responses/UnauthorizedError"
          },
          "403": {
            "$ref": "#/components/responses/ForbiddenError"
          },
          "500": {
            "$ref": "#/components/responses/BackendError"
          }
        }
      }
    },
    "/api/charging-stations/{id}/connectors/{connectorId}/qrcode/generate": {
      "get": {
        "security": [
          {
            "bearerAuth": []
          }
        ],
        "description": "Generate connector's QRCode",
        "parameters": [
          {
            "$ref": "#/components/parameters/chargingStationID"
          },
          {
            "$ref": "#/components/parameters/connectorID"
          }
        ],
        "tags": [
          "Charging Stations"
        ],
        "responses": {
          "200": {
            "description": "Return genereated QRCode",
            "content": {
              "application/json": {
                "schema": {
                  "type": "object",
                  "required": [
                    "image"
                  ],
                  "properties": {
                    "image": {
                      "type": "string",
                      "description": "Base 64 encoded",
                      "example": "data:image/png;base64,iVBORw0KGgoAAAANSUhEUgAAASwAAAEsCAYAAAB5fY51AAAABGdBTUEAALGPC/xhBQAAACBjSFJNAAB6JgAAgIQAAPoAAACA6AAAdTAAAOpgAAA6mAAAF3CculE8AAAABmJLR0QAAAAAAAD5Q7t/AAAACXBIWXMAAABgAAAAYADwa0LPAAAQuElEQVR42u3dwXLdNhKFYXjWkhd2+S39ACk/gCtr+y218ELK/s7CxclU4nsBs9E4fYj/q+IqQxIAqZ6IOmm8u91utwYABv6jHgAAjKJgAbBBwQJgg4IFwAYFC4ANChYAGxQsADYoWABsULAA2KBgAbBBwQJgg4IFwAYFC4ANChYAGxQsADYoWABsULAA2KBgAbBBwQJgg4IFwAYFC4ANChYAGxQsADYoWABsULAA2KBgAbBBwQJgg4IFwAYFC4ANChYAGxQsADYoWABsULAA2ChTsD5+/NjevXt32SPb9+/f2/Pz87/u+/z83L5//875yXh/13h3u91u6kG09vOB//jxQz2MNNnL/Pz83P76669f/rOnp6f29vbG+Yl4f9egYC2Svcy9/xfs3X/386N4f9co8yshAPRQsADYoGABsEHBQmvt54fpM/+stTblg3bk/jPOhwcKFlprrX39+vWXP9hPT0/tzz//vHve29tb++OPP2T3n3U+TNyK+PDhw621dvd4eXlRDzE0/p5v377dnp6e/nXe09PT7du3b93zH917xmO+N77RI+v+o+uTff3d399VbGINLy8v7dOnT+phnh5/b5mjOaLsP+s/Gt+IzPvPyFlFr7/7+7sKvxIW8agYRArFivGp7z9jbNXXHz9RsADYoGABsEHBAmCDglVE5RxS9IP2jBxU5flhHQpWEVVzSNGc1awcVNX5YTF1ruIQzbG0k/mg0SM6/uqiOavPnz/fXl9fp98/O2e16vnz/s5xmRxWdpOx3jK55FjuieasXl9f2/Pzc8r9s3NWI6LPn/d3Dn4lRGstnjWKFKve/bNzVvBBwQJgg4IFwAYFC4ANChamyMxqZee44IOChSm+fPkSKlrZ/azuXR9m1LmKw+45lmhO6N4xq59W1qHuZ/X6+nr7/PkzOSxyWL9n9xxLNCf0yIx+WpnU/aze3t7a+/fvH14/+vyv/v6uwq+ERWTmhKpnkNT9rKIZMqxDwQJgg4IFwAYFC4ANClYRmX9yj/bTcp77jDFUGB9+omAVkZUTivbTylZl30D2NTShzlUcyLH82mhOKNqPSq36vow9vL9rkMMa1FumzBzLSE4o2o9Krfq+jD28v2vwK6GBkULkXKxaY19AjKFgAbBBwQJgg4IFwAYFy8AO++ZV3pcRdVCwittl37yq+zKiGHWu4hDNsaip+2FlX//soe53VeX5X/39XeUyOSw1dT+s7OtHqPtdrbD7+7sKvxIWkV1MlFkmdb8rXAcFC4ANChYAGxQsADYoWBdQvd9V9hzd54ZxFCxz1ftdzULOCq21OgGLXg7E/ejpnd/rd5W9L9+9+8/a1y+as1Kfv/v7u4pNDstdb5l7/ZB6/a6y9+V7dP8Z+/pFc1bq83d/f1ehYC0SLVicX/v83d/fVfiGBcAGBQuADQoWABsUrCIiOaOR//C3979R96NSnq/+D6cxjoJVxNmc0Wi/rC9fvjz8wVT3o1Kdv0u/sctQ5yowJqufVZV+UtXXDzWUiTXgscx+VhX6SWXL7jeGNShYJtQbbbqLrt/V18cF37AA2KBgAbBBwQJgg4JlYMUH8at/dI+01nFuy3M1FKziVuWEejktd2f7gdFvqxh1ruKg2jevd0T7Ka06ov2q3OcfHf/Z+bn066q+r+OoMrEG5b55PdF+SitE+1W5zz86/h51vy31+VWUKVjZOaOo3jKpx589vurzj46/R91vS31+FXzDAmCDggXABgULgA0K1oDq+/5VGF/lrFJ0bNF+YyvO3wUFq6P6vn9Vxld138Nojirab2zV+dtQ5yoOTZxD6u37l2XW+LL3JVTPL6pqTmzW0ZP1fFe7TKwhmkPq7fuXacb4svcljLwmFda/ck5sht7zuUqs4TIFy/2BqXM22eujXv/qObEo9fNdhW9YAGxQsADYoGABsHGJgrVi37vdRbJAFXJEV3/G2ftOVmFfsFbte7e7s/2yquSIqubEZsned7IMda7i0IrmdFb1G+rNX31+9nF2fXtHtN+TOke2qp+ZC5tYgzKns6LfkDqWoP6zf298kRxVtN+TOke2op+ZC5uClT3M6gVDfX627PFF35/q72f2/Kuw/4YFYB8ULAA2KFgAbJQpWOqcSPT+7uNX6o1vxgfj7BxZ5kft6LWrP//fUaZgqXMi0fu7j1+lN75ZOa7sHFnWvo7R+Vd//r9NnasYldXPqEpOpTdO9f3pV1X7iD4fl30Ly8QaejL7GVXIqVT/szn9qmqLPh+XfQttClZ2Tki9DNULlvr+eCz6fNTPf1SZb1gA0EPBAmCDggXABgWr1cipqHNUle+Px2asnfr5j9q+YFXJqahzVFXvj8dmPR/18x+mzlWMask5FXU/rLPX7x2rcjRZ48vuRxW9vvr83WwTa8jc12/G+T3KflDq8WX3o4peX33+TrYpWL1pqvtRqecfVf35RMfv/v5cxfbfsAD4oGABsEHBAmDDomBl9wOa0e8oO8cSuUb1uECFfmOR6zu8P1dRvmBl9wOa1e8oO8dyNqdULkdzcnyq9b3K+3MZ6lzFIdoP6WzOKnpUyWmpZT2f6PpmPz+X9+cq71+ZWEO0H1IkZxVVIaelFu2nlZmD68m+fvb9d3r/yhQsdY4nKnr/Io/hNHUOifdnj/ev/DcsADhQsADYoGABsHGZghXJuajv756zmfHBNnNfyBnnZj6jGdfu/cfjkfMruUzBOptzUd/fPWcza9/ArH0he7KvP+v+PffeP/W+itOpcxWHlrRf26x+S1n3P7jmiEaPqKvkiM5SPbdq63uZWMMjM/otZd6/Ne8c0Yjoa3aVHNFZym3QKq3vFgWrNf+cjfr62fPvuUqOKGv+2aqs72W+YQG4PgoWABsULAA2yhQsdRZJmbOZ8UEzmsPJpO5XdQU7zHFEmYKl3pdOlbOZlWOK5nCyqPtVXYX656MMda4iajRHpabOQfUO9b55qn5Y1Y9oDmpWzrCKMrGGiJEclXqa6hxUj3rfPGU/rOqiOagZOUP1z8/hEgWrtfo5HXWOpqe3Pu77ArrLXt/s+89S5hsWAPRQsADYoGABsHGJgqXOGY2o/Cdp9b6A2f203LGv5d/sC5Y6ZzSqao5GvS9gdj8td+xr+Q/qXMWoaM4m+/rtZI5mVk4mmoNSP5/o86tqVY5tFzaxhmjOpjdN5b5zM3Iy0RxUVHYOyuQ1/aUVObZd2BQs935R2fdXP0b1+lVXPSfowv4bFoB9ULAA2KBgAbBhU7CccyQV9tVzdoX57d7PaxabguWaI6myr56rq8xv935e06hzFQf1vnMtOQeVPb/sfQ3V6+e+PurxVZ//qDKxBvW+c9E/y/dyNNnzy97XsCd7/aLU66MeX/X5jypTsNQ5FXXOKzo/dY5LfX/Gd+2c38HmGxYAULAA2KBgAbBBwZqk91EyO4ej7ElV5YNslhU5qeznd5WsFwVrknv7Ah6yczjRflC98d/j0o/srFU5qeznd5l+YepcxaEl9bMazZH07n/2yM5Zreq3lX2on68qB5b9/GZdv4rLxBqiOafM9ijZOasV/bayqZ+vMgeW/fxmXL9ImbhODqv6vnbRZa4+vyj1883+MVA/v+rrM4pvWABsULAA2KBgAbBBwVogO2fl/udq9b6I2Ub+4JKZo+qd65Sjo2Aly85ZufdTUu+LmG00p5aVo+qtj12OTp2rOLRgDiT7/Ko5nVnrq94XTz3/rPFHD3W/tFnrMwuxhsHzK+d0RqjnV33+0R8D5b6WK8ZXpEyQw5p1vnr+6uvvPn/3HF/2/WfhGxYAGxQsADYoWABsbFOw1P2qepT9sirkmJznvyLHpOxXVuH9OGxTsNT9qnpU/bKq5Jhc578qx6TqV1bl/fgfda7i0JJzVC2Yc1Hv66bet/Hq48/KUbkc6hzeqG1iDY847Oum3rcxqvr4M3NUDtQ5vFEUrCLX76meo3Iff/V+YdnU6z9qm29YAPxRsADYoGABsFGmYEVzMpn9glZc/xH1B+mo6uOvPj78rUzBiuZksvoFrbr+PXb9iszGX318+Ad1rgI/Zfcrys6RVe+3FB1fVk5pdF/As/d323ewp0ysYXfZ/Yqyc2TV+y1Fx5eZUxrZFzByf6d9B3soWEW458jUObUe9/FF7189BzeqzDcsAOihYAGwQcECYIOCtYnMLJhDv6VKPZ3OyFxjp7WhYG3ibI7scK8fk0u/pej81c72w+rNv1y/qx51ruLw4cMHeU+gzKMn+/r3jOZ0okc0x5SVI5uVU4r2+8pa9yr9xmYpE2v4+PFj+/Hjh3oYaXrLrPyz+0hOJyqaY8rMkc3IKUX7fWW2t6nQb2wWCtYilQvWjPtXH190/dXnRxX5MQ/jGxYAGxQsADYoWABsULCKUP/JPfP+2fsKRs+d8UG6es7pKh/dKVhFqHNCWffP3lcwev9Z/bCq55yiOa4y1LmKQy+H9fLyoh5iaPxnqXNC2f2aouOLXn/0yHZ2fbNzdNVyXDaxhpeXl/bp0yf1ME+PP7LM6pxQdr+m6Pii1x+R/WPSizU8Wt/sHF2lHBcFa9H4o8tcPSeknl/0+j3qghV9PlFFygTfsAD4oGABsEHBAmCDgmUic9/GGTml6v2aKu8NWeWDtgMKlomsfRtn5ZSq92vK6gcWxb6Iv0mdqzhEc1gtKYdyHNHx90RzSFnnZx/ZOatZOTP10aO+/yqXiTWo/6wbjTVEc0iZ52fLzlnNyJmp9d4f9fu/Cr8SFvGoWIwUkszzlXOfcY3e9bM2SMV8FCwANihYAGxQsADYoGBtovdRW9naJjtnVaEfVdbcVsyx0vpRsDbRyxGp+nFl56yq9KM6K5qzW3X/ZdS5isPuOazo/c/Oq0q/o+x+WNH1O9vva1U/sV2QwxrUW6ZoDkvZXqRCv6Psflg9kX5UPSv6ie2CXwkhzWCNjKHC+KLNCTOvvxMKFgAbFCwANihYAGxQsNBa0/dkUueoMu+vXtsroWChtabft06do8q6P/2uJlPnKg7ksGr3Qzp7VNlXMDq+7H5hqvWpksMbRQ5rUG+ZnHNY2SrsKxgdX3a/sOiPYWR8FXJ4o/iVEOmy+12tuHaFLFjW+KrP7f9RsADYoGABsEHBAmCDgnURlXoWZYwte37KfmHqnFfld+efKFgXoepn1VNlX8EeVb8wdc6rXL+rHnWu4hDNYampc1j3zNp3z7VfU3T+VXJK0RxY7/mp+5GNukwOS02dw3pkxr57zv2aovOvkFOK5sB6z0/dj2wUvxJuYEahcS1WM8ZeIacUHUNvDar3IztQsADYoGABsEHBAmCDgrWJipEHl/mr127FB291P7JRFKxNVM1pVZ+/Oqe0qp+Wuh/ZMHWu4tDLMbkfPdHzzxrNKfWo+zGpc0TR+1fvt1WFTQ7LXW+ZM3NYPSM5pd791f2Y1Dmi6P2r99uqgoK1SOWCNeP+0QaC0fntvn49RX7Mw/iGBcAGBQuADQoWABsUrCLUOZjo/dU5p53XT3nt1ShYRahzMNH7q3NOu65fT7kcVVCZvxICQA//hgXABgULgA0KFgAbFCwANihYAGxQsADYoGABsEHBAmCDggXABgULgA0KFgAbFCwANihYAGxQsADYoGABsEHBAmCDggXABgULgA0KFgAbFCwANihYAGxQsADYoGABsEHBAmCDggXABgULgA0KFgAbFCwANihYAGxQsADYoGABsEHBAmCDggXAxn8Bf73JG078WWUAAAAldEVYdGRhdGU6Y3JlYXRlADIwMjEtMDEtMjFUMTM6MTU6NDMrMDA6MDAEwg5nAAAAJXRFWHRkYXRlOm1vZGlmeQAyMDIxLTAxLTIxVDEzOjE1OjQzKzAwOjAwdZ+22wAAAABJRU5ErkJggg=="
                    }
                  }
                }
              }
            }
          },
          "401": {
            "$ref": "#/components/responses/UnauthorizedError"
          },
          "403": {
            "$ref": "#/components/responses/ForbiddenError"
          },
          "500": {
            "$ref": "#/components/responses/BackendError"
          }
        }
      }
    },
    "/api/charging-stations/qrcode/download": {
      "get": {
        "security": [
          {
            "bearerAuth": []
          }
        ],
        "description": "Download connector QRCode as PDF",
        "parameters": [
          {
            "$ref": "#/components/parameters/ChargingStationID"
          },
          {
            "$ref": "#/components/parameters/ConnectorID"
          },
          {
            "$ref": "#/components/parameters/SiteAreaID"
          },
          {
            "$ref": "#/components/parameters/SiteIDs"
          }
        ],
        "tags": [
          "Charging Stations"
        ],
        "responses": {
          "200": {
            "description": "Return connector's QRCode as PDF",
            "content": {
              "application/json": {
                "schema": {
                  "type": "object",
                  "properties": {
                    "status": {
                      "type": "string"
                    }
                  }
                }
              }
            }
          },
          "401": {
            "$ref": "#/components/responses/UnauthorizedError"
          },
          "403": {
            "$ref": "#/components/responses/ForbiddenError"
          },
          "500": {
            "$ref": "#/components/responses/BackendError"
          }
        }
      }
    },
    "/api/charging-stations/{id}/ocpp/parameters": {
      "get": {
        "security": [
          {
            "bearerAuth": []
          }
        ],
        "description": "Get Charging Station OCPP Parameters",
        "parameters": [
          {
            "$ref": "#/components/parameters/chargingStationID"
          }
        ],
        "tags": [
          "Charging Stations"
        ],
        "responses": {
          "200": {
            "description": "Return Charging Station OCPP Parameters",
            "content": {
              "application/json": {
                "schema": {
                  "type": "object",
                  "properties": {
                    "count": {
                      "type": "number"
                    },
                    "result": {
                      "type": "array",
                      "items": {
                        "type": "object",
                        "properties": {
                          "key": {
                            "type": "string"
                          },
                          "readonly": {
                            "type": "boolean"
                          },
                          "value": {
                            "type": "string"
                          }
                        }
                      }
                    }
                  }
                },
                "example": {
                  "count": 2,
                  "result": [
                    {
                      "key": "AllowOfflineTxForUnknownId",
                      "readonly": false,
                      "value": "true"
                    },
                    {
                      "key": "allowpluggedcable",
                      "readonly": true,
                      "value": "true"
                    }
                  ]
                }
              }
            }
          },
          "401": {
            "$ref": "#/components/responses/UnauthorizedError"
          },
          "403": {
            "$ref": "#/components/responses/ForbiddenError"
          },
          "500": {
            "$ref": "#/components/responses/BackendError"
          }
        }
      }
    },
    "/api/charging-stations/ocpp/parameters": {
      "post": {
        "security": [
          {
            "bearerAuth": []
          }
        ],
        "description": "Request Charging Station OCPP Parameters",
        "requestBody": {
          "content": {
            "application/json": {
              "schema": {
                "type": "object",
                "properties": {
                  "chargingStationID": {
                    "type": "string",
                    "example": ""
                  },
                  "forceUpdateOCPPParamsFromTemplate": {
                    "type": "boolean",
                    "example": false
                  }
                },
                "required": [
                  "chargingStationID",
                  "forceUpdateOCPPParamsFromTemplate"
                ]
              }
            }
          }
        },
        "tags": [
          "Charging Stations"
        ],
        "responses": {
          "200": {
            "description": "Return command success status",
            "content": {
              "application/json": {
                "schema": {
                  "$ref": "#/components/schemas/OcppConfigurationStatus"
                }
              }
            }
          },
          "401": {
            "$ref": "#/components/responses/UnauthorizedError"
          },
          "403": {
            "$ref": "#/components/responses/ForbiddenError"
          },
          "500": {
            "$ref": "#/components/responses/BackendError"
          }
        }
      }
    },
    "/api/charging-stations/ocpp/parameters/export": {
      "get": {
        "security": [
          {
            "bearerAuth": []
          }
        ],
        "description": "Export Charging Station OCPP Parameters as CSV file",
        "parameters": [
          {
            "$ref": "#/components/parameters/ChargingStationIDs"
          }
        ],
        "tags": [
          "Charging Stations"
        ],
        "responses": {
          "200": {
            "description": "Return Charging Station OCPP Parameters CSV file",
            "content": {
              "text/csv": {
                "schema": {
                  "type": "string",
                  "example": "Charging Station\tName\tValue\tSite Area\tSite\nSAP-Mougins-03\tAllowOfflineTxForUnknownId\ttrue\tMougins - South\tSAP Labs Mougins\nSAP-Mougins-03\tallowpluggedcable\true\tMougins - South\tSAP Labs Mougins"
                }
              }
            }
          },
          "401": {
            "$ref": "#/components/responses/UnauthorizedError"
          },
          "403": {
            "$ref": "#/components/responses/ForbiddenError"
          },
          "500": {
            "$ref": "#/components/responses/BackendError"
          }
        }
      }
    },
    "/api/charging-stations/{id}/parameters": {
      "put": {
        "security": [
          {
            "bearerAuth": []
          }
        ],
        "description": "Update Charging Station parameters",
        "parameters": [
          {
            "$ref": "#/components/parameters/chargingStationID"
          }
        ],
        "requestBody": {
          "content": {
            "application/json": {
              "schema": {
                "type": "object",
                "properties": {
                  "chargingStationUrl": {
                    "type": "string"
                  },
                  "maximumPower": {
                    "type": "number",
                    "example": 50000
                  },
                  "excludeFromSmartCharging": {
                    "type": "boolean",
                    "example": false
                  },
                  "forceInactive": {
                    "type": "boolean",
                    "example": false
                  },
                  "manualConfiguration": {
                    "type": "boolean"
                  },
                  "public": {
                    "type": "boolean",
                    "example": false
                  },
                  "siteAreaID": {
                    "type": "string",
                    "example": ""
                  },
                  "coordinates": {
                    "$ref": "#/components/schemas/Address/properties/coordinates"
                  },
                  "connectors": {
                    "type": "array",
                    "items": {
                      "$ref": "#/components/schemas/Connector"
                    }
                  },
                  "chargePoints": {
                    "type": "array",
                    "items": {
                      "$ref": "#/components/schemas/ChargePoint"
                    }
                  }
                }
              }
            }
          }
        },
        "tags": [
          "Charging Stations"
        ],
        "responses": {
          "200": {
            "description": "Updated Charging Station parameters with success"
          },
          "401": {
            "$ref": "#/components/responses/UnauthorizedError"
          },
          "403": {
            "$ref": "#/components/responses/ForbiddenError"
          },
          "500": {
            "$ref": "#/components/responses/BackendError"
          },
          "539": {
            "description": "Site area is single phased."
          }
        }
      }
    },
    "/api/charging-stations/{id}/power/limit": {
      "put": {
        "security": [
          {
            "bearerAuth": []
          }
        ],
        "description": "Limit Charging Station power",
        "parameters": [
          {
            "$ref": "#/components/parameters/chargingStationID"
          }
        ],
        "requestBody": {
          "content": {
            "application/json": {
              "schema": {
                "type": "object",
                "required": [
                  "chargePointID",
                  "ampLimitValue",
                  "forceUpdateChargingPlan"
                ],
                "properties": {
                  "chargePointID": {
                    "type": "string",
                    "example": 1
                  },
                  "connectorId": {
                    "type": "number",
                    "example": 0
                  },
                  "ampLimitValue": {
                    "type": "number",
                    "example": 192
                  },
                  "forceUpdateChargingPlan": {
                    "type": "boolean",
                    "example": false
                  }
                }
              }
            }
          }
        },
        "tags": [
          "Charging Stations"
        ],
        "responses": {
          "200": {
            "description": "Updated Charging Station power limit with success"
          },
          "401": {
            "$ref": "#/components/responses/UnauthorizedError"
          },
          "403": {
            "$ref": "#/components/responses/ForbiddenError"
          },
          "500": {
            "$ref": "#/components/responses/BackendError"
          },
          "556": {
            "description": "Cannot set the limit power to the given value"
          },
          "585": {
            "$ref": "#/components/responses/NotSupportedError"
          }
        }
      }
    },
    "/api/charging-stations/{id}/transactions": {
      "get": {
        "security": [
          {
            "bearerAuth": []
          }
        ],
        "description": "Get Charging Station transactions",
        "parameters": [
          {
            "$ref": "#/components/parameters/chargingStationID"
          },
          {
            "$ref": "#/components/parameters/Search"
          },
          {
            "$ref": "#/components/parameters/Issuer"
          },
          {
            "in": "query",
            "name": "StartDateTime",
            "required": false,
            "description": "Start date time",
            "schema": {
              "type": "string",
              "format": "date-time",
              "example": "2020-12-31T23:00:00.000Z"
            }
          },
          {
            "in": "query",
            "name": "EndDateTime",
            "required": false,
            "description": "End date time",
            "schema": {
              "type": "string",
              "format": "date-time"
            }
          },
          {
            "$ref": "#/components/parameters/TagIDs"
          },
          {
            "$ref": "#/components/parameters/VisualTagIDs"
          },
          {
            "in": "query",
            "name": "ConnectorID",
            "description": "Pipe separated Connector IDs",
            "required": false,
            "schema": {
              "type": "string"
            }
          },
          {
            "$ref": "#/components/parameters/SiteIDs"
          },
          {
            "$ref": "#/components/parameters/SiteAreaIDs"
          },
          {
            "$ref": "#/components/parameters/InactivityStatuses"
          },
          {
            "$ref": "#/components/parameters/RefundStatus"
          },
          {
            "in": "query",
            "name": "MinimalPrice",
            "required": false,
            "description": "Minimal price",
            "schema": {
              "type": "number"
            }
          },
          {
            "$ref": "#/components/parameters/TransactionStatistics"
          },
          {
            "in": "query",
            "name": "UserID",
            "required": false,
            "description": "Pipe separated User IDs",
            "schema": {
              "type": "string"
            }
          },
          {
            "in": "query",
            "name": "ReportIDs",
            "required": false,
            "description": "Pipe separated Report IDs",
            "schema": {
              "type": "string"
            }
          },
          {
            "$ref": "#/components/parameters/Skip"
          },
          {
            "$ref": "#/components/parameters/Limit"
          },
          {
            "$ref": "#/components/parameters/SortFields"
          },
          {
            "$ref": "#/components/parameters/OnlyRecordCount"
          },
          {
            "$ref": "#/components/parameters/ProjectFields"
          }
        ],
        "tags": [
          "Charging Stations"
        ],
        "responses": {
          "200": {
            "description": "Return Charging Station transactions list",
            "content": {
              "application/json": {
                "example": {
                  "count": 1,
                  "stats": {
                    "_id": null,
                    "firstTimestamp": "2017-06-07T07:09:20.000Z",
                    "lastTimestamp": "2020-02-21T11:53:36.000Z",
                    "totalConsumptionWattHours": 10701590.285,
                    "totalDurationSecs": 8956090.273,
                    "totalPrice": 1498.222641,
                    "totalInactivitySecs": 4324778.908,
                    "currency": "EUR",
                    "count": 500
                  },
                  "result": [
                    {
                      "issuer": true,
                      "siteID": "###",
                      "siteAreaID": "###",
                      "connectorId": 1,
                      "tagID": "###",
                      "userID": "###",
                      "chargeBoxID": "###",
                      "meterStart": 7157518,
                      "timestamp": "2021-03-05T16:37:56.000Z",
                      "stateOfCharge": 0,
                      "timezone": "###",
                      "currentStateOfCharge": 0,
                      "currentTotalInactivitySecs": 11640,
                      "currentInactivityStatus": "E",
                      "currentInstantWatts": 0,
                      "currentTotalConsumptionWh": 12793,
                      "currentTotalDurationSecs": 21480,
                      "ocpi": false,
                      "ocpiWithCdr": false,
                      "id": 123456789,
                      "stop": {
                        "userID": "####",
                        "timestamp": "2021-02-15T16:05:38.000Z",
                        "tagID": "####",
                        "meterStop": 1122046,
                        "stateOfCharge": 0,
                        "totalConsumptionWh": 16,
                        "totalInactivitySecs": 0,
                        "extraInactivitySecs": 1,
                        "inactivityStatus": "I",
                        "totalDurationSecs": 94,
                        "price": 0.002,
                        "priceUnit": "EUR",
                        "roundedPrice": 0,
                        "user": {
                          "email": "####",
                          "firstName": "####",
                          "name": "####",
                          "id": "####"
                        }
                      },
                      "billingData": {
                        "invoiceID": "###"
                      },
                      "user": {
                        "email": "####",
                        "firstName": "####",
                        "name": "####",
                        "id": "####"
                      },
                      "car": {
                        "licensePlate": "####"
                      },
                      "carCatalog": {
                        "vehicleMake": "###",
                        "vehicleModel": "###",
                        "vehicleModelVersion": "###"
                      }
                    }
                  ]
                }
              }
            }
          },
          "401": {
            "$ref": "#/components/responses/UnauthorizedError"
          },
          "403": {
            "$ref": "#/components/responses/ForbiddenError"
          },
          "500": {
            "$ref": "#/components/responses/BackendError"
          }
        }
      }
    },
    "/api/charging-stations/status/in-error": {
      "get": {
        "security": [
          {
            "bearerAuth": []
          }
        ],
        "description": "Get Charging Station in error",
        "parameters": [
          {
            "$ref": "#/components/parameters/Search"
          },
          {
            "$ref": "#/components/parameters/SiteIDs"
          },
          {
            "$ref": "#/components/parameters/SiteAreaIDs"
          },
          {
            "$ref": "#/components/parameters/ErrorTypes"
          },
          {
            "$ref": "#/components/parameters/Skip"
          },
          {
            "$ref": "#/components/parameters/Limit"
          },
          {
            "$ref": "#/components/parameters/SortFields"
          },
          {
            "$ref": "#/components/parameters/OnlyRecordCount"
          },
          {
            "$ref": "#/components/parameters/ProjectFields"
          }
        ],
        "tags": [
          "Charging Stations"
        ],
        "responses": {
          "200": {
            "description": "Return Charging Stations in error list"
          },
          "401": {
            "$ref": "#/components/responses/UnauthorizedError"
          },
          "403": {
            "$ref": "#/components/responses/ForbiddenError"
          },
          "500": {
            "$ref": "#/components/responses/BackendError"
          }
        }
      }
    },
    "/api/charging-stations/action/export": {
      "get": {
        "security": [
          {
            "bearerAuth": []
          }
        ],
        "description": "Export Charging Stations as CSV file",
        "parameters": [
          {
            "$ref": "#/components/parameters/Issuer"
          },
          {
            "$ref": "#/components/parameters/Search"
          },
          {
            "$ref": "#/components/parameters/WithNoSiteArea"
          },
          {
            "$ref": "#/components/parameters/SiteIDs"
          },
          {
            "$ref": "#/components/parameters/SiteAreaIDs"
          },
          {
            "$ref": "#/components/parameters/ConnectorStatuses"
          },
          {
            "$ref": "#/components/parameters/ConnectorTypes"
          },
          {
            "$ref": "#/components/parameters/ChargingStationIDs"
          },
          {
            "$ref": "#/components/parameters/IncludeDeleted"
          },
          {
            "$ref": "#/components/parameters/LocLongitude"
          },
          {
            "$ref": "#/components/parameters/LocLatitude"
          },
          {
            "$ref": "#/components/parameters/LocMaxDistanceMeters"
          },
          {
            "$ref": "#/components/parameters/SortFields"
          },
          {
            "$ref": "#/components/parameters/ProjectFields"
          }
        ],
        "tags": [
          "Charging Stations"
        ],
        "responses": {
          "200": {
            "description": "Return Charging Station CSV file",
            "content": {
              "text/csv": {
                "example": "Name,Created On,Number of Connectors,Site Area,Latitude,Longitude,Charge Point S/N,Model,Charge Box S/N,Vendor,Firmware,Version,OCPP Version,OCPP Protocol,Last Seen,Last Reboot,Maximum Power (Watt),Power Limit,Unit,####,####,2,####,49,-0.3,####,MONOBLOCK,####,####,3,1.6,json,12/20/2020 11:54 PM,12/09/2020 7:00 PM,44160,A"
              }
            }
          },
          "401": {
            "$ref": "#/components/responses/UnauthorizedError"
          },
          "403": {
            "$ref": "#/components/responses/ForbiddenError"
          },
          "500": {
            "$ref": "#/components/responses/BackendError"
          }
        }
      }
    },
    "/api/charging-stations/firmware/download": {
      "get": {
        "security": [
          {
            "bearerAuth": []
          }
        ],
        "description": "Get Charging Station firmware",
        "parameters": [
          {
            "in": "query",
            "name": "FileName",
            "description": "Firmware file name",
            "required": true,
            "schema": {
              "type": "string"
            }
          }
        ],
        "tags": [
          "Charging Stations"
        ],
        "responses": {
          "200": {
            "description": "Return Charging Station firmware file",
            "content": {
              "application/octet-stream": {}
            }
          },
          "401": {
            "$ref": "#/components/responses/UnauthorizedError"
          },
          "403": {
            "$ref": "#/components/responses/ForbiddenError"
          },
          "404": {
            "description": "Firmware not found"
          },
          "500": {
            "$ref": "#/components/responses/BackendError"
          }
        }
      }
    },
    "/api/charging-stations/smartcharging/connection/check": {
      "get": {
        "security": [
          {
            "bearerAuth": []
          }
        ],
        "description": "Check smart charging connection",
        "tags": [
          "Charging Stations"
        ],
        "responses": {
          "200": {
            "description": "Smart Charging is enabled"
          },
          "401": {
            "$ref": "#/components/responses/UnauthorizedError"
          },
          "403": {
            "$ref": "#/components/responses/ForbiddenError"
          },
          "500": {
            "$ref": "#/components/responses/BackendError"
          }
        }
      }
    },
    "/api/charging-stations/smartcharging/trigger": {
      "get": {
        "security": [
          {
            "bearerAuth": []
          }
        ],
        "description": "Trigger smart charging",
        "parameters": [
          {
            "$ref": "#/components/parameters/SiteAreaID"
          }
        ],
        "tags": [
          "Charging Stations"
        ],
        "responses": {
          "200": {
            "description": "Smart Charging triggered successfully on site area"
          },
          "401": {
            "$ref": "#/components/responses/UnauthorizedError"
          },
          "403": {
            "$ref": "#/components/responses/ForbiddenError"
          },
          "500": {
            "$ref": "#/components/responses/BackendError"
          }
        }
      }
    },
    "/api/charging-stations/notifications/boot": {
      "get": {
        "security": [
          {
            "bearerAuth": []
          }
        ],
        "description": "Get Charging Stations boot notifications",
        "parameters": [
          {
            "$ref": "#/components/parameters/Limit"
          },
          {
            "$ref": "#/components/parameters/Skip"
          },
          {
            "$ref": "#/components/parameters/SortFields"
          }
        ],
        "tags": [
          "Charging Stations"
        ],
        "responses": {
          "200": {
            "description": "Return the boot notification list",
            "content": {
              "application/json": {
                "example": {
                  "count": 1,
                  "result": [
                    {
                      "_id": "###",
                      "chargeBoxID": "###",
                      "chargePointVendor": "###",
                      "chargePointModel": "###",
                      "chargePointSerialNumber": "###",
                      "chargeBoxSerialNumber": null,
                      "firmwareVersion": "4.3.0.25",
                      "ocppVersion": "1.6",
                      "ocppProtocol": "json",
                      "endpoint": "###",
                      "timestamp": "2020-11-03T09:56:02.908Z",
                      "createdBy": null,
                      "lastChangedBy": null
                    }
                  ]
                }
              }
            }
          },
          "401": {
            "$ref": "#/components/responses/UnauthorizedError"
          },
          "403": {
            "$ref": "#/components/responses/ForbiddenError"
          },
          "500": {
            "$ref": "#/components/responses/BackendError"
          }
        }
      }
    },
    "/api/charging-stations/notifications/status": {
      "get": {
        "security": [
          {
            "bearerAuth": []
          }
        ],
        "description": "Get Charging Stations status notifications",
        "parameters": [
          {
            "$ref": "#/components/parameters/Limit"
          },
          {
            "$ref": "#/components/parameters/Skip"
          },
          {
            "$ref": "#/components/parameters/SortFields"
          }
        ],
        "tags": [
          "Charging Stations"
        ],
        "responses": {
          "200": {
            "description": "Return the status notification list",
            "content": {
              "application/json": {
                "example": {
                  "count": 1,
                  "result": [
                    {
                      "_id": "####",
                      "chargeBoxID": "####",
                      "connectorId": 2,
                      "timestamp": "2019-03-25T10:45:42.000Z",
                      "status": "####",
                      "errorCode": "####",
                      "info": null,
                      "vendorId": null,
                      "vendorErrorCode": null
                    }
                  ]
                }
              }
            }
          },
          "401": {
            "$ref": "#/components/responses/UnauthorizedError"
          },
          "403": {
            "$ref": "#/components/responses/ForbiddenError"
          },
          "500": {
            "$ref": "#/components/responses/BackendError"
          }
        }
      }
    },
    "/api/charging-profiles": {
      "get": {
        "security": [
          {
            "bearerAuth": []
          }
        ],
        "description": "Get Charging Profiles",
        "parameters": [
          {
            "$ref": "#/components/parameters/ChargingStationIDs"
          },
          {
            "$ref": "#/components/parameters/ConnectorID"
          },
          {
            "$ref": "#/components/parameters/Search"
          },
          {
            "in": "query",
            "name": "WithChargingStation",
            "description": "With Charging Station attribute",
            "schema": {
              "type": "boolean",
              "example": false
            }
          },
          {
            "in": "query",
            "name": "WithSiteArea",
            "description": "With Site Area attribute",
            "schema": {
              "type": "boolean",
              "example": false
            }
          },
          {
            "$ref": "#/components/parameters/SiteIDs"
          },
          {
            "$ref": "#/components/parameters/Skip"
          },
          {
            "$ref": "#/components/parameters/Limit"
          },
          {
            "$ref": "#/components/parameters/SortFields"
          },
          {
            "$ref": "#/components/parameters/OnlyRecordCount"
          },
          {
            "$ref": "#/components/parameters/ProjectFields"
          }
        ],
        "tags": [
          "Charging Profiles"
        ],
        "responses": {
          "200": {
            "description": "Return profiles list",
            "content": {
              "application/json": {
                "example": {
                  "count": 1,
                  "result": [
                    {
                      "chargePointID": 1,
                      "chargingStationID": "###",
                      "connectorID": 1,
                      "profile": {
                        "chargingProfileId": 1,
                        "chargingProfileKind": "###",
                        "chargingProfilePurpose": "###",
                        "transactionId": 123456789,
                        "stackLevel": 2,
                        "chargingSchedule": {
                          "chargingRateUnit": "A",
                          "chargingSchedulePeriod": [
                            {
                              "startPeriod": 0,
                              "limit": 96
                            },
                            {
                              "startPeriod": 900,
                              "limit": 96
                            },
                            {
                              "startPeriod": 1800,
                              "limit": 96
                            },
                            {
                              "startPeriod": 2700,
                              "limit": 96
                            },
                            {
                              "startPeriod": 3600,
                              "limit": 96
                            },
                            {
                              "startPeriod": 4500,
                              "limit": 96
                            },
                            {
                              "startPeriod": 5400,
                              "limit": 96
                            },
                            {
                              "startPeriod": 6300,
                              "limit": 96
                            },
                            {
                              "startPeriod": 7200,
                              "limit": 96
                            },
                            {
                              "startPeriod": 8100,
                              "limit": 96
                            },
                            {
                              "startPeriod": 9000,
                              "limit": 96
                            },
                            {
                              "startPeriod": 9900,
                              "limit": 96
                            },
                            {
                              "startPeriod": 10800,
                              "limit": 96
                            },
                            {
                              "startPeriod": 11700,
                              "limit": 96
                            },
                            {
                              "startPeriod": 12600,
                              "limit": 96
                            },
                            {
                              "startPeriod": 13500,
                              "limit": 96
                            },
                            {
                              "startPeriod": 14400,
                              "limit": 96
                            },
                            {
                              "startPeriod": 15300,
                              "limit": 96
                            },
                            {
                              "startPeriod": 16200,
                              "limit": 96
                            },
                            {
                              "startPeriod": 17100,
                              "limit": 96
                            },
                            {
                              "startPeriod": 18000,
                              "limit": 96
                            },
                            {
                              "startPeriod": 18900,
                              "limit": 79.209
                            }
                          ],
                          "startSchedule": "2021-04-06T07:30:00.000Z",
                          "duration": 19800
                        }
                      },
                      "chargingStation": {
                        "id": "###",
                        "siteArea": {
                          "id": "###",
                          "name": "###",
                          "maximumPower": "###"
                        }
                      },
                      "id": "###"
                    }
                  ]
                }
              }
            }
          },
          "401": {
            "$ref": "#/components/responses/UnauthorizedError"
          },
          "403": {
            "$ref": "#/components/responses/ForbiddenError"
          },
          "500": {
            "$ref": "#/components/responses/BackendError"
          }
        }
      },
      "post": {
        "security": [
          {
            "bearerAuth": []
          }
        ],
        "description": "Create a Charging Station profile",
        "tags": [
          "Charging Profiles"
        ],
        "requestBody": {
          "content": {
            "application/json": {
              "schema": {
                "$ref": "#/components/schemas/ChargingProfile"
              }
            }
          }
        },
        "responses": {
          "201": {
            "description": "Charging station profile created successfully",
            "content": {
              "application/json": {
                "schema": {
                  "type": "object",
                  "properties": {
                    "id": {
                      "type": "string"
                    },
                    "status": {
                      "type": "string",
                      "example": "Success"
                    }
                  }
                }
              }
            }
          },
          "401": {
            "$ref": "#/components/responses/UnauthorizedError"
          },
          "403": {
            "$ref": "#/components/responses/ForbiddenError"
          },
          "500": {
            "$ref": "#/components/responses/BackendError"
          },
          "585": {
            "$ref": "#/components/responses/NotSupportedError"
          }
        }
      }
    },
    "/api/charging-profiles/{id}": {
      "put": {
        "security": [
          {
            "bearerAuth": []
          }
        ],
        "description": "Update a Charging Station profile",
        "parameters": [
          {
            "$ref": "#/components/parameters/chargingProfileID"
          }
        ],
        "tags": [
          "Charging Profiles"
        ],
        "requestBody": {
          "content": {
            "application/json": {
              "schema": {
                "$ref": "#/components/schemas/ChargingProfile"
              }
            }
          }
        },
        "responses": {
          "200": {
            "description": "Charging station profile updated successfully",
            "content": {
              "application/json": {
                "schema": {
                  "type": "object",
                  "properties": {
                    "id": {
                      "type": "string"
                    },
                    "status": {
                      "type": "string",
                      "example": "Success"
                    }
                  }
                }
              }
            }
          },
          "401": {
            "$ref": "#/components/responses/UnauthorizedError"
          },
          "403": {
            "$ref": "#/components/responses/ForbiddenError"
          },
          "500": {
            "$ref": "#/components/responses/BackendError"
          },
          "585": {
            "$ref": "#/components/responses/NotSupportedError"
          }
        }
      },
      "delete": {
        "security": [
          {
            "bearerAuth": []
          }
        ],
        "description": "Delete a Charging Station profile",
        "parameters": [
          {
            "$ref": "#/components/parameters/chargingProfileID"
          }
        ],
        "tags": [
          "Charging Profiles"
        ],
        "responses": {
          "200": {
            "description": "Charging Station deleted successfully"
          },
          "401": {
            "$ref": "#/components/responses/UnauthorizedError"
          },
          "403": {
            "$ref": "#/components/responses/ForbiddenError"
          },
          "500": {
            "$ref": "#/components/responses/BackendError"
          },
          "537": {
            "description": "Error occured while clearing Charging Profile"
          }
        }
      }
    },
    "/api/users": {
      "get": {
        "security": [
          {
            "bearerAuth": []
          }
        ],
        "description": "Retrieve a list of Users",
        "parameters": [
          {
            "$ref": "#/components/parameters/Issuer"
          },
          {
            "$ref": "#/components/parameters/Search"
          },
          {
            "$ref": "#/components/parameters/SiteIDs"
          },
          {
            "$ref": "#/components/parameters/UserIDs"
          },
          {
            "$ref": "#/components/parameters/UserRoles"
          },
          {
            "$ref": "#/components/parameters/UserStatuses"
          },
          {
            "$ref": "#/components/parameters/UserExcludeSiteID"
          },
          {
            "$ref": "#/components/parameters/Skip"
          },
          {
            "$ref": "#/components/parameters/Limit"
          },
          {
            "$ref": "#/components/parameters/SortFields"
          },
          {
            "$ref": "#/components/parameters/OnlyRecordCount"
          },
          {
            "$ref": "#/components/parameters/ProjectFields"
          }
        ],
        "tags": [
          "Users"
        ],
        "responses": {
          "200": {
            "description": "Return users list",
            "content": {
              "application/json": {
                "example": {
                  "count": 1,
                  "result": [
                    {
                      "createdBy": null,
                      "createdOn": "2019-10-29T10:33:23.498Z",
                      "email": "###",
                      "firstName": "###",
                      "lastChangedBy": {
                        "firstName": "###",
                        "name": "###",
                        "id": "###"
                      },
                      "locale": "fr_FR",
                      "name": "###",
                      "role": "A",
                      "status": "A",
                      "eulaAcceptedOn": "2021-03-08T10:23:32.842Z",
                      "eulaAcceptedVersion": 310,
                      "lastChangedOn": "2021-03-08T10:23:46.445Z",
                      "issuer": true,
                      "id": "###",
                      "canRead": true,
                      "canUpdate": true,
                      "canDelete": false
                    }
                  ]
                }
              }
            }
          },
          "401": {
            "$ref": "#/components/responses/UnauthorizedError"
          },
          "403": {
            "$ref": "#/components/responses/ForbiddenError"
          },
          "500": {
            "$ref": "#/components/responses/BackendError"
          }
        }
      },
      "post": {
        "security": [
          {
            "bearerAuth": []
          }
        ],
        "description": "Create a User",
        "tags": [
          "Users"
        ],
        "requestBody": {
          "content": {
            "application/json": {
              "schema": {
                "$ref": "#/components/schemas/User"
              }
            }
          }
        },
        "responses": {
          "201": {
            "description": "User created successfully",
            "content": {
              "application/json": {
                "example": {
                  "id": "###",
                  "status": "Success"
                }
              }
            }
          },
          "401": {
            "$ref": "#/components/responses/UnauthorizedError"
          },
          "403": {
            "$ref": "#/components/responses/ForbiddenError"
          },
          "500": {
            "$ref": "#/components/responses/BackendError"
          },
          "510": {
            "$ref": "#/components/responses/EmailAlreadyUsed"
          }
        }
      }
    },
    "/api/users/{id}": {
      "get": {
        "security": [
          {
            "bearerAuth": []
          }
        ],
        "description": "Retrieve a User",
        "parameters": [
          {
            "$ref": "#/components/parameters/userID"
          },
          {
            "$ref": "#/components/parameters/ProjectFields"
          }
        ],
        "tags": [
          "Users"
        ],
        "responses": {
          "200": {
            "description": "Retrieved user",
            "content": {
              "application/json": {
                "example": {
                  "address": {
                    "address1": "",
                    "address2": "",
                    "postalCode": "",
                    "city": "",
                    "department": "",
                    "region": "",
                    "country": "",
                    "coordinates": []
                  },
                  "costCenter": null,
                  "deleted": false,
                  "email": "###",
                  "firstName": "###",
                  "iNumber": null,
                  "locale": "fr_FR",
                  "mobile": null,
                  "name": "###",
                  "phone": null,
                  "role": "A",
                  "status": "A",
                  "notifications": {
                    "sendSessionStarted": false,
                    "sendOptimalChargeReached": false,
                    "sendEndOfCharge": false,
                    "sendEndOfSession": false,
                    "sendUserAccountStatusChanged": false,
                    "sendNewRegisteredUser": false,
                    "sendUnknownUserBadged": false,
                    "sendChargingStationStatusError": true,
                    "sendChargingStationRegistered": false,
                    "sendOcpiPatchStatusError": false,
                    "sendUserAccountInactivity": false,
                    "sendPreparingSessionNotStarted": false,
                    "sendOfflineChargingStations": false,
                    "sendBillingSynchronizationFailed": false,
                    "sendSessionNotStarted": false,
                    "sendCarCatalogSynchronizationFailed": false,
                    "sendEndUserErrorNotification": true,
                    "sendComputeAndApplyChargingProfilesFailed": false,
                    "sendBillingNewInvoice": false,
                    "sendAccountVerificationNotification": false,
                    "sendAdminAccountVerificationNotification": true
                  },
                  "notificationsActive": true,
                  "plateID": "###",
                  "issuer": true,
                  "id": "###"
                }
              }
            }
          },
          "401": {
            "$ref": "#/components/responses/UnauthorizedError"
          },
          "403": {
            "$ref": "#/components/responses/ForbiddenError"
          },
          "500": {
            "$ref": "#/components/responses/BackendError"
          },
          "550": {
            "$ref": "#/components/responses/ResourceDoesNotExists"
          }
        }
      },
      "put": {
        "security": [
          {
            "bearerAuth": []
          }
        ],
        "description": "Update a User",
        "tags": [
          "Users"
        ],
        "parameters": [
          {
            "$ref": "#/components/parameters/userID"
          }
        ],
        "requestBody": {
          "content": {
            "application/json": {
              "schema": {
                "type": "object",
                "properties": {
                  "costCenter": {
                    "type": "string",
                    "example": "######"
                  },
                  "name": {
                    "type": "string",
                    "example": "Demo"
                  },
                  "firstName": {
                    "type": "string",
                    "example": "User"
                  },
                  "iNumber": {
                    "type": "string",
                    "example": "1234567"
                  },
                  "image": {
                    "type": "string"
                  },
                  "mobile": {
                    "type": "string",
                    "example": "0000000000"
                  },
                  "locale": {
                    "type": "string",
                    "example": "en_EN"
                  },
                  "address": {
                    "$ref": "#/components/schemas/Address"
                  },
                  "password": {
                    "type": "string",
                    "example": "DeM*Us$r1"
                  },
                  "phone": {
                    "type": "string",
                    "example": "0000000000"
                  },
                  "email": {
                    "type": "string",
                    "example": "user.demo@sap.com"
                  },
                  "issuer": {
                    "type": "boolean"
                  },
                  "notifcationsActive": {
                    "type": "boolean"
                  },
                  "status": {
                    "type": "string",
                    "enum": [
                      "P",
                      "A",
                      "I",
                      "B",
                      "L"
                    ]
                  },
                  "plateID": {
                    "type": "string",
                    "example": "DEMO"
                  },
                  "role": {
                    "type": "string",
                    "enum": [
                      "S",
                      "A",
                      "B",
                      "D"
                    ],
                    "example": "B"
                  },
                  "notifications": {
                    "$ref": "#/components/schemas/Notifications"
                  }
                }
              }
            }
          }
        },
        "responses": {
          "200": {
            "description": "User updated successfully",
            "content": {
              "application/json": {
                "example": {
                  "status": "Success"
                }
              }
            }
          },
          "401": {
            "$ref": "#/components/responses/UnauthorizedError"
          },
          "403": {
            "$ref": "#/components/responses/ForbiddenError"
          },
          "500": {
            "$ref": "#/components/responses/BackendError"
          },
          "510": {
            "$ref": "#/components/responses/EmailAlreadyUsed"
          },
          "550": {
            "$ref": "#/components/responses/ResourceDoesNotExists"
          }
        }
      },
      "delete": {
        "security": [
          {
            "bearerAuth": []
          }
        ],
        "description": "Delete a User",
        "tags": [
          "Users"
        ],
        "parameters": [
          {
            "$ref": "#/components/parameters/userID"
          }
        ],
        "responses": {
          "200": {
            "description": "User deleted successfully",
            "content": {
              "application/json": {
                "example": {
                  "status": "Success"
                }
              }
            }
          },
          "401": {
            "$ref": "#/components/responses/UnauthorizedError"
          },
          "403": {
            "$ref": "#/components/responses/ForbiddenError"
          },
          "500": {
            "$ref": "#/components/responses/BackendError"
          },
          "510": {
            "description": "User cannot be deleted due to billing constraints"
          },
          "550": {
            "$ref": "#/components/responses/ResourceDoesNotExists"
          }
        }
      }
    },
    "/api/users/{id}/default-car-tag": {
      "get": {
        "security": [
          {
            "bearerAuth": []
          }
        ],
        "description": "Get the User's default car tag",
        "parameters": [
          {
            "$ref": "#/components/parameters/userID"
          }
        ],
        "tags": [
          "Users"
        ],
        "responses": {
          "200": {
            "description": "Retrieved default car tag and car",
            "content": {
              "application/json": {
                "example": {
                  "tag": {
                    "active": true,
                    "description": "###",
                    "id": "###",
                    "default": "###"
                  },
                  "car": {
                    "licensePlate": "###",
                    "default": "###",
                    "type": "#",
                    "converter": {
                      "powerWatts": "###",
                      "numberOfPhases": "###"
                    },
                    "carCatalog": {
                      "vehicleMake": "###",
                      "vehicleModel": "###",
                      "vehicleModelVersion": "###",
                      "image": "###",
                      "batteryCapacityFull": "###",
                      "fastChargePowerMax": "###"
                    },
                    "id": "###"
                  }
                }
              }
            }
          },
          "401": {
            "$ref": "#/components/responses/UnauthorizedError"
          },
          "403": {
            "$ref": "#/components/responses/ForbiddenError"
          },
          "500": {
            "$ref": "#/components/responses/BackendError"
          },
          "550": {
            "$ref": "#/components/responses/ResourceDoesNotExists"
          }
        }
      }
    },
    "/api/users/{id}/sites": {
      "get": {
        "security": [
          {
            "bearerAuth": []
          }
        ],
        "description": "Get user's assigned sites",
        "parameters": [
          {
            "$ref": "#/components/parameters/userID"
          }
        ],
        "tags": [
          "Users"
        ],
        "responses": {
          "200": {
            "description": "Retrieved assigned sites list",
            "content": {
              "application/json": {
                "example": {
                  "count": 1,
                  "result": [
                    {
                      "userID": "###",
                      "siteAdmin": false,
                      "site": {
                        "address": {
                          "city": "###",
                          "country": "###"
                        },
                        "name": "###",
                        "id": "###"
                      }
                    }
                  ]
                }
              }
            }
          },
          "401": {
            "$ref": "#/components/responses/UnauthorizedError"
          },
          "403": {
            "$ref": "#/components/responses/ForbiddenError"
          },
          "500": {
            "$ref": "#/components/responses/BackendError"
          },
          "550": {
            "$ref": "#/components/responses/ResourceDoesNotExists"
          }
        }
      },
      "post": {
        "security": [
          {
            "bearerAuth": []
          }
        ],
        "description": "Assign sites to a user",
        "parameters": [
          {
            "$ref": "#/components/parameters/userID"
          }
        ],
        "tags": [
          "Users"
        ],
        "requestBody": {
          "content": {
            "application/json": {
              "schema": {
                "properties": {
                  "siteIDs": {
                    "type": "array",
                    "items": {
                      "type": "string"
                    }
                  }
                }
              }
            }
          }
        },
        "responses": {
          "200": {
            "description": "User successfully assigned to sites",
            "content": {
              "application/json": {
                "example": {
                  "status": "Success"
                }
              }
            }
          },
          "401": {
            "$ref": "#/components/responses/UnauthorizedError"
          },
          "403": {
            "$ref": "#/components/responses/ForbiddenError"
          },
          "500": {
            "$ref": "#/components/responses/BackendError"
          },
          "550": {
            "$ref": "#/components/responses/ResourceDoesNotExists"
          }
        }
      },
      "put": {
        "security": [
          {
            "bearerAuth": []
          }
        ],
        "description": "Unassign sites to a user",
        "parameters": [
          {
            "$ref": "#/components/parameters/userID"
          }
        ],
        "tags": [
          "Users"
        ],
        "requestBody": {
          "content": {
            "application/json": {
              "schema": {
                "properties": {
                  "siteIDs": {
                    "type": "array",
                    "items": {
                      "type": "string"
                    }
                  }
                }
              }
            }
          }
        },
        "responses": {
          "200": {
            "description": "User successfully unassigned to sites",
            "content": {
              "application/json": {
                "example": {
                  "status": "Success"
                }
              }
            }
          },
          "401": {
            "$ref": "#/components/responses/UnauthorizedError"
          },
          "403": {
            "$ref": "#/components/responses/ForbiddenError"
          },
          "500": {
            "$ref": "#/components/responses/BackendError"
          },
          "550": {
            "$ref": "#/components/responses/ResourceDoesNotExists"
          }
        }
      }
    },
    "/api/users/{id}/mobile-token": {
      "put": {
        "security": [
          {
            "bearerAuth": []
          }
        ],
        "description": "Update user's mobile tokens",
        "parameters": [
          {
            "$ref": "#/components/parameters/userID"
          }
        ],
        "tags": [
          "Users"
        ],
        "requestBody": {
          "content": {
            "application/json": {
              "schema": {
                "required": [
                  "mobileToken"
                ],
                "properties": {
                  "mobileToken": {
                    "type": "string"
                  },
                  "mobileOS": {
                    "type": "string"
                  }
                }
              }
            }
          }
        },
        "responses": {
          "200": {
            "description": "Mobile token successfully updated",
            "content": {
              "application/json": {
                "example": {
                  "status": "Success"
                }
              }
            }
          },
          "401": {
            "$ref": "#/components/responses/UnauthorizedError"
          },
          "403": {
            "$ref": "#/components/responses/ForbiddenError"
          },
          "500": {
            "$ref": "#/components/responses/BackendError"
          },
          "550": {
            "$ref": "#/components/responses/ResourceDoesNotExists"
          }
        }
      }
    },
    "/api/users/{id}/image": {
      "get": {
        "security": [
          {
            "bearerAuth": []
          }
        ],
        "description": "Get user's image",
        "parameters": [
          {
            "$ref": "#/components/parameters/userID"
          }
        ],
        "tags": [
          "Users"
        ],
        "responses": {
          "200": {
            "description": "Retrieved user image",
            "content": {
              "application/json": {
                "schema": {
                  "required": [
                    "id"
                  ],
                  "properties": {
                    "id": {
                      "type": "string",
                      "description": "User ID"
                    },
                    "image": {
                      "type": "string",
                      "description": "Base 64 encoded image"
                    }
                  }
                },
                "example": {
                  "id": "###",
                  "image": "data:image/png;base64,iVBORw0KGgoAAAANSUhEUgAAAQAAAAEAC..."
                }
              }
            }
          },
          "401": {
            "$ref": "#/components/responses/UnauthorizedError"
          },
          "403": {
            "$ref": "#/components/responses/ForbiddenError"
          },
          "500": {
            "$ref": "#/components/responses/BackendError"
          },
          "550": {
            "$ref": "#/components/responses/ResourceDoesNotExists"
          }
        }
      }
    },
    "/api/users/status/in-error": {
      "get": {
        "security": [
          {
            "bearerAuth": []
          }
        ],
        "description": "Retrieve a list of Users in error",
        "parameters": [
          {
            "$ref": "#/components/parameters/UserRoles"
          },
          {
            "$ref": "#/components/parameters/Search"
          },
          {
            "in": "query",
            "name": "ErrorType",
            "required": false,
            "description": "Pipe separated error types (inactive_user, unassigned_user, inactive_user_account, failed_billing_synchro, no_billing_data)",
            "schema": {
              "type": "string"
            }
          },
          {
            "$ref": "#/components/parameters/Skip"
          },
          {
            "$ref": "#/components/parameters/Limit"
          },
          {
            "$ref": "#/components/parameters/SortFields"
          },
          {
            "$ref": "#/components/parameters/OnlyRecordCount"
          },
          {
            "$ref": "#/components/parameters/ProjectFields"
          }
        ],
        "tags": [
          "Users"
        ],
        "responses": {
          "200": {
            "description": "Return users in error list",
            "content": {
              "application/json": {
                "example": {
                  "count": 1,
                  "result": [
                    {
                      "email": "###",
                      "createdOn": "2021-04-23T09:08:16.451Z",
                      "firstName": "###",
                      "issuer": true,
                      "name": "###",
                      "status": "P",
                      "role": "B",
                      "errorCode": "inactive_user",
                      "id": "###",
                      "canRead": true,
                      "canUpdate": true,
                      "canDelete": true
                    }
                  ]
                }
              }
            }
          },
          "401": {
            "$ref": "#/components/responses/UnauthorizedError"
          },
          "403": {
            "$ref": "#/components/responses/ForbiddenError"
          },
          "500": {
            "$ref": "#/components/responses/BackendError"
          }
        }
      }
    },
    "/api/users/action/import": {
      "post": {
        "security": [
          {
            "bearerAuth": []
          }
        ],
        "description": "Import users from file",
        "requestBody": {
          "content": {
            "multipart/form-data": {
              "schema": {
                "type": "object",
                "properties": {
                  "filename": {
                    "type": "string",
                    "format": "binary"
                  }
                }
              }
            }
          }
        },
        "tags": [
          "Users"
        ],
        "responses": {
          "200": {
            "description": "Users importation results",
            "content": {
              "application/json": {
                "example": {
                  "status": "Success",
                  "inSuccess": 42,
                  "inError": 0
                }
              }
            }
          },
          "401": {
            "$ref": "#/components/responses/UnauthorizedError"
          },
          "403": {
            "$ref": "#/components/responses/ForbiddenError"
          },
          "500": {
            "$ref": "#/components/responses/BackendError"
          },
          "583": {
            "$ref": "#/components/responses/InvalidFileFormat"
          },
          "584": {
            "$ref": "#/components/responses/InvalidCSVHeaderFormat"
          }
        }
      }
    },
    "/api/users/action/export": {
      "get": {
        "security": [
          {
            "bearerAuth": []
          }
        ],
        "description": "Export users",
        "parameters": [
          {
            "$ref": "#/components/parameters/Issuer"
          },
          {
            "$ref": "#/components/parameters/Search"
          },
          {
            "$ref": "#/components/parameters/SiteIDs"
          },
          {
            "$ref": "#/components/parameters/UserIDs"
          },
          {
            "$ref": "#/components/parameters/UserRoles"
          },
          {
            "$ref": "#/components/parameters/UserStatuses"
          },
          {
            "$ref": "#/components/parameters/UserExcludeSiteID"
          },
          {
            "$ref": "#/components/parameters/Skip"
          },
          {
            "$ref": "#/components/parameters/Limit"
          },
          {
            "$ref": "#/components/parameters/SortFields"
          },
          {
            "$ref": "#/components/parameters/OnlyRecordCount"
          },
          {
            "$ref": "#/components/parameters/ProjectFields"
          }
        ],
        "tags": [
          "Users"
        ],
        "responses": {
          "200": {
            "description": "Users exported successfully",
            "content": {
              "text/csv": {
                "example": "id,name,firstName,locale,role,status,email,eulaAcceptedOn,createdOn,changedOn,changedBy\n\"###\",\"DEMO\",\"User\",\"en_EN\",\"B\",\"P\",\"user.demo@sap.com\",\"2021-06-09\",\"2021-04-23\",\"2021-06-09\",\"\""
              }
            }
          },
          "401": {
            "$ref": "#/components/responses/UnauthorizedError"
          },
          "403": {
            "$ref": "#/components/responses/ForbiddenError"
          },
          "500": {
            "$ref": "#/components/responses/BackendError"
          },
          "583": {
            "description": "Invalid file format"
          },
          "584": {
            "description": "Invalid CSV header format"
          }
        }
      }
    },
    "/api/tags": {
      "get": {
        "security": [
          {
            "bearerAuth": []
          }
        ],
        "description": "Retrieve a list of Tags",
        "parameters": [
          {
            "$ref": "#/components/parameters/Issuer"
          },
          {
            "$ref": "#/components/parameters/Search"
          },
          {
            "$ref": "#/components/parameters/UserID"
          },
          {
            "$ref": "#/components/parameters/TagActive"
          },
          {
            "$ref": "#/components/parameters/TagWithUser"
          },
          {
            "$ref": "#/components/parameters/Skip"
          },
          {
            "$ref": "#/components/parameters/SortFields"
          },
          {
            "$ref": "#/components/parameters/Limit"
          },
          {
            "$ref": "#/components/parameters/OnlyRecordCount"
          },
          {
            "$ref": "#/components/parameters/ProjectFields"
          }
        ],
        "tags": [
          "Tags"
        ],
        "responses": {
          "200": {
            "description": "Return tags list",
            "content": {
              "application/json": {
                "example": {
                  "count": 1,
                  "result": [
                    {
                      "active": true,
                      "createdBy": {
                        "firstName": "###",
                        "name": "###"
                      },
                      "createdOn": "2021-03-10T09:58:10.560Z",
                      "default": false,
                      "description": "##########",
                      "issuer": true,
                      "ocpiToken": null,
                      "userID": "###",
                      "user": {
                        "email": "###",
                        "firstName": "###",
                        "name": "###",
                        "id": "###"
                      },
                      "id": "###"
                    }
                  ]
                }
              }
            }
          },
          "401": {
            "$ref": "#/components/responses/UnauthorizedError"
          },
          "403": {
            "$ref": "#/components/responses/ForbiddenError"
          },
          "500": {
            "$ref": "#/components/responses/BackendError"
          }
        }
      },
      "post": {
        "security": [
          {
            "bearerAuth": []
          }
        ],
        "description": "Create a Tag",
        "tags": [
          "Tags"
        ],
        "requestBody": {
          "content": {
            "application/json": {
              "schema": {
                "$ref": "#/components/schemas/Tag"
              }
            }
          }
        },
        "responses": {
          "201": {
            "description": "Tag created successfully",
            "content": {
              "application/json": {
                "example": {
                  "id": "###",
                  "status": "Success"
                }
              }
            }
          },
          "401": {
            "$ref": "#/components/responses/UnauthorizedError"
          },
          "403": {
            "$ref": "#/components/responses/ForbiddenError"
          },
          "500": {
            "$ref": "#/components/responses/BackendError"
          },
          "550": {
            "description": "User does not exist"
          },
          "576": {
            "description": "Tag already exists"
          }
        }
      },
      "delete": {
        "security": [
          {
            "bearerAuth": []
          }
        ],
        "description": "Delete several Tags",
        "requestBody": {
          "content": {
            "application/json": {
              "schema": {
                "type": "object",
                "required": [
                  "tagsIDs"
                ],
                "properties": {
                  "tagsIDs": {
                    "type": "array",
                    "items": {
                      "type": "string"
                    }
                  }
                }
              }
            }
          }
        },
        "tags": [
          "Tags"
        ],
        "responses": {
          "200": {
            "description": "Tags deletion result",
            "content": {
              "application/json": {
                "example": {
                  "inSuccess": 42,
                  "inError": 0,
                  "status": "Success"
                }
              }
            }
          },
          "401": {
            "$ref": "#/components/responses/UnauthorizedError"
          },
          "403": {
            "$ref": "#/components/responses/ForbiddenError"
          },
          "500": {
            "$ref": "#/components/responses/BackendError"
          },
          "550": {
            "$ref": "#/components/responses/ResourceDoesNotExists"
          }
        }
      }
    },
    "/api/tags/{id}": {
      "get": {
        "security": [
          {
            "bearerAuth": []
          }
        ],
        "description": "Retrieve a Tag",
        "parameters": [
          {
            "$ref": "#/components/parameters/tagID"
          },
          {
            "$ref": "#/components/parameters/ProjectFields"
          }
        ],
        "tags": [
          "Tags"
        ],
        "responses": {
          "200": {
            "description": "Return tag",
            "content": {
              "application/json": {
                "example": {
                  "active": true,
                  "createdBy": {
                    "firstName": "###",
                    "name": "###"
                  },
                  "createdOn": "2021-03-10T09:58:10.560Z",
                  "default": false,
                  "description": "##########",
                  "issuer": true,
                  "ocpiToken": null,
                  "userID": "###",
                  "user": {
                    "email": "###",
                    "firstName": "###",
                    "name": "###",
                    "id": "###"
                  },
                  "visualID": "###",
                  "id": "###"
                }
              }
            }
          },
          "401": {
            "$ref": "#/components/responses/UnauthorizedError"
          },
          "403": {
            "$ref": "#/components/responses/ForbiddenError"
          },
          "500": {
            "$ref": "#/components/responses/BackendError"
          },
          "550": {
            "$ref": "#/components/responses/ResourceDoesNotExists"
          }
        }
      },
      "put": {
        "security": [
          {
            "bearerAuth": []
          }
        ],
        "description": "Update a Tag",
        "parameters": [
          {
            "$ref": "#/components/parameters/tagID"
          }
        ],
        "requestBody": {
          "content": {
            "application/json": {
              "schema": {
                "required": [
                  "userID",
                  "active",
                  "visualID"
                ],
                "properties": {
                  "userID": {
                    "type": "string",
                    "example": "###"
                  },
                  "visualID": {
                    "type": "string",
                    "example": "###"
                  },
                  "active": {
                    "type": "boolean",
                    "example": true
                  },
                  "description": {
                    "type": "string",
                    "example": "Badge description"
                  },
                  "default": {
                    "type": "boolean",
                    "example": true
                  }
                }
              }
            }
          }
        },
        "tags": [
          "Tags"
        ],
        "responses": {
          "200": {
            "description": "Tag updated successfully",
            "content": {
              "application/json": {
                "example": {
                  "status": "Success"
                }
              }
            }
          },
          "401": {
            "$ref": "#/components/responses/UnauthorizedError"
          },
          "403": {
            "$ref": "#/components/responses/ForbiddenError"
          },
          "500": {
            "$ref": "#/components/responses/BackendError"
          },
          "550": {
            "$ref": "#/components/responses/ResourceDoesNotExists"
          },
          "575": {
            "$ref": "#/components/responses/TagHasTransactionsError"
          }
        }
      },
      "delete": {
        "security": [
          {
            "bearerAuth": []
          }
        ],
        "description": "Delete a Tag",
        "parameters": [
          {
            "$ref": "#/components/parameters/tagID"
          }
        ],
        "tags": [
          "Tags"
        ],
        "responses": {
          "200": {
            "description": "Tag deleted successfully",
            "content": {
              "application/json": {
                "example": {
                  "status": "Success"
                }
              }
            }
          },
          "401": {
            "$ref": "#/components/responses/UnauthorizedError"
          },
          "403": {
            "$ref": "#/components/responses/ForbiddenError"
          },
          "500": {
            "$ref": "#/components/responses/BackendError"
          },
          "550": {
            "$ref": "#/components/responses/ResourceDoesNotExists"
          }
        }
      }
    },
    "/api/tags/action/import": {
      "post": {
        "security": [
          {
            "bearerAuth": []
          }
        ],
        "description": "Import a Tag file",
        "requestBody": {
          "content": {
            "multipart/form-data": {
              "schema": {
                "type": "object",
                "properties": {
                  "filename": {
                    "type": "string",
                    "format": "binary"
                  }
                }
              }
            }
          }
        },
        "tags": [
          "Tags"
        ],
        "responses": {
          "200": {
            "description": "Tag importation results",
            "content": {
              "application/json": {
                "example": {
                  "inSuccess": 42,
                  "inError": 0,
                  "status": "Success"
                }
              }
            }
          },
          "401": {
            "$ref": "#/components/responses/UnauthorizedError"
          },
          "403": {
            "$ref": "#/components/responses/ForbiddenError"
          },
          "500": {
            "$ref": "#/components/responses/BackendError"
          },
          "583": {
            "$ref": "#/components/responses/InvalidFileFormat"
          },
          "584": {
            "$ref": "#/components/responses/InvalidCSVHeaderFormat"
          }
        }
      }
    },
    "/api/tags/action/export": {
      "get": {
        "security": [
          {
            "bearerAuth": []
          }
        ],
        "description": "Export Tags",
        "parameters": [
          {
            "$ref": "#/components/parameters/Search"
          },
          {
            "$ref": "#/components/parameters/UserIDs"
          },
          {
            "$ref": "#/components/parameters/Issuer"
          },
          {
            "$ref": "#/components/parameters/TagActive"
          },
          {
            "$ref": "#/components/parameters/TagWithUser"
          },
          {
            "$ref": "#/components/parameters/Skip"
          },
          {
            "$ref": "#/components/parameters/Limit"
          },
          {
            "$ref": "#/components/parameters/ProjectFields"
          }
        ],
        "tags": [
          "Tags"
        ],
        "responses": {
          "200": {
            "description": "Return exported tags",
            "content": {
              "text/csv": {
                "example": "id,visualID,description,firstName,name,email\n\"###\",\"###\",\"###\",\"###\",\"###\",\"###\""
              }
            }
          },
          "401": {
            "$ref": "#/components/responses/UnauthorizedError"
          },
          "403": {
            "$ref": "#/components/responses/ForbiddenError"
          },
          "500": {
            "$ref": "#/components/responses/BackendError"
          },
          "583": {
            "$ref": "#/components/responses/InvalidFileFormat"
          },
          "584": {
            "$ref": "#/components/responses/InvalidCSVHeaderFormat"
          }
        }
      }
    },
    "/api/notifications": {
      "get": {
        "security": [
          {
            "bearerAuth": []
          }
        ],
        "description": "Retrieve a list of notifications",
        "parameters": [
          {
            "in": "query",
            "name": "DateFrom",
            "description": "Start Date (ISO format)",
            "required": false,
            "schema": {
              "type": "string"
            }
          },
          {
            "$ref": "#/components/parameters/UserID"
          },
          {
            "in": "query",
            "name": "Channel",
            "description": "Notification channel",
            "required": false,
            "schema": {
              "type": "string",
              "enum": [
                "email",
                "remote-push-notification"
              ]
            }
          },
          {
            "$ref": "#/components/parameters/Skip"
          },
          {
            "$ref": "#/components/parameters/SortFields"
          },
          {
            "$ref": "#/components/parameters/Limit"
          }
        ],
        "tags": [
          "Notifications"
        ],
        "responses": {
          "200": {
            "description": "Return notification list",
            "content": {
              "application/json": {
                "example": {
                  "count": 1,
                  "result": [
                    {
                      "_id": "###",
                      "userID": "###",
                      "timestamp": "2021-09-08T08:29:00.994Z",
                      "channel": "email",
                      "sourceId": "###",
                      "sourceDescr": "###",
                      "data": {},
                      "chargeBoxID": "###",
                      "user": {
                        "email": "###",
                        "firstName": "###",
                        "name": "###",
                        "id": "###"
                      }
                    }
                  ]
                }
              }
            }
          },
          "401": {
            "$ref": "#/components/responses/UnauthorizedError"
          },
          "403": {
            "$ref": "#/components/responses/ForbiddenError"
          },
          "500": {
            "$ref": "#/components/responses/BackendError"
          }
        }
      }
    },
    "/api/notifications/action/end-user/report-error": {
      "post": {
        "security": [
          {
            "bearerAuth": []
          }
        ],
        "description": "Report an error",
        "requestBody": {
          "content": {
            "application/json": {
              "schema": {
                "type": "object",
                "required": [
                  "subject",
                  "description"
                ],
                "properties": {
                  "subject": {
                    "type": "string"
                  },
                  "description": {
                    "type": "string"
                  },
                  "mobile": {
                    "type": "string",
                    "description": "Phone number"
                  }
                }
              }
            }
          }
        },
        "tags": [
          "Notifications"
        ],
        "responses": {
          "200": {
            "description": "Error reported successfully",
            "content": {
              "application/json": {
                "example": {
                  "status": "Success"
                }
              }
            }
          },
          "401": {
            "$ref": "#/components/responses/UnauthorizedError"
          },
          "403": {
            "$ref": "#/components/responses/ForbiddenError"
          },
          "500": {
            "$ref": "#/components/responses/BackendError"
          }
        }
      }
    },
    "/api/sites": {
      "get": {
        "description": "Retrieve a list of Sites",
        "tags": [
          "Sites"
        ],
        "parameters": [
          {
            "$ref": "#/components/parameters/Issuer"
          },
          {
            "$ref": "#/components/parameters/Search"
          },
          {
            "$ref": "#/components/parameters/UserID"
          },
          {
            "$ref": "#/components/parameters/CompanyID"
          },
          {
            "$ref": "#/components/parameters/SiteID"
          },
          {
            "in": "query",
            "name": "ExcludeSitesOfUserID",
            "required": false,
            "description": "Exclude sites of user ID",
            "schema": {
              "type": "string"
            }
          },
          {
            "$ref": "#/components/parameters/WithCompany"
          },
          {
            "$ref": "#/components/parameters/WithAvailableChargers"
          },
          {
            "$ref": "#/components/parameters/LocLongitude"
          },
          {
            "$ref": "#/components/parameters/LocLatitude"
          },
          {
            "$ref": "#/components/parameters/LocMaxDistanceMeters"
          },
          {
            "$ref": "#/components/parameters/Skip"
          },
          {
            "$ref": "#/components/parameters/Limit"
          },
          {
            "$ref": "#/components/parameters/SortFields"
          },
          {
            "$ref": "#/components/parameters/ProjectFields"
          }
        ],
        "responses": {
          "200": {
            "description": "Return site list",
            "content": {
              "application/json": {
                "schema": {
                  "type": "object",
                  "properties": {
                    "count": {
                      "type": "number",
                      "example": 1
                    },
                    "result": {
                      "type": "array",
                      "items": {
                        "$ref": "#/components/schemas/Site"
                      }
                    }
                  }
                }
              }
            }
          },
          "401": {
            "$ref": "#/components/responses/UnauthorizedError"
          },
          "403": {
            "$ref": "#/components/responses/ForbiddenError"
          },
          "500": {
            "$ref": "#/components/responses/BackendError"
          }
        }
      },
      "post": {
        "description": "Create a Site",
        "requestBody": {
          "content": {
            "application/json": {
              "schema": {
                "$ref": "#/components/schemas/Site"
              }
            }
          }
        },
        "tags": [
          "Sites"
        ],
        "responses": {
          "200": {
            "description": "Site has been created with success",
            "content": {
              "application/json": {
                "example": {
                  "status": "Success",
                  "id": "###"
                }
              }
            }
          },
          "401": {
            "$ref": "#/components/responses/UnauthorizedError"
          },
          "403": {
            "$ref": "#/components/responses/ForbiddenError"
          },
          "500": {
            "$ref": "#/components/responses/BackendError"
          }
        }
      }
    },
    "/api/sites/{id}": {
      "get": {
        "description": "Retrieve a site",
        "tags": [
          "Sites"
        ],
        "parameters": [
          {
            "$ref": "#/components/parameters/siteID"
          }
        ],
        "responses": {
          "200": {
            "description": "Return site",
            "content": {
              "application/json": {
                "schema": {
                  "$ref": "#/components/schemas/Site"
                }
              }
            }
          },
          "401": {
            "$ref": "#/components/responses/UnauthorizedError"
          },
          "403": {
            "$ref": "#/components/responses/ForbiddenError"
          },
          "500": {
            "$ref": "#/components/responses/BackendError"
          },
          "550": {
            "$ref": "#/components/responses/ResourceDoesNotExists"
          }
        }
      },
      "put": {
        "security": [
          {
            "bearerAuth": []
          }
        ],
        "description": "Update a Site",
        "parameters": [
          {
            "$ref": "#/components/parameters/siteID"
          }
        ],
        "requestBody": {
          "content": {
            "application/json": {
              "schema": {
                "$ref": "#/components/schemas/Site"
              }
            }
          }
        },
        "tags": [
          "Sites"
        ],
        "responses": {
          "200": {
            "description": "Site updated successfully",
            "content": {
              "application/json": {
                "example": {
                  "status": "Success"
                }
              }
            }
          },
          "401": {
            "$ref": "#/components/responses/UnauthorizedError"
          },
          "403": {
            "$ref": "#/components/responses/ForbiddenError"
          },
          "500": {
            "$ref": "#/components/responses/BackendError"
          },
          "550": {
            "$ref": "#/components/responses/ResourceDoesNotExists"
          },
          "585": {
            "description": "Cannot set site to private as one or several charging stations under site are public"
          }
        }
      },
      "delete": {
        "description": "Delete a site",
        "tags": [
          "Sites"
        ],
        "parameters": [
          {
            "$ref": "#/components/parameters/siteID"
          }
        ],
        "responses": {
          "200": {
            "description": "Site deleted successfully",
            "content": {
              "application/json": {
                "example": {
                  "status": "Success"
                }
              }
            }
          },
          "401": {
            "$ref": "#/components/responses/UnauthorizedError"
          },
          "403": {
            "$ref": "#/components/responses/ForbiddenError"
          },
          "500": {
            "$ref": "#/components/responses/BackendError"
          },
          "550": {
            "$ref": "#/components/responses/ResourceDoesNotExists"
          }
        }
      }
    },
    "/api/sites/{id}/users": {
      "get": {
        "description": "Retrieve site's users",
        "tags": [
          "Sites"
        ],
        "parameters": [
          {
            "$ref": "#/components/parameters/siteID"
          }
        ],
        "responses": {
          "200": {
            "description": "Return site's user list",
            "content": {
              "application/json": {
                "example": {
                  "count": 1,
                  "result": [
                    {
                      "siteID": "###",
                      "siteAdmin": false,
                      "user": {
                        "email": "###",
                        "firstName": "###",
                        "name": "###",
                        "role": "A",
                        "id": "###"
                      }
                    }
                  ]
                }
              }
            }
          },
          "401": {
            "$ref": "#/components/responses/UnauthorizedError"
          },
          "403": {
            "$ref": "#/components/responses/ForbiddenError"
          },
          "500": {
            "$ref": "#/components/responses/BackendError"
          },
          "550": {
            "$ref": "#/components/responses/ResourceDoesNotExists"
          }
        }
      }
    },
    "/api/sites/{id}/assign": {
      "get": {
        "description": "Assign users to a site",
        "tags": [
          "Sites"
        ],
        "parameters": [
          {
            "$ref": "#/components/parameters/siteID"
          }
        ],
        "requestBody": {
          "content": {
            "application/json": {
              "schema": {
                "type": "object",
                "required": [
                  "userIDs"
                ],
                "properties": {
                  "userIDs": {
                    "type": "array",
                    "items": {
                      "type": "string"
                    }
                  }
                }
              }
            }
          }
        },
        "responses": {
          "200": {
            "description": "Users successfully assigned",
            "content": {
              "application/json": {
                "example": {
                  "status": "Success"
                }
              }
            }
          },
          "401": {
            "$ref": "#/components/responses/UnauthorizedError"
          },
          "403": {
            "$ref": "#/components/responses/ForbiddenError"
          },
          "500": {
            "$ref": "#/components/responses/BackendError"
          },
          "550": {
            "$ref": "#/components/responses/ResourceDoesNotExists"
          }
        }
      }
    },
    "/api/sites/{id}/unassign": {
      "get": {
        "description": "Unassign users from a site",
        "tags": [
          "Sites"
        ],
        "parameters": [
          {
            "$ref": "#/components/parameters/siteID"
          }
        ],
        "requestBody": {
          "content": {
            "application/json": {
              "schema": {
                "type": "object",
                "required": [
                  "userIDs"
                ],
                "properties": {
                  "userIDs": {
                    "type": "array",
                    "items": {
                      "type": "string"
                    }
                  }
                }
              }
            }
          }
        },
        "responses": {
          "200": {
            "description": "Users successfully unassigned",
            "content": {
              "application/json": {
                "example": {
                  "status": "Success"
                }
              }
            }
          },
          "401": {
            "$ref": "#/components/responses/UnauthorizedError"
          },
          "403": {
            "$ref": "#/components/responses/ForbiddenError"
          },
          "500": {
            "$ref": "#/components/responses/BackendError"
          },
          "550": {
            "$ref": "#/components/responses/ResourceDoesNotExists"
          }
        }
      }
    },
    "/api/sites/{id}/users/admin": {
      "put": {
        "description": "Set user as site admin",
        "tags": [
          "Sites"
        ],
        "parameters": [
          {
            "$ref": "#/components/parameters/siteID"
          }
        ],
        "requestBody": {
          "content": {
            "application/json": {
              "schema": {
                "type": "object",
                "required": [
                  "userID",
                  "siteAdmin"
                ],
                "properties": {
                  "userID": {
                    "type": "string"
                  },
                  "siteAdmin": {
                    "type": "boolean"
                  }
                }
              }
            }
          }
        },
        "responses": {
          "200": {
            "description": "User successfully set/unset as site admin",
            "content": {
              "application/json": {
                "example": {
                  "status": "Success"
                }
              }
            }
          },
          "401": {
            "$ref": "#/components/responses/UnauthorizedError"
          },
          "403": {
            "$ref": "#/components/responses/ForbiddenError"
          },
          "500": {
            "$ref": "#/components/responses/BackendError"
          },
          "550": {
            "$ref": "#/components/responses/ResourceDoesNotExists"
          }
        }
      }
    },
    "/api/sites/{id}/users/owner": {
      "put": {
        "description": "Set user as site owner",
        "tags": [
          "Sites"
        ],
        "parameters": [
          {
            "$ref": "#/components/parameters/siteID"
          }
        ],
        "requestBody": {
          "content": {
            "application/json": {
              "schema": {
                "type": "object",
                "required": [
                  "userID",
                  "siteOwner"
                ],
                "properties": {
                  "userID": {
                    "type": "string"
                  },
                  "siteAdmin": {
                    "type": "boolean"
                  }
                }
              }
            }
          }
        },
        "responses": {
          "200": {
            "description": "User successfully set/unset as site owner",
            "content": {
              "application/json": {
                "example": {
                  "status": "Success"
                }
              }
            }
          },
          "401": {
            "$ref": "#/components/responses/UnauthorizedError"
          },
          "403": {
            "$ref": "#/components/responses/ForbiddenError"
          },
          "500": {
            "$ref": "#/components/responses/BackendError"
          },
          "550": {
            "$ref": "#/components/responses/ResourceDoesNotExists"
          }
        }
      }
    },
    "/api/sites/{id}/image": {
      "get": {
        "description": "Retrieve site's image",
        "tags": [
          "Sites"
        ],
        "parameters": [
          {
            "$ref": "#/components/parameters/siteID"
          },
          {
            "in": "query",
            "name": "TenantID",
            "description": "Tenant ID",
            "required": true,
            "schema": {
              "type": "string"
            }
          }
        ],
        "responses": {
          "200": {
            "description": "Return site's image"
          },
          "401": {
            "$ref": "#/components/responses/UnauthorizedError"
          },
          "403": {
            "$ref": "#/components/responses/ForbiddenError"
          },
          "500": {
            "$ref": "#/components/responses/BackendError"
          },
          "550": {
            "$ref": "#/components/responses/ResourceDoesNotExists"
          }
        }
      }
    },
    "/api/loggings": {
      "get": {
        "security": [
          {
            "bearerAuth": []
          }
        ],
        "description": "Retrieve a list of logs",
        "parameters": [
          {
            "$ref": "#/components/parameters/StartDateTime"
          },
          {
            "$ref": "#/components/parameters/EndDateTime"
          },
          {
            "$ref": "#/components/parameters/LogLevel"
          },
          {
            "$ref": "#/components/parameters/LogSource"
          },
          {
            "$ref": "#/components/parameters/LogHost"
          },
          {
            "$ref": "#/components/parameters/LogAction"
          },
          {
            "$ref": "#/components/parameters/ChargingStationID"
          },
          {
            "$ref": "#/components/parameters/SiteID"
          },
          {
            "$ref": "#/components/parameters/UserID"
          },
          {
            "$ref": "#/components/parameters/Search"
          },
          {
            "$ref": "#/components/parameters/Skip"
          },
          {
            "$ref": "#/components/parameters/SortFields"
          },
          {
            "$ref": "#/components/parameters/Limit"
          },
          {
            "$ref": "#/components/parameters/OnlyRecordCount"
          },
          {
            "$ref": "#/components/parameters/ProjectFields"
          }
        ],
        "tags": [
          "Loggings"
        ],
        "responses": {
          "200": {
            "description": "Return logs list",
            "content": {
              "application/json": {
                "example": {
                  "count": 1,
                  "result": [
                    {
                      "level": "D",
                      "source": "###",
                      "host": "###",
                      "process": "###",
                      "type": "S",
                      "timestamp": "2021-08-18T09:09:57.129Z",
                      "module": "###",
                      "method": "###",
                      "action": "###",
                      "message": "###",
                      "user": {
                        "firstName": "###",
                        "name": "###"
                      },
                      "hasDetailedMessages": true,
                      "id": "###"
                    }
                  ]
                }
              }
            }
          },
          "401": {
            "$ref": "#/components/responses/UnauthorizedError"
          },
          "403": {
            "$ref": "#/components/responses/ForbiddenError"
          },
          "500": {
            "$ref": "#/components/responses/BackendError"
          }
        }
      }
    },
    "/api/loggings/{id}": {
      "get": {
        "security": [
          {
            "bearerAuth": []
          }
        ],
        "description": "Retrieve a log",
        "parameters": [
          {
            "in": "path",
            "name": "id",
            "description": "Log ID",
            "required": true,
            "schema": {
              "type": "string"
            }
          }
        ],
        "tags": [
          "Loggings"
        ],
        "responses": {
          "200": {
            "description": "Returned log",
            "content": {
              "application/json": {
                "example": {
                  "level": "D",
                  "source": "###",
                  "host": "###",
                  "process": "###",
                  "type": "S",
                  "timestamp": "2021-08-18T08:53:00.924Z",
                  "action": "###",
                  "message": "###",
                  "detailedMessages": "###",
                  "user": {
                    "firstName": "###",
                    "name": "###"
                  },
                  "hasDetailedMessages": true,
                  "id": "###"
                }
              }
            }
          },
          "401": {
            "$ref": "#/components/responses/UnauthorizedError"
          },
          "403": {
            "$ref": "#/components/responses/ForbiddenError"
          },
          "500": {
            "$ref": "#/components/responses/BackendError"
          },
          "550": {
            "$ref": "#/components/responses/ResourceDoesNotExists"
          }
        }
      }
    },
    "/api/loggings/action/export": {
      "get": {
        "security": [
          {
            "bearerAuth": []
          }
        ],
        "description": "Export loggings as CSV file",
        "parameters": [
          {
            "$ref": "#/components/parameters/StartDateTime"
          },
          {
            "$ref": "#/components/parameters/EndDateTime"
          },
          {
            "$ref": "#/components/parameters/LogLevel"
          },
          {
            "$ref": "#/components/parameters/LogSource"
          },
          {
            "$ref": "#/components/parameters/LogHost"
          },
          {
            "$ref": "#/components/parameters/LogAction"
          },
          {
            "$ref": "#/components/parameters/ChargingStationID"
          },
          {
            "$ref": "#/components/parameters/SiteID"
          },
          {
            "$ref": "#/components/parameters/UserID"
          },
          {
            "$ref": "#/components/parameters/Search"
          },
          {
            "$ref": "#/components/parameters/Skip"
          },
          {
            "$ref": "#/components/parameters/SortFields"
          },
          {
            "$ref": "#/components/parameters/Limit"
          },
          {
            "$ref": "#/components/parameters/ProjectFields"
          }
        ],
        "tags": [
          "Loggings"
        ],
        "responses": {
          "200": {
            "description": "Return exported logs",
            "content": {
              "text/csv": {
                "example": "date,time,level,type,action,message,method,module,source,host,process\n\"2021-08-18\",\"11:36:37\",\"D\",\"S\",\"###\",\"###\",\"###\",\"###\",\"###\",\"###\",\"###\""
              }
            }
          },
          "401": {
            "$ref": "#/components/responses/UnauthorizedError"
          },
          "403": {
            "$ref": "#/components/responses/ForbiddenError"
          },
          "500": {
            "$ref": "#/components/responses/BackendError"
          }
        }
      }
    },
    "/api/connections": {
      "get": {
        "security": [
          {
            "bearerAuth": []
          }
        ],
        "description": "Get integration connections",
        "parameters": [
          {
            "in": "query",
            "name": "UserID",
            "description": "User ID",
            "required": true,
            "schema": {
              "type": "string"
            }
          }
        ],
        "tags": [
          "Connections"
        ],
        "responses": {
          "200": {
            "description": "Return connections list",
            "content": {
              "application/json": {
                "example": {
                  "count": 1,
                  "result": [
                    {
                      "id": "###",
                      "connectorId": "###",
                      "createdAt": "###",
                      "validUntil": "###",
                      "lastChangedOn": "###",
                      "createdOn": "###",
                      "createdBy": {
                        "name": "###",
                        "firstName": "###"
                      },
                      "lastChangedBy": {
                        "name": "###",
                        "firstName": "###"
                      }
                    }
                  ]
                }
              }
            }
          },
          "401": {
            "$ref": "#/components/responses/UnauthorizedError"
          },
          "403": {
            "$ref": "#/components/responses/ForbiddenError"
          },
          "500": {
            "$ref": "#/components/responses/BackendError"
          }
        }
      },
      "post": {
        "security": [
          {
            "bearerAuth": []
          }
        ],
        "description": "Create an integration connection",
        "requestBody": {
          "content": {
            "application/json": {
              "schema": {
                "type": "object",
                "required": [
                  "connectorId",
                  "userId"
                ],
                "properties": {
                  "connectorId": {
                    "type": "number"
                  },
                  "userId": {
                    "type": "string"
                  },
                  "data": {
                    "type": "object"
                  }
                }
              }
            }
          }
        },
        "tags": [
          "Connections"
        ],
        "responses": {
          "200": {
            "description": "Connection created successfully",
            "content": {
              "application/json": {
                "example": {
                  "status": "Success",
                  "id": "###"
                }
              }
            }
          },
          "401": {
            "$ref": "#/components/responses/UnauthorizedError"
          },
          "403": {
            "$ref": "#/components/responses/ForbiddenError"
          },
          "500": {
            "$ref": "#/components/responses/BackendError"
          }
        }
      }
    },
    "/api/connections/{id}": {
      "get": {
        "security": [
          {
            "bearerAuth": []
          }
        ],
        "description": "Get integration connection",
        "parameters": [
          {
            "$ref": "#/components/parameters/connectionID"
          }
        ],
        "tags": [
          "Connections"
        ],
        "responses": {
          "200": {
            "description": "Return connection",
            "content": {
              "application/json": {
                "example": {
                  "id": "###",
                  "connectorId": "###",
                  "createdAt": "###",
                  "validUntil": "###",
                  "lastChangedOn": "###",
                  "createdOn": "###",
                  "createdBy": {
                    "name": "###",
                    "firstName": "###"
                  },
                  "lastChangedBy": {
                    "name": "###",
                    "firstName": "###"
                  }
                }
              }
            }
          },
          "401": {
            "$ref": "#/components/responses/UnauthorizedError"
          },
          "403": {
            "$ref": "#/components/responses/ForbiddenError"
          },
          "500": {
            "$ref": "#/components/responses/BackendError"
          },
          "550": {
            "$ref": "#/components/responses/ResourceDoesNotExists"
          }
        }
      },
      "delete": {
        "security": [
          {
            "bearerAuth": []
          }
        ],
        "description": "Delete an integration connection",
        "parameters": [
          {
            "$ref": "#/components/parameters/connectionID"
          }
        ],
        "tags": [
          "Connections"
        ],
        "responses": {
          "200": {
            "description": "Connection successfully deleted",
            "content": {
              "application/json": {
                "example": {
                  "status": "Success"
                }
              }
            }
          },
          "401": {
            "$ref": "#/components/responses/UnauthorizedError"
          },
          "403": {
            "$ref": "#/components/responses/ForbiddenError"
          },
          "500": {
            "$ref": "#/components/responses/BackendError"
          },
          "550": {
            "$ref": "#/components/responses/ResourceDoesNotExists"
          }
        }
      }
    },
    "/api/car-catalogs": {
      "get": {
        "security": [
          {
            "bearerAuth": []
          }
        ],
        "description": "Get car catalogs list",
        "parameters": [
          {
            "$ref": "#/components/parameters/CarMakers"
          },
          {
            "$ref": "#/components/parameters/Search"
          },
          {
            "$ref": "#/components/parameters/Limit"
          },
          {
            "$ref": "#/components/parameters/Skip"
          },
          {
            "$ref": "#/components/parameters/SortFields"
          },
          {
            "$ref": "#/components/parameters/OnlyRecordCount"
          },
          {
            "$ref": "#/components/parameters/ProjectFields"
          }
        ],
        "tags": [
          "Cars"
        ],
        "responses": {
          "200": {
            "description": "Return car catalogs list",
            "content": {
              "application/json": {
                "example": {
                  "count": 1,
                  "result": [
                    {
                      "vehicleMake": "Tesla",
                      "vehicleModel": "Model S",
                      "vehicleModelVersion": "Standard Range",
                      "drivetrainPowerHP": 333,
                      "performanceAcceleration": 4.4,
                      "performanceTopspeed": 225,
                      "rangeWLTP": 0,
                      "rangeReal": 385,
                      "efficiencyReal": 18.8,
                      "chargePlug": "Type 2",
                      "chargeStandardPower": 16.5,
                      "chargeStandardPhase": 3,
                      "chargeStandardPhaseAmp": 24,
                      "chargeAlternativePower": 0,
                      "chargeAlternativePhase": 0,
                      "chargeAlternativePhaseAmp": 0,
                      "chargeOptionPower": 0,
                      "chargeOptionPhase": 0,
                      "chargeOptionPhaseAmp": 0,
                      "fastChargePlug": "Supercharger",
                      "fastChargePowerMax": 100,
                      "batteryCapacityFull": 75,
                      "image": "###",
                      "id": "###",
                      "canRead": true,
                      "canDelete": false,
                      "canUpdate": false
                    }
                  ]
                }
              }
            }
          },
          "401": {
            "$ref": "#/components/responses/UnauthorizedError"
          },
          "403": {
            "$ref": "#/components/responses/ForbiddenError"
          },
          "500": {
            "$ref": "#/components/responses/BackendError"
          }
        }
      }
    },
    "/api/car-catalogs/{id}": {
      "get": {
        "security": [
          {
            "bearerAuth": []
          }
        ],
        "description": "Get car catalog",
        "parameters": [
          {
            "$ref": "#/components/parameters/carCatalogID"
          }
        ],
        "tags": [
          "Cars"
        ],
        "responses": {
          "200": {
            "description": "Return car catalog",
            "content": {
              "application/json": {
                "example": {
                  "vehicleMake": "Tesla",
                  "vehicleModel": "Model S",
                  "vehicleModelVersion": "Standard Range",
                  "drivetrainPropulsion": "AWD",
                  "drivetrainPowerHP": 333,
                  "drivetrainTorque": 525,
                  "performanceAcceleration": 4.4,
                  "performanceTopspeed": 225,
                  "rangeWLTP": 0,
                  "rangeReal": 385,
                  "efficiencyReal": 18.8,
                  "chargePlug": "Type 2",
                  "chargePlugLocation": "Left Side - Rear",
                  "chargeStandardPower": 16.5,
                  "chargeStandardPhase": 3,
                  "chargeStandardChargeTime": 315,
                  "chargeStandardChargeSpeed": 73,
                  "chargeAlternativePower": 0,
                  "chargeAlternativePhase": 0,
                  "chargeAlternativePhaseAmp": 0,
                  "chargeOptionPower": 0,
                  "chargeOptionPhase": 0,
                  "chargeOptionPhaseAmp": 0,
                  "fastChargePlug": "Supercharger",
                  "fastChargePowerMax": 100,
                  "batteryCapacityUseable": 72.5,
                  "batteryCapacityFull": 75,
                  "miscBody": "Liftback Sedan",
                  "miscSegment": "F - Luxury",
                  "miscSeats": 5,
                  "miscIsofix": true,
                  "miscIsofixSeats": 2,
                  "miscTurningCircle": 12.4,
                  "hash": null,
                  "image": "###",
                  "id": "###",
                  "canRead": true,
                  "canDelete": false,
                  "canUpdate": false
                }
              }
            }
          },
          "401": {
            "$ref": "#/components/responses/UnauthorizedError"
          },
          "403": {
            "$ref": "#/components/responses/ForbiddenError"
          },
          "500": {
            "$ref": "#/components/responses/BackendError"
          }
        }
      }
    },
    "/api/car-catalogs/{id}/image": {
      "get": {
        "security": [
          {
            "bearerAuth": []
          }
        ],
        "description": "Get car catalog image",
        "parameters": [
          {
            "$ref": "#/components/parameters/carCatalogID"
          }
        ],
        "tags": [
          "Cars"
        ],
        "responses": {
          "200": {
            "description": "Return car catalog image"
          },
          "401": {
            "$ref": "#/components/responses/UnauthorizedError"
          },
          "403": {
            "$ref": "#/components/responses/ForbiddenError"
          },
          "500": {
            "$ref": "#/components/responses/BackendError"
          },
          "550": {
            "$ref": "#/components/responses/ResourceDoesNotExists"
          }
        }
      }
    },
    "/api/car-catalogs/{id}/images": {
      "get": {
        "security": [
          {
            "bearerAuth": []
          }
        ],
        "description": "Get car catalog images",
        "parameters": [
          {
            "$ref": "#/components/parameters/carCatalogID"
          },
          {
            "$ref": "#/components/parameters/Limit"
          },
          {
            "$ref": "#/components/parameters/Skip"
          }
        ],
        "tags": [
          "Cars"
        ],
        "responses": {
          "200": {
            "description": "Return car catalog images",
            "content": {
              "application/json": {
                "example": {
                  "count": 1,
                  "result": [
                    {
                      "id": "###",
                      "image": "###"
                    }
                  ]
                }
              }
            }
          },
          "401": {
            "$ref": "#/components/responses/UnauthorizedError"
          },
          "403": {
            "$ref": "#/components/responses/ForbiddenError"
          },
          "500": {
            "$ref": "#/components/responses/BackendError"
          },
          "550": {
            "$ref": "#/components/responses/ResourceDoesNotExists"
          }
        }
      }
    },
    "/api/car-catalogs/action/synchronize": {
      "post": {
        "security": [
          {
            "bearerAuth": []
          }
        ],
        "description": "Synchronize car catalogs",
        "tags": [
          "Cars"
        ],
        "responses": {
          "200": {
            "description": "Return car catalogs list",
            "content": {
              "application/json": {
                "example": {
                  "status": "Success"
                }
              }
            }
          },
          "401": {
            "$ref": "#/components/responses/UnauthorizedError"
          },
          "403": {
            "$ref": "#/components/responses/ForbiddenError"
          },
          "500": {
            "$ref": "#/components/responses/BackendError"
          }
        }
      }
    },
    "/api/car-makers": {
      "get": {
        "security": [
          {
            "bearerAuth": []
          }
        ],
        "description": "Get car makers list",
        "parameters": [
          {
            "$ref": "#/components/parameters/Search"
          },
          {
            "$ref": "#/components/parameters/Limit"
          },
          {
            "$ref": "#/components/parameters/Skip"
          },
          {
            "$ref": "#/components/parameters/SortFields"
          },
          {
            "$ref": "#/components/parameters/OnlyRecordCount"
          },
          {
            "$ref": "#/components/parameters/ProjectFields"
          }
        ],
        "tags": [
          "Cars"
        ],
        "responses": {
          "200": {
            "description": "Return car makers list",
            "content": {
              "application/json": {
                "example": {
                  "count": 1,
                  "result": [
                    {
                      "carMaker": "###"
                    }
                  ]
                }
              }
            }
          },
          "401": {
            "$ref": "#/components/responses/UnauthorizedError"
          },
          "403": {
            "$ref": "#/components/responses/ForbiddenError"
          },
          "500": {
            "$ref": "#/components/responses/BackendError"
          }
        }
      }
    },
    "/api/cars": {
      "get": {
        "security": [
          {
            "bearerAuth": []
          }
        ],
        "description": "Get cars list",
        "parameters": [
          {
            "$ref": "#/components/parameters/Search"
          },
          {
            "$ref": "#/components/parameters/CarMakers"
          },
          {
            "$ref": "#/components/parameters/WithUser"
          },
          {
            "$ref": "#/components/parameters/UserID"
          },
          {
            "$ref": "#/components/parameters/Limit"
          },
          {
            "$ref": "#/components/parameters/Skip"
          },
          {
            "$ref": "#/components/parameters/SortFields"
          },
          {
            "$ref": "#/components/parameters/OnlyRecordCount"
          },
          {
            "$ref": "#/components/parameters/ProjectFields"
          }
        ],
        "tags": [
          "Cars"
        ],
        "responses": {
          "200": {
            "description": "Return cars list",
            "content": {
              "application/json": {
                "example": {
                  "count": 1,
                  "result": [
                    {
                      "converter": {
                        "powerWatts": 11,
                        "amperagePerPhase": 16,
                        "numberOfPhases": 3,
                        "type": "S"
                      },
                      "createdOn": "2021-01-08T10:13:19.650Z",
                      "lastChangedBy": {
                        "firstName": "###",
                        "name": "###"
                      },
                      "licensePlate": "###",
                      "type": "C",
                      "vin": "###",
                      "default": true,
                      "lastChangedOn": "2021-09-02T14:25:20.771Z",
                      "userID": "###",
                      "carCatalog": {
                        "vehicleMake": "Tesla",
                        "vehicleModel": "Model 3",
                        "vehicleModelVersion": "Long Range Dual Motor",
                        "fastChargePowerMax": 250,
                        "batteryCapacityFull": 78,
                        "image": "###",
                        "id": "###"
                      },
                      "user": {
                        "firstName": "###",
                        "name": "###",
                        "id": "###"
                      },
                      "id": "###",
                      "canRead": true,
                      "canDelete": true,
                      "canUpdate": true
                    }
                  ]
                }
              }
            }
          },
          "401": {
            "$ref": "#/components/responses/UnauthorizedError"
          },
          "403": {
            "$ref": "#/components/responses/ForbiddenError"
          },
          "500": {
            "$ref": "#/components/responses/BackendError"
          }
        }
      },
      "post": {
        "security": [
          {
            "bearerAuth": []
          }
        ],
        "description": "Create car",
        "requestBody": {
          "content": {
            "application/json": {
              "schema": {
                "$ref": "#/components/schemas/Car"
              }
            }
          }
        },
        "tags": [
          "Cars"
        ],
        "responses": {
          "200": {
            "description": "Car successfully created",
            "content": {
              "application/json": {
                "example": {
                  "id": "###",
                  "status": "Success"
                }
              }
            }
          },
          "401": {
            "$ref": "#/components/responses/UnauthorizedError"
          },
          "403": {
            "$ref": "#/components/responses/ForbiddenError"
          },
          "500": {
            "$ref": "#/components/responses/BackendError"
          },
          "591": {
            "description": "The Car with the given VIN and given License plate already exists"
          }
        }
      }
    },
    "/api/cars/{id}": {
      "get": {
        "security": [
          {
            "bearerAuth": []
          }
        ],
        "description": "Get car",
        "parameters": [
          {
            "$ref": "#/components/parameters/carID"
          }
        ],
        "tags": [
          "Cars"
        ],
        "responses": {
          "200": {
            "description": "Return car",
            "content": {
              "application/json": {
                "example": {
                  "carCatalogID": 1234,
                  "converter": {
                    "powerWatts": 11,
                    "amperagePerPhase": 16,
                    "numberOfPhases": 3,
                    "type": "S"
                  },
                  "createdOn": "2021-01-08T10:13:19.650Z",
                  "licensePlate": "###",
                  "type": "C",
                  "vin": "###",
                  "default": true,
                  "lastChangedOn": "2021-09-02T14:25:20.771Z",
                  "userID": "###",
                  "carCatalog": {
                    "vehicleMake": "Tesla",
                    "vehicleModel": "Model 3",
                    "vehicleModelVersion": "Long Range Dual Motor",
                    "chargeStandardPower": 11,
                    "chargeStandardPhase": 3,
                    "chargeStandardPhaseAmp": 16,
                    "chargeAlternativePower": 0,
                    "chargeAlternativePhase": 0,
                    "chargeAlternativePhaseAmp": 0,
                    "chargeOptionPower": 0,
                    "chargeOptionPhase": 0,
                    "chargeOptionPhaseAmp": 0,
                    "image": "###"
                  },
                  "user": {
                    "firstName": "###",
                    "name": "###",
                    "id": "###"
                  },
                  "id": "###",
                  "canRead": true,
                  "canDelete": true,
                  "canUpdate": true,
                  "carConnectorData": {
                    "carConnectorName": "string",
                    "carConnectorMeterID": "string"
                  }
                }
              }
            }
          },
          "401": {
            "$ref": "#/components/responses/UnauthorizedError"
          },
          "403": {
            "$ref": "#/components/responses/ForbiddenError"
          },
          "500": {
            "$ref": "#/components/responses/BackendError"
          },
          "550": {
            "$ref": "#/components/responses/ResourceDoesNotExists"
          }
        }
      },
      "post": {
        "security": [
          {
            "bearerAuth": []
          }
        ],
        "description": "Create car",
        "requestBody": {
          "content": {
            "application/json": {
              "schema": {
                "$ref": "#/components/schemas/Car"
              }
            }
          }
        },
        "tags": [
          "Cars"
        ],
        "responses": {
          "200": {
            "description": "Car successfully created",
            "content": {
              "application/json": {
                "example": {
                  "id": "###",
                  "status": "Success"
                }
              }
            }
          },
          "401": {
            "$ref": "#/components/responses/UnauthorizedError"
          },
          "403": {
            "$ref": "#/components/responses/ForbiddenError"
          },
          "500": {
            "$ref": "#/components/responses/BackendError"
          },
          "591": {
            "description": "The Car with the given VIN and given License plate already exists"
          }
        }
      },
      "put": {
        "security": [
          {
            "bearerAuth": []
          }
        ],
        "description": "Update a car",
        "parameters": [
          {
            "$ref": "#/components/parameters/carID"
          }
        ],
        "requestBody": {
          "content": {
            "application/json": {
              "schema": {
                "$ref": "#/components/schemas/Car"
              }
            }
          }
        },
        "tags": [
          "Cars"
        ],
        "responses": {
          "200": {
            "description": "Car successfully updated",
            "content": {
              "application/json": {
                "example": {
                  "id": "###",
                  "status": "Success"
                }
              }
            }
          },
          "401": {
            "$ref": "#/components/responses/UnauthorizedError"
          },
          "403": {
            "$ref": "#/components/responses/ForbiddenError"
          },
          "500": {
            "$ref": "#/components/responses/BackendError"
          },
          "591": {
            "description": "The Car with the given VIN and given License plate already exists"
          }
        }
      },
      "delete": {
        "security": [
          {
            "bearerAuth": []
          }
        ],
        "description": "Delete a car",
        "parameters": [
          {
            "$ref": "#/components/parameters/carID"
          }
        ],
        "tags": [
          "Cars"
        ],
        "responses": {
          "200": {
            "description": "Car successfully deleted",
            "content": {
              "application/json": {
                "example": {
                  "status": "Success"
                }
              }
            }
          },
          "401": {
            "$ref": "#/components/responses/UnauthorizedError"
          },
          "403": {
            "$ref": "#/components/responses/ForbiddenError"
          },
          "500": {
            "$ref": "#/components/responses/BackendError"
          },
          "550": {
            "$ref": "#/components/responses/ResourceDoesNotExists"
          }
        }
      }
    },
    "/api/assets": {
      "get": {
        "security": [
          {
            "bearerAuth": []
          }
        ],
        "description": "Get assets list",
        "parameters": [
          {
            "$ref": "#/components/parameters/Search"
          },
          {
            "$ref": "#/components/parameters/Issuer"
          },
          {
            "$ref": "#/components/parameters/SiteAreaIDs"
          },
          {
            "$ref": "#/components/parameters/SiteIDs"
          },
          {
            "$ref": "#/components/parameters/WithSiteArea"
          },
          {
            "$ref": "#/components/parameters/WithNoSiteArea"
          },
          {
            "in": "query",
            "name": "DynamicOnly",
            "description": "Dynamic assets only",
            "schema": {
              "type": "boolean"
            }
          },
          {
            "$ref": "#/components/parameters/Limit"
          },
          {
            "$ref": "#/components/parameters/Skip"
          },
          {
            "$ref": "#/components/parameters/SortFields"
          },
          {
            "$ref": "#/components/parameters/OnlyRecordCount"
          },
          {
            "$ref": "#/components/parameters/ProjectFields"
          }
        ],
        "tags": [
          "Assets"
        ],
        "responses": {
          "200": {
            "description": "Return assets list",
            "content": {
              "application/json": {
                "example": {
                  "count": 1,
                  "result": [
                    {
                      "assetType": "###",
                      "connectionID": "###",
                      "coordinates": [
                        7.01672,
                        43.6121039
                      ],
                      "currentInstantWatts": 300,
                      "dynamicAsset": true,
                      "issuer": true,
                      "meterID": "###",
                      "name": "###",
                      "siteAreaID": "###",
                      "currentStateOfCharge": 52,
                      "siteID": "###",
                      "id": "###"
                    }
                  ]
                }
              }
            }
          },
          "401": {
            "$ref": "#/components/responses/UnauthorizedError"
          },
          "403": {
            "$ref": "#/components/responses/ForbiddenError"
          },
          "500": {
            "$ref": "#/components/responses/BackendError"
          }
        }
      },
      "post": {
        "security": [
          {
            "bearerAuth": []
          }
        ],
        "description": "Create an Asset",
        "requestBody": {
          "content": {
            "application/json": {
              "schema": {
                "$ref": "#/components/schemas/Asset"
              }
            }
          }
        },
        "tags": [
          "Assets"
        ],
        "responses": {
          "200": {
            "description": "Asset created successfully",
            "content": {
              "application/json": {
                "example": {
                  "status": "Success",
                  "id": "###"
                }
              }
            }
          },
          "401": {
            "$ref": "#/components/responses/UnauthorizedError"
          },
          "403": {
            "$ref": "#/components/responses/ForbiddenError"
          },
          "500": {
            "$ref": "#/components/responses/BackendError"
          }
        }
      }
    },
    "/api/assets/{id}": {
      "get": {
        "security": [
          {
            "bearerAuth": []
          }
        ],
        "description": "Get asset",
        "parameters": [
          {
            "$ref": "#/components/parameters/assetID"
          },
          {
            "$ref": "#/components/parameters/WithSiteArea"
          }
        ],
        "tags": [
          "Assets"
        ],
        "responses": {
          "200": {
            "description": "Return asset",
            "content": {
              "application/json": {
                "example": {
                  "assetType": "###",
                  "connectionID": "123456789",
                  "coordinates": [
                    7.01672,
                    43.6121039
                  ],
                  "createdBy": null,
                  "createdOn": "2021-02-03T22:57:34.435Z",
                  "currentConsumptionWh": 3.75,
                  "currentInstantAmps": 1.3043478260869565,
                  "currentInstantAmpsL1": 0,
                  "currentInstantAmpsL2": 0,
                  "currentInstantAmpsL3": 0,
                  "currentInstantVolts": 0,
                  "currentInstantVoltsL1": 0,
                  "currentInstantVoltsL2": 0,
                  "currentInstantVoltsL3": 0,
                  "currentInstantWatts": 300,
                  "currentInstantWattsL1": 0,
                  "currentInstantWattsL2": 0,
                  "currentInstantWattsL3": 0,
                  "dynamicAsset": true,
                  "fluctuationPercent": 5,
                  "issuer": true,
                  "lastChangedBy": null,
                  "meterID": "###",
                  "name": "###",
                  "siteAreaID": "###",
                  "staticValueWatt": 10000,
                  "lastConsumption": {
                    "value": 3.75,
                    "timestamp": "2021-03-05T22:36:00.942Z"
                  },
                  "lastChangedOn": "2021-03-04T10:12:52.514Z",
                  "currentStateOfCharge": 52,
                  "excludeFromSmartCharging": false,
                  "siteID": "###",
                  "id": "###",
                  "siteArea": null
                }
              }
            }
          },
          "401": {
            "$ref": "#/components/responses/UnauthorizedError"
          },
          "403": {
            "$ref": "#/components/responses/ForbiddenError"
          },
          "500": {
            "$ref": "#/components/responses/BackendError"
          },
          "550": {
            "$ref": "#/components/responses/ResourceDoesNotExists"
          }
        }
      },
      "put": {
        "security": [
          {
            "bearerAuth": []
          }
        ],
        "description": "Update an Asset",
        "parameters": [
          {
            "$ref": "#/components/parameters/assetID"
          }
        ],
        "requestBody": {
          "content": {
            "application/json": {
              "schema": {
                "$ref": "#/components/schemas/Asset"
              }
            }
          }
        },
        "tags": [
          "Assets"
        ],
        "responses": {
          "200": {
            "description": "Asset updated successfully",
            "content": {
              "application/json": {
                "example": {
                  "status": "Success"
                }
              }
            }
          },
          "401": {
            "$ref": "#/components/responses/UnauthorizedError"
          },
          "403": {
            "$ref": "#/components/responses/ForbiddenError"
          },
          "500": {
            "$ref": "#/components/responses/BackendError"
          },
          "550": {
            "$ref": "#/components/responses/ResourceDoesNotExists"
          }
        }
      },
      "delete": {
        "security": [
          {
            "bearerAuth": []
          }
        ],
        "description": "Delete an Asset",
        "parameters": [
          {
            "$ref": "#/components/parameters/assetID"
          }
        ],
        "tags": [
          "Assets"
        ],
        "responses": {
          "200": {
            "description": "Asset deleted successfully",
            "content": {
              "application/json": {
                "example": {
                  "status": "Success"
                }
              }
            }
          },
          "401": {
            "$ref": "#/components/responses/UnauthorizedError"
          },
          "403": {
            "$ref": "#/components/responses/ForbiddenError"
          },
          "500": {
            "$ref": "#/components/responses/BackendError"
          },
          "550": {
            "$ref": "#/components/responses/ResourceDoesNotExists"
          }
        }
      }
    },
    "/api/assets/status/in-error": {
      "get": {
        "security": [
          {
            "bearerAuth": []
          }
        ],
        "description": "Get assets in error list",
        "parameters": [
          {
            "$ref": "#/components/parameters/Search"
          },
          {
            "$ref": "#/components/parameters/Issuer"
          },
          {
            "$ref": "#/components/parameters/SiteAreaIDs"
          },
          {
            "$ref": "#/components/parameters/SiteIDs"
          },
          {
            "$ref": "#/components/parameters/WithSiteArea"
          },
          {
            "in": "query",
            "name": "ErrorType",
            "description": "Pipe separated asset error types (missing_site_area)",
            "schema": {
              "type": "string"
            }
          },
          {
            "$ref": "#/components/parameters/Limit"
          },
          {
            "$ref": "#/components/parameters/Skip"
          },
          {
            "$ref": "#/components/parameters/SortFields"
          },
          {
            "$ref": "#/components/parameters/OnlyRecordCount"
          },
          {
            "$ref": "#/components/parameters/ProjectFields"
          }
        ],
        "tags": [
          "Assets"
        ],
        "responses": {
          "200": {
            "description": "Return assets in error list",
            "content": {
              "application/json": {
                "example": {
                  "count": 1,
                  "result": [
                    {
                      "name": "###",
                      "errorCode": "missing_site_area",
                      "id": "###"
                    }
                  ]
                }
              }
            }
          },
          "401": {
            "$ref": "#/components/responses/UnauthorizedError"
          },
          "403": {
            "$ref": "#/components/responses/ForbiddenError"
          },
          "500": {
            "$ref": "#/components/responses/BackendError"
          }
        }
      }
    },
    "/api/assets/connectors/{id}/connection/check": {
      "get": {
        "security": [
          {
            "bearerAuth": []
          }
        ],
        "description": "Check the asset connection",
        "parameters": [
          {
            "in": "query",
            "name": "ID",
            "description": "Asset connection ID",
            "required": true,
            "schema": {
              "type": "string"
            }
          }
        ],
        "tags": [
          "Assets"
        ],
        "responses": {
          "200": {
            "description": "Return asset connection status",
            "content": {
              "application/json": {
                "example": {
                  "status": "Success",
                  "connectionIsValid": true
                }
              }
            }
          },
          "401": {
            "$ref": "#/components/responses/UnauthorizedError"
          },
          "403": {
            "$ref": "#/components/responses/ForbiddenError"
          },
          "500": {
            "$ref": "#/components/responses/BackendError"
          },
          "550": {
            "$ref": "#/components/responses/ResourceDoesNotExists"
          }
        }
      }
    },
    "/api/assets/{id}/connector/consumption/retrieve-last": {
      "get": {
        "security": [
          {
            "bearerAuth": []
          }
        ],
        "description": "Retrieve the asset last consumption",
        "parameters": [
          {
            "$ref": "#/components/parameters/assetID"
          }
        ],
        "tags": [
          "Assets"
        ],
        "responses": {
          "200": {
            "description": "Asset's last consumption retrieved",
            "content": {
              "application/json": {
                "example": {
                  "status": "Success"
                }
              }
            }
          },
          "401": {
            "$ref": "#/components/responses/UnauthorizedError"
          },
          "403": {
            "$ref": "#/components/responses/ForbiddenError"
          },
          "500": {
            "$ref": "#/components/responses/BackendError"
          },
          "550": {
            "$ref": "#/components/responses/ResourceDoesNotExists"
          }
        }
      }
    },
    "/api/assets/{id}/consumptions": {
      "get": {
        "security": [
          {
            "bearerAuth": []
          }
        ],
        "description": "Get asset's consumptions",
        "parameters": [
          {
            "$ref": "#/components/parameters/assetID"
          },
          {
            "in": "query",
            "name": "StartDate",
            "description": "Consumption Start Date (ISO format)",
            "required": true,
            "schema": {
              "type": "string"
            }
          },
          {
            "in": "query",
            "name": "EndDate",
            "description": "Consumption start Date (ISO format)",
            "required": true,
            "schema": {
              "type": "string"
            }
          }
        ],
        "tags": [
          "Assets"
        ],
        "responses": {
          "200": {
            "description": "Asset's last consumption retrieved",
            "content": {
              "application/json": {
                "example": {
                  "status": "Success"
                }
              }
            }
          },
          "401": {
            "$ref": "#/components/responses/UnauthorizedError"
          },
          "403": {
            "$ref": "#/components/responses/ForbiddenError"
          },
          "500": {
            "$ref": "#/components/responses/BackendError"
          },
          "550": {
            "$ref": "#/components/responses/ResourceDoesNotExists"
          }
        }
      },
      "post": {
        "security": [
          {
            "bearerAuth": []
          }
        ],
        "description": "Push latest asset consumption",
        "parameters": [
          {
            "$ref": "#/components/parameters/assetID"
          }
        ],
        "tags": [
          "Assets"
        ],
        "requestBody": {
          "content": {
            "application/json": {
              "schema": {
                "$ref": "#/components/schemas/AssetConsumption"
              }
            }
          }
        },
        "responses": {
          "201": {
            "description": "Asset consumption created successfully",
            "content": {
              "application/json": {
                "example": {
                  "consumption": "###",
                  "status": "Success"
                }
              }
            }
          },
          "401": {
            "$ref": "#/components/responses/UnauthorizedError"
          },
          "403": {
            "$ref": "#/components/responses/ForbiddenError"
          },
          "500": {
            "$ref": "#/components/responses/BackendError"
          },
          "550": {
            "description": "Asset does not exist"
          }
        }
      }
    },
    "/api/assets/{id}/image": {
      "get": {
        "security": [
          {
            "bearerAuth": []
          }
        ],
        "description": "Get asset's image",
        "parameters": [
          {
            "$ref": "#/components/parameters/assetID"
          }
        ],
        "tags": [
          "Assets"
        ],
        "responses": {
          "200": {
            "description": "Returned asset's image"
          },
          "401": {
            "$ref": "#/components/responses/UnauthorizedError"
          },
          "403": {
            "$ref": "#/components/responses/ForbiddenError"
          },
          "500": {
            "$ref": "#/components/responses/BackendError"
          },
          "550": {
            "$ref": "#/components/responses/ResourceDoesNotExists"
          }
        }
      }
    },
    "/api/companies": {
      "get": {
        "security": [
          {
            "bearerAuth": []
          }
        ],
        "description": "Retrieve a list of Companies",
        "parameters": [
          {
            "$ref": "#/components/parameters/Search"
          },
          {
            "$ref": "#/components/parameters/Issuer"
          },
          {
            "$ref": "#/components/parameters/WithSite"
          },
          {
            "in": "query",
            "name": "WithLogo",
            "description": "With Logo",
            "schema": {
              "type": "boolean"
            }
          },
          {
            "$ref": "#/components/parameters/LocLongitude"
          },
          {
            "$ref": "#/components/parameters/LocLatitude"
          },
          {
            "$ref": "#/components/parameters/LocMaxDistanceMeters"
          },
          {
            "$ref": "#/components/parameters/Skip"
          },
          {
            "$ref": "#/components/parameters/SortFields"
          },
          {
            "$ref": "#/components/parameters/Limit"
          },
          {
            "$ref": "#/components/parameters/OnlyRecordCount"
          },
          {
            "$ref": "#/components/parameters/ProjectFields"
          }
        ],
        "tags": [
          "Companies"
        ],
        "responses": {
          "200": {
            "description": "Return companies list",
            "content": {
              "application/json": {
                "example": {
                  "count": 1,
                  "result": [
                    {
                      "address": {
                        "address1": "###",
                        "address2": "###",
                        "postalCode": "###",
                        "city": "###",
                        "country": "###",
                        "coordinates": [
                          7.01692790000004,
                          43.6123063
                        ]
                      },
                      "createdOn": "2018-03-30T22:29:08.388Z",
                      "name": "###",
                      "lastChangedOn": "2020-03-15T10:36:56.784Z",
                      "issuer": true,
                      "id": "###",
                      "logo": "###",
                      "canRead": true,
                      "canDelete": true,
                      "canUpdate": true
                    }
                  ]
                }
              }
            }
          },
          "401": {
            "$ref": "#/components/responses/UnauthorizedError"
          },
          "403": {
            "$ref": "#/components/responses/ForbiddenError"
          },
          "500": {
            "$ref": "#/components/responses/BackendError"
          }
        }
      },
      "post": {
        "security": [
          {
            "bearerAuth": []
          }
        ],
        "description": "Create a Company",
        "tags": [
          "Companies"
        ],
        "requestBody": {
          "content": {
            "application/json": {
              "schema": {
                "$ref": "#/components/schemas/Company"
              }
            }
          }
        },
        "responses": {
          "201": {
            "description": "Company created successfully",
            "content": {
              "application/json": {
                "example": {
                  "id": "###",
                  "status": "Success"
                }
              }
            }
          },
          "401": {
            "$ref": "#/components/responses/UnauthorizedError"
          },
          "403": {
            "$ref": "#/components/responses/ForbiddenError"
          },
          "500": {
            "$ref": "#/components/responses/BackendError"
          }
        }
      }
    },
    "/api/companies/{id}": {
      "get": {
        "security": [
          {
            "bearerAuth": []
          }
        ],
        "description": "Retrieve a Company",
        "parameters": [
          {
            "$ref": "#/components/parameters/companyID"
          }
        ],
        "tags": [
          "Companies"
        ],
        "responses": {
          "200": {
            "description": "Return company",
            "content": {
              "application/json": {
                "example": {
                  "$ref": "#/components/schemas/Company"
                }
              }
            }
          },
          "401": {
            "$ref": "#/components/responses/UnauthorizedError"
          },
          "403": {
            "$ref": "#/components/responses/ForbiddenError"
          },
          "500": {
            "$ref": "#/components/responses/BackendError"
          },
          "550": {
            "$ref": "#/components/responses/ResourceDoesNotExists"
          }
        }
      },
      "put": {
        "security": [
          {
            "bearerAuth": []
          }
        ],
        "description": "Update a Company",
        "tags": [
          "Companies"
        ],
        "requestBody": {
          "content": {
            "application/json": {
              "schema": {
                "$ref": "#/components/schemas/Company"
              }
            }
          }
        },
        "responses": {
          "201": {
            "description": "Company updated successfully",
            "content": {
              "application/json": {
                "example": {
                  "status": "Success"
                }
              }
            }
          },
          "401": {
            "$ref": "#/components/responses/UnauthorizedError"
          },
          "403": {
            "$ref": "#/components/responses/ForbiddenError"
          },
          "500": {
            "$ref": "#/components/responses/BackendError"
          },
          "550": {
            "$ref": "#/components/responses/ResourceDoesNotExists"
          }
        }
      },
      "delete": {
        "security": [
          {
            "bearerAuth": []
          }
        ],
        "description": "Delete a Company",
        "tags": [
          "Companies"
        ],
        "parameters": [
          {
            "$ref": "#/components/parameters/companyID"
          }
        ],
        "responses": {
          "200": {
            "description": "Company deleted successfully"
          },
          "401": {
            "$ref": "#/components/responses/UnauthorizedError"
          },
          "403": {
            "$ref": "#/components/responses/ForbiddenError"
          },
          "500": {
            "$ref": "#/components/responses/BackendError"
          },
          "550": {
            "$ref": "#/components/responses/ResourceDoesNotExists"
          }
        }
      }
    },
    "/api/ocpi/endpoints": {
      "get": {
        "security": [
          {
            "bearerAuth": []
          }
        ],
        "description": "Retrieve a list of OCPI Endpoints",
        "parameters": [
          {
            "$ref": "#/components/parameters/Search"
          },
          {
            "$ref": "#/components/parameters/Skip"
          },
          {
            "$ref": "#/components/parameters/SortFields"
          },
          {
            "$ref": "#/components/parameters/Limit"
          },
          {
            "$ref": "#/components/parameters/OnlyRecordCount"
          },
          {
            "$ref": "#/components/parameters/ProjectFields"
          }
        ],
        "tags": [
          "OCPI"
        ],
        "responses": {
          "200": {
            "description": "Return OCPI Endpoints list",
            "content": {
              "application/json": {
                "example": {
                  "count": 1,
                  "result": [
                    {
                      "name": "###",
                      "baseUrl": "###",
                      "localToken": "###",
                      "token": "###",
                      "countryCode": "##",
                      "partyId": "###",
                      "backgroundPatchJob": true,
                      "status": "###",
                      "version": "2.1.1",
                      "lastPatchJobOn": "2021-03-05T22:35:03.857Z",
                      "lastPatchJobResult": {
                        "successNbr": 0,
                        "failureNbr": 0,
                        "totalNbr": 12
                      },
                      "lastChangedOn": "2020-11-07T22:36:50.094Z",
                      "role": "###",
                      "id": "###"
                    }
                  ]
                }
              }
            }
          },
          "401": {
            "$ref": "#/components/responses/UnauthorizedError"
          },
          "403": {
            "$ref": "#/components/responses/ForbiddenError"
          },
          "500": {
            "$ref": "#/components/responses/BackendError"
          }
        }
      },
      "post": {
        "security": [
          {
            "bearerAuth": []
          }
        ],
        "description": "Create an OCPI Endpoint",
        "tags": [
          "OCPI"
        ],
        "requestBody": {
          "content": {
            "application/json": {
              "schema": {
                "$ref": "#/components/schemas/OCPIEndpoint"
              }
            }
          }
        },
        "responses": {
          "201": {
            "description": "OCPI Endpoint created successfully",
            "content": {
              "application/json": {
                "example": {
                  "id": "###",
                  "status": "Success"
                }
              }
            }
          },
          "401": {
            "$ref": "#/components/responses/UnauthorizedError"
          },
          "403": {
            "$ref": "#/components/responses/ForbiddenError"
          },
          "500": {
            "$ref": "#/components/responses/BackendError"
          }
        }
      }
    },
    "/api/ocpi/endpoints/{id}": {
      "get": {
        "security": [
          {
            "bearerAuth": []
          }
        ],
        "description": "Retrieve an OCPI Endpoint",
        "parameters": [
          {
            "$ref": "#/components/parameters/OCPIEndpointID"
          }
        ],
        "tags": [
          "OCPI"
        ],
        "responses": {
          "200": {
            "description": "Return OCPI Endpoint",
            "content": {
              "application/json": {
                "schema": {
                  "$ref": "#/components/schemas/OCPIEndpoint"
                }
              }
            }
          },
          "401": {
            "$ref": "#/components/responses/UnauthorizedError"
          },
          "403": {
            "$ref": "#/components/responses/ForbiddenError"
          },
          "500": {
            "$ref": "#/components/responses/BackendError"
          },
          "550": {
            "$ref": "#/components/responses/ResourceDoesNotExists"
          }
        }
      },
      "put": {
        "security": [
          {
            "bearerAuth": []
          }
        ],
        "description": "Update an OCPI Endpoint",
        "tags": [
          "OCPI"
        ],
        "requestBody": {
          "content": {
            "application/json": {
              "schema": {
                "$ref": "#/components/schemas/OCPIEndpoint"
              }
            }
          }
        },
        "responses": {
          "200": {
            "description": "OCPI Endpoint updated successfully",
            "content": {
              "application/json": {
                "example": {
                  "status": "Success"
                }
              }
            }
          },
          "401": {
            "$ref": "#/components/responses/UnauthorizedError"
          },
          "403": {
            "$ref": "#/components/responses/ForbiddenError"
          },
          "500": {
            "$ref": "#/components/responses/BackendError"
          },
          "550": {
            "$ref": "#/components/responses/ResourceDoesNotExists"
          }
        }
      },
      "delete": {
        "security": [
          {
            "bearerAuth": []
          }
        ],
        "description": "Delete an OCPI Endpoint",
        "parameters": [
          {
            "$ref": "#/components/parameters/OCPIEndpointID"
          }
        ],
        "tags": [
          "OCPI"
        ],
        "responses": {
          "200": {
            "description": "OCPI Endpoint deleted"
          },
          "401": {
            "$ref": "#/components/responses/UnauthorizedError"
          },
          "403": {
            "$ref": "#/components/responses/ForbiddenError"
          },
          "500": {
            "$ref": "#/components/responses/BackendError"
          },
          "550": {
            "$ref": "#/components/responses/ResourceDoesNotExists"
          }
        }
      }
    },
    "/api/ocpi/endpoints/{id}/ping": {
      "put": {
        "security": [
          {
            "bearerAuth": []
          }
        ],
        "description": "Ping an OCPI Endpoint",
        "tags": [
          "OCPI"
        ],
        "parameters": [
          {
            "$ref": "#/components/parameters/OCPIEndpointID"
          }
        ],
        "requestBody": {
          "content": {
            "application/json": {
              "schema": {
                "$ref": "#/components/schemas/OCPIEndpoint"
              }
            }
          }
        },
        "responses": {
          "200": {
            "description": "OCPI Endpoint is reachable",
            "content": {
              "application/json": {
                "example": {
                  "status": "Success",
                  "statusCode": 200,
                  "statusText": "OK"
                }
              }
            }
          },
          "401": {
            "$ref": "#/components/responses/UnauthorizedError"
          },
          "403": {
            "$ref": "#/components/responses/ForbiddenError"
          },
          "500": {
            "$ref": "#/components/responses/BackendError"
          },
          "550": {
            "$ref": "#/components/responses/ResourceDoesNotExists"
          }
        }
      }
    },
    "/api/ocpi/endpoints/{id}/cdrs/check": {
      "put": {
        "security": [
          {
            "bearerAuth": []
          }
        ],
        "description": "Check OCPI Endpoint's CDRs",
        "tags": [
          "OCPI"
        ],
        "parameters": [
          {
            "$ref": "#/components/parameters/OCPIEndpointID"
          }
        ],
        "responses": {
          "200": {
            "description": "OCPI Endpoint's CDRs checked",
            "content": {
              "application/json": {
                "example": {
                  "status": "Success"
                }
              }
            }
          },
          "401": {
            "$ref": "#/components/responses/UnauthorizedError"
          },
          "403": {
            "$ref": "#/components/responses/ForbiddenError"
          },
          "500": {
            "$ref": "#/components/responses/BackendError"
          },
          "550": {
            "$ref": "#/components/responses/ResourceDoesNotExists"
          }
        }
      }
    },
    "/api/ocpi/endpoints/{id}/locations/check": {
      "put": {
        "security": [
          {
            "bearerAuth": []
          }
        ],
        "description": "Check OCPI Endpoint's locations",
        "tags": [
          "OCPI"
        ],
        "parameters": [
          {
            "$ref": "#/components/parameters/OCPIEndpointID"
          }
        ],
        "responses": {
          "200": {
            "description": "OCPI Endpoint's locations checked",
            "content": {
              "application/json": {
                "example": {
                  "status": "Success"
                }
              }
            }
          },
          "401": {
            "$ref": "#/components/responses/UnauthorizedError"
          },
          "403": {
            "$ref": "#/components/responses/ForbiddenError"
          },
          "500": {
            "$ref": "#/components/responses/BackendError"
          },
          "550": {
            "$ref": "#/components/responses/ResourceDoesNotExists"
          }
        }
      }
    },
    "/api/ocpi/endpoints/{id}/sessions/check": {
      "put": {
        "security": [
          {
            "bearerAuth": []
          }
        ],
        "description": "Check OCPI Endpoint's sessions",
        "tags": [
          "OCPI"
        ],
        "parameters": [
          {
            "$ref": "#/components/parameters/OCPIEndpointID"
          }
        ],
        "responses": {
          "200": {
            "description": "OCPI Endpoint's sessions checked",
            "content": {
              "application/json": {
                "example": {
                  "status": "Success"
                }
              }
            }
          },
          "401": {
            "$ref": "#/components/responses/UnauthorizedError"
          },
          "403": {
            "$ref": "#/components/responses/ForbiddenError"
          },
          "500": {
            "$ref": "#/components/responses/BackendError"
          },
          "550": {
            "$ref": "#/components/responses/ResourceDoesNotExists"
          }
        }
      }
    },
    "/api/ocpi/endpoints/{id}/cdrs/pull": {
      "put": {
        "security": [
          {
            "bearerAuth": []
          }
        ],
        "description": "Pull OCPI Endpoint's CDRs",
        "tags": [
          "OCPI"
        ],
        "parameters": [
          {
            "$ref": "#/components/parameters/OCPIEndpointID"
          }
        ],
        "responses": {
          "200": {
            "description": "OCPI Endpoint's cdrs pulled",
            "content": {
              "application/json": {
                "example": {
                  "status": "Success"
                }
              }
            }
          },
          "401": {
            "$ref": "#/components/responses/UnauthorizedError"
          },
          "403": {
            "$ref": "#/components/responses/ForbiddenError"
          },
          "500": {
            "$ref": "#/components/responses/BackendError"
          },
          "550": {
            "$ref": "#/components/responses/ResourceDoesNotExists"
          }
        }
      }
    },
    "/api/ocpi/endpoints/{id}/locations/pull": {
      "put": {
        "security": [
          {
            "bearerAuth": []
          }
        ],
        "description": "Pull OCPI Endpoint's locations",
        "tags": [
          "OCPI"
        ],
        "parameters": [
          {
            "$ref": "#/components/parameters/OCPIEndpointID"
          }
        ],
        "responses": {
          "200": {
            "description": "OCPI Endpoint's locations pulled",
            "content": {
              "application/json": {
                "example": {
                  "status": "Success"
                }
              }
            }
          },
          "401": {
            "$ref": "#/components/responses/UnauthorizedError"
          },
          "403": {
            "$ref": "#/components/responses/ForbiddenError"
          },
          "500": {
            "$ref": "#/components/responses/BackendError"
          },
          "550": {
            "$ref": "#/components/responses/ResourceDoesNotExists"
          }
        }
      }
    },
    "/api/ocpi/endpoints/{id}/sessions/pull": {
      "put": {
        "security": [
          {
            "bearerAuth": []
          }
        ],
        "description": "Pull OCPI Endpoint's sessions",
        "tags": [
          "OCPI"
        ],
        "parameters": [
          {
            "$ref": "#/components/parameters/OCPIEndpointID"
          }
        ],
        "responses": {
          "200": {
            "description": "OCPI Endpoint's sessions pulled",
            "content": {
              "application/json": {
                "example": {
                  "status": "Success"
                }
              }
            }
          },
          "401": {
            "$ref": "#/components/responses/UnauthorizedError"
          },
          "403": {
            "$ref": "#/components/responses/ForbiddenError"
          },
          "500": {
            "$ref": "#/components/responses/BackendError"
          },
          "550": {
            "$ref": "#/components/responses/ResourceDoesNotExists"
          }
        }
      }
    },
    "/api/ocpi/endpoints/{id}/tokens/pull": {
      "put": {
        "security": [
          {
            "bearerAuth": []
          }
        ],
        "description": "Pull OCPI Endpoint's tokens",
        "tags": [
          "OCPI"
        ],
        "parameters": [
          {
            "$ref": "#/components/parameters/OCPIEndpointID"
          }
        ],
        "responses": {
          "200": {
            "description": "OCPI Endpoint's tokens pulled",
            "content": {
              "application/json": {
                "example": {
                  "status": "Success"
                }
              }
            }
          },
          "401": {
            "$ref": "#/components/responses/UnauthorizedError"
          },
          "403": {
            "$ref": "#/components/responses/ForbiddenError"
          },
          "500": {
            "$ref": "#/components/responses/BackendError"
          },
          "550": {
            "$ref": "#/components/responses/ResourceDoesNotExists"
          }
        }
      }
    },
    "/api/ocpi/endpoints/{id}/evses/statuses/send": {
      "put": {
        "security": [
          {
            "bearerAuth": []
          }
        ],
        "description": "Send OCPI EVSE's statuses",
        "tags": [
          "OCPI"
        ],
        "parameters": [
          {
            "$ref": "#/components/parameters/OCPIEndpointID"
          }
        ],
        "responses": {
          "200": {
            "description": "OCPI Endpoint's EVSE's statuses sent",
            "content": {
              "application/json": {
                "example": {
                  "status": "Success"
                }
              }
            }
          },
          "401": {
            "$ref": "#/components/responses/UnauthorizedError"
          },
          "403": {
            "$ref": "#/components/responses/ForbiddenError"
          },
          "500": {
            "$ref": "#/components/responses/BackendError"
          },
          "550": {
            "$ref": "#/components/responses/ResourceDoesNotExists"
          }
        }
      }
    },
    "/api/ocpi/endpoints/{id}/tokens/send": {
      "put": {
        "security": [
          {
            "bearerAuth": []
          }
        ],
        "description": "Push OCPI Endpoint's tokens",
        "tags": [
          "OCPI"
        ],
        "parameters": [
          {
            "$ref": "#/components/parameters/OCPIEndpointID"
          }
        ],
        "responses": {
          "200": {
            "description": "OCPI Endpoint's tokens pushed",
            "content": {
              "application/json": {
                "example": {
                  "status": "Success"
                }
              }
            }
          },
          "401": {
            "$ref": "#/components/responses/UnauthorizedError"
          },
          "403": {
            "$ref": "#/components/responses/ForbiddenError"
          },
          "500": {
            "$ref": "#/components/responses/BackendError"
          },
          "550": {
            "$ref": "#/components/responses/ResourceDoesNotExists"
          }
        }
      }
    },
    "/api/ocpi/endpoints/{id}/tokens/generate": {
      "put": {
        "security": [
          {
            "bearerAuth": []
          }
        ],
        "description": "Generate OCPI Endpoint's local token",
        "tags": [
          "OCPI"
        ],
        "parameters": [
          {
            "$ref": "#/components/parameters/OCPIEndpointID"
          }
        ],
        "requestBody": {
          "content": {
            "application/json": {
              "schema": {
                "type": "object",
                "properties": {
                  "name": {
                    "type": "string",
                    "description": "OCPI Endpoint name"
                  }
                }
              }
            }
          }
        },
        "responses": {
          "200": {
            "description": "OCPI Endpoint's local tokens generated",
            "content": {
              "application/json": {
                "example": {
                  "status": "Success",
                  "id": "###",
                  "localToken": "###"
                }
              }
            }
          },
          "401": {
            "$ref": "#/components/responses/UnauthorizedError"
          },
          "403": {
            "$ref": "#/components/responses/ForbiddenError"
          },
          "500": {
            "$ref": "#/components/responses/BackendError"
          },
          "550": {
            "$ref": "#/components/responses/ResourceDoesNotExists"
          }
        }
      }
    },
    "/api/ocpi/endpoints/{id}/register": {
      "put": {
        "security": [
          {
            "bearerAuth": []
          }
        ],
        "description": "Register OCPI Endpoint",
        "tags": [
          "OCPI"
        ],
        "parameters": [
          {
            "$ref": "#/components/parameters/OCPIEndpointID"
          }
        ],
        "responses": {
          "200": {
            "description": "OCPI Endpoint registered",
            "content": {
              "application/json": {
                "example": {
                  "status": "Success",
                  "statusCode": 200,
                  "statusText": "OK"
                }
              }
            }
          },
          "401": {
            "$ref": "#/components/responses/UnauthorizedError"
          },
          "403": {
            "$ref": "#/components/responses/ForbiddenError"
          },
          "500": {
            "$ref": "#/components/responses/BackendError"
          },
          "550": {
            "$ref": "#/components/responses/ResourceDoesNotExists"
          }
        }
      }
    },
    "/api/ocpi/endpoints/{id}/unregister": {
      "put": {
        "security": [
          {
            "bearerAuth": []
          }
        ],
        "description": "Unregister OCPI Endpoint",
        "tags": [
          "OCPI"
        ],
        "parameters": [
          {
            "$ref": "#/components/parameters/OCPIEndpointID"
          }
        ],
        "responses": {
          "200": {
            "description": "OCPI Endpoint unregistered",
            "content": {
              "application/json": {
                "example": {
                  "status": "Success",
                  "statusCode": 200,
                  "statusText": "OK"
                }
              }
            }
          },
          "401": {
            "$ref": "#/components/responses/UnauthorizedError"
          },
          "403": {
            "$ref": "#/components/responses/ForbiddenError"
          },
          "500": {
            "$ref": "#/components/responses/BackendError"
          },
          "550": {
            "$ref": "#/components/responses/ResourceDoesNotExists"
          }
        }
      }
    },
    "/api/oicp/endpoints": {
      "post": {
        "security": [
          {
            "bearerAuth": []
          }
        ],
        "description": "Create an OICP Endpoint",
        "tags": [
          "OICP"
        ],
        "requestBody": {
          "content": {
            "application/json": {
              "schema": {
                "$ref": "#/components/schemas/OICPEndpoint"
              }
            }
          }
        },
        "responses": {
          "201": {
            "description": "OICP Endpoint created successfully",
            "content": {
              "application/json": {
                "example": {
                  "id": "###",
                  "status": "Success"
                }
              }
            }
          },
          "401": {
            "$ref": "#/components/responses/UnauthorizedError"
          },
          "403": {
            "$ref": "#/components/responses/ForbiddenError"
          },
          "500": {
            "$ref": "#/components/responses/BackendError"
          }
        }
      }
    },
    "/api/oicp/endpoints/{id}": {
      "get": {
        "security": [
          {
            "bearerAuth": []
          }
        ],
        "description": "Retrieve an OICP Endpoint",
        "parameters": [
          {
            "$ref": "#/components/parameters/OICPEndpointID"
          }
        ],
        "tags": [
          "OICP"
        ],
        "responses": {
          "200": {
            "description": "Return OICP Endpoint",
            "content": {
              "application/json": {
                "schema": {
                  "$ref": "#/components/schemas/OICPEndpoint"
                }
              }
            }
          },
          "401": {
            "$ref": "#/components/responses/UnauthorizedError"
          },
          "403": {
            "$ref": "#/components/responses/ForbiddenError"
          },
          "500": {
            "$ref": "#/components/responses/BackendError"
          },
          "550": {
            "$ref": "#/components/responses/ResourceDoesNotExists"
          }
        }
      },
      "put": {
        "security": [
          {
            "bearerAuth": []
          }
        ],
        "description": "Update an OICP Endpoint",
        "tags": [
          "OICP"
        ],
        "requestBody": {
          "content": {
            "application/json": {
              "schema": {
                "$ref": "#/components/schemas/OICPEndpoint"
              }
            }
          }
        },
        "responses": {
          "200": {
            "description": "OICP Endpoint updated successfully",
            "content": {
              "application/json": {
                "example": {
                  "status": "Success"
                }
              }
            }
          },
          "401": {
            "$ref": "#/components/responses/UnauthorizedError"
          },
          "403": {
            "$ref": "#/components/responses/ForbiddenError"
          },
          "500": {
            "$ref": "#/components/responses/BackendError"
          },
          "550": {
            "$ref": "#/components/responses/ResourceDoesNotExists"
          }
        }
      },
      "delete": {
        "security": [
          {
            "bearerAuth": []
          }
        ],
        "description": "Delete an OICP Endpoint",
        "parameters": [
          {
            "$ref": "#/components/parameters/OICPEndpointID"
          }
        ],
        "tags": [
          "OICP"
        ],
        "responses": {
          "200": {
            "description": "OICP Endpoint deleted"
          },
          "401": {
            "$ref": "#/components/responses/UnauthorizedError"
          },
          "403": {
            "$ref": "#/components/responses/ForbiddenError"
          },
          "500": {
            "$ref": "#/components/responses/BackendError"
          },
          "550": {
            "$ref": "#/components/responses/ResourceDoesNotExists"
          }
        }
      }
    },
    "/api/oicp/endpoints/{id}/ping": {
      "put": {
        "security": [
          {
            "bearerAuth": []
          }
        ],
        "description": "Ping an OICP Endpoint",
        "tags": [
          "OICP"
        ],
        "parameters": [
          {
            "$ref": "#/components/parameters/OICPEndpointID"
          }
        ],
        "requestBody": {
          "content": {
            "application/json": {
              "schema": {
                "$ref": "#/components/schemas/OICPEndpoint"
              }
            }
          }
        },
        "responses": {
          "200": {
            "description": "OICP Endpoint is reachable",
            "content": {
              "application/json": {
                "example": {
                  "status": "Success",
                  "statusCode": "000",
                  "statusText": "OK"
                }
              }
            }
          },
          "401": {
            "$ref": "#/components/responses/UnauthorizedError"
          },
          "403": {
            "$ref": "#/components/responses/ForbiddenError"
          },
          "500": {
            "$ref": "#/components/responses/BackendError"
          },
          "550": {
            "$ref": "#/components/responses/ResourceDoesNotExists"
          }
        }
      }
    },
    "/api/oicp/endpoints/{id}/evses/statuses/send": {
      "put": {
        "security": [
          {
            "bearerAuth": []
          }
        ],
        "description": "Send OICP EVSE's statuses",
        "tags": [
          "OICP"
        ],
        "parameters": [
          {
            "$ref": "#/components/parameters/OICPEndpointID"
          }
        ],
        "responses": {
          "200": {
            "description": "OICP Endpoint's EVSE's statuses sent",
            "content": {
              "application/json": {
                "example": {
                  "success": 0,
                  "failure": 0,
                  "total": 0,
                  "logs": null,
                  "objectIDsInFailure": []
                }
              }
            }
          },
          "401": {
            "$ref": "#/components/responses/UnauthorizedError"
          },
          "403": {
            "$ref": "#/components/responses/ForbiddenError"
          },
          "500": {
            "$ref": "#/components/responses/BackendError"
          },
          "550": {
            "$ref": "#/components/responses/ResourceDoesNotExists"
          }
        }
      }
    },
    "/api/oicp/endpoints/{id}/evses/send": {
      "put": {
        "security": [
          {
            "bearerAuth": []
          }
        ],
        "description": "Send OICP EVSEs",
        "tags": [
          "OICP"
        ],
        "parameters": [
          {
            "$ref": "#/components/parameters/OICPEndpointID"
          }
        ],
        "responses": {
          "200": {
            "description": "OICP Endpoint's EVSEs sent",
            "content": {
              "application/json": {
                "example": {
                  "success": 0,
                  "failure": 0,
                  "total": 0,
                  "logs": null,
                  "objectIDsInFailure": []
                }
              }
            }
          },
          "401": {
            "$ref": "#/components/responses/UnauthorizedError"
          },
          "403": {
            "$ref": "#/components/responses/ForbiddenError"
          },
          "500": {
            "$ref": "#/components/responses/BackendError"
          },
          "550": {
            "$ref": "#/components/responses/ResourceDoesNotExists"
          }
        }
      }
    },
    "/api/oicp/endpoints/{id}/register": {
      "put": {
        "security": [
          {
            "bearerAuth": []
          }
        ],
        "description": "Register OICP Endpoint",
        "tags": [
          "OICP"
        ],
        "parameters": [
          {
            "$ref": "#/components/parameters/OICPEndpointID"
          }
        ],
        "responses": {
          "200": {
            "description": "OCPI Endpoint registered",
            "content": {
              "application/json": {
                "example": {
                  "status": "Success",
                  "statusCode": 200,
                  "statusText": "OK"
                }
              }
            }
          },
          "401": {
            "$ref": "#/components/responses/UnauthorizedError"
          },
          "403": {
            "$ref": "#/components/responses/ForbiddenError"
          },
          "500": {
            "$ref": "#/components/responses/BackendError"
          },
          "550": {
            "$ref": "#/components/responses/ResourceDoesNotExists"
          }
        }
      }
    },
    "/api/oicp/endpoints/{id}/unregister": {
      "put": {
        "security": [
          {
            "bearerAuth": []
          }
        ],
        "description": "Unregister OICP Endpoint",
        "tags": [
          "OICP"
        ],
        "parameters": [
          {
            "$ref": "#/components/parameters/OICPEndpointID"
          }
        ],
        "responses": {
          "200": {
            "description": "OICP Endpoint unregistered",
            "content": {
              "application/json": {
                "example": {
                  "status": "Success",
                  "statusCode": 200,
                  "statusText": "OK"
                }
              }
            }
          },
          "401": {
            "$ref": "#/components/responses/UnauthorizedError"
          },
          "403": {
            "$ref": "#/components/responses/ForbiddenError"
          },
          "500": {
            "$ref": "#/components/responses/BackendError"
          },
          "550": {
            "$ref": "#/components/responses/ResourceDoesNotExists"
          }
        }
      }
    },
    "/api/settings": {
      "get": {
        "security": [
          {
            "bearerAuth": []
          }
        ],
        "description": "Retrieve a list of Settings",
        "parameters": [
          {
            "in": "query",
            "name": "Identifier",
            "description": "Setting Identifier",
            "schema": {
              "type": "string"
            }
          },
          {
            "$ref": "#/components/parameters/Search"
          },
          {
            "$ref": "#/components/parameters/Skip"
          },
          {
            "$ref": "#/components/parameters/SortFields"
          },
          {
            "$ref": "#/components/parameters/Limit"
          },
          {
            "$ref": "#/components/parameters/OnlyRecordCount"
          },
          {
            "$ref": "#/components/parameters/ProjectFields"
          }
        ],
        "tags": [
          "Settings"
        ],
        "responses": {
          "200": {
            "description": "Return Settings list",
            "content": {
              "application/json": {
                "example": {
                  "count": 1,
                  "result": [
                    {
                      "backupSensitiveData": null,
                      "content": {
                        "type": "crypto",
                        "crypto": {
                          "key": "###",
                          "keyProperties": {
                            "blockCypher": "aes",
                            "blockSize": 256,
                            "operationMode": "gcm"
                          }
                        }
                      },
                      "createdBy": null,
                      "identifier": "crypto",
                      "lastChangedBy": null,
                      "lastChangedOn": "2021-11-09T13:30:47.173Z",
                      "sensitiveData": null,
                      "id": "###"
                    }
                  ]
                }
              }
            }
          },
          "401": {
            "$ref": "#/components/responses/UnauthorizedError"
          },
          "403": {
            "$ref": "#/components/responses/ForbiddenError"
          },
          "500": {
            "$ref": "#/components/responses/BackendError"
          }
        }
      },
      "post": {
        "security": [
          {
            "bearerAuth": []
          }
        ],
        "description": "Create a Setting",
        "tags": [
          "Settings"
        ],
        "requestBody": {
          "content": {
            "application/json": {
              "schema": {
                "$ref": "#/components/schemas/Setting"
              }
            }
          }
        },
        "responses": {
          "201": {
            "description": "Setting created successfully",
            "content": {
              "application/json": {
                "example": {
                  "id": "###",
                  "status": "Success"
                }
              }
            }
          },
          "401": {
            "$ref": "#/components/responses/UnauthorizedError"
          },
          "403": {
            "$ref": "#/components/responses/ForbiddenError"
          },
          "500": {
            "$ref": "#/components/responses/BackendError"
          }
        }
      }
    },
    "/api/settings/{id}": {
      "get": {
        "security": [
          {
            "bearerAuth": []
          }
        ],
        "description": "Retrieve a Setting",
        "parameters": [
          {
            "$ref": "#/components/parameters/SettingID"
          }
        ],
        "tags": [
          "Settings"
        ],
        "responses": {
          "200": {
            "description": "Return Setting",
            "content": {
              "application/json": {
                "example": {
                  "backupSensitiveData": null,
                  "content": {
                    "type": "crypto",
                    "crypto": {
                      "key": "###",
                      "keyProperties": {
                        "blockCypher": "aes",
                        "blockSize": 256,
                        "operationMode": "gcm"
                      }
                    }
                  },
                  "createdBy": null,
                  "identifier": "crypto",
                  "lastChangedBy": null,
                  "lastChangedOn": "2021-11-09T13:30:47.173Z",
                  "sensitiveData": null,
                  "id": "###"
                }
              }
            }
          },
          "401": {
            "$ref": "#/components/responses/UnauthorizedError"
          },
          "403": {
            "$ref": "#/components/responses/ForbiddenError"
          },
          "500": {
            "$ref": "#/components/responses/BackendError"
          },
          "550": {
            "$ref": "#/components/responses/ResourceDoesNotExists"
          }
        }
      },
      "put": {
        "security": [
          {
            "bearerAuth": []
          }
        ],
        "description": "Update a Setting",
        "tags": [
          "Settings"
        ],
        "parameters": [
          {
            "$ref": "#/components/parameters/SettingID"
          }
        ],
        "requestBody": {
          "content": {
            "application/json": {
              "schema": {
                "$ref": "#/components/schemas/Setting"
              }
            }
          }
        },
        "responses": {
          "200": {
            "description": "Setting updated successfully",
            "content": {
              "application/json": {
                "example": {
                  "status": "Success"
                }
              }
            }
          },
          "401": {
            "$ref": "#/components/responses/UnauthorizedError"
          },
          "403": {
            "$ref": "#/components/responses/ForbiddenError"
          },
          "500": {
            "$ref": "#/components/responses/BackendError"
          },
          "550": {
            "$ref": "#/components/responses/ResourceDoesNotExists"
          }
        }
      },
      "delete": {
        "security": [
          {
            "bearerAuth": []
          }
        ],
        "description": "Delete a Setting",
        "parameters": [
          {
            "$ref": "#/components/parameters/SettingID"
          }
        ],
        "tags": [
          "Settings"
        ],
        "responses": {
          "200": {
            "description": "Setting deleted successfully"
          },
          "401": {
            "$ref": "#/components/responses/UnauthorizedError"
          },
          "403": {
            "$ref": "#/components/responses/ForbiddenError"
          },
          "500": {
            "$ref": "#/components/responses/BackendError"
          },
          "550": {
            "$ref": "#/components/responses/ResourceDoesNotExists"
          }
        }
      }
    },
    "/api/registration-tokens": {
      "get": {
        "security": [
          {
            "bearerAuth": []
          }
        ],
        "description": "Retrieve a list of Registration Tokens",
        "parameters": [
          {
            "$ref": "#/components/parameters/SiteAreaID"
          },
          {
            "$ref": "#/components/parameters/SiteIDs"
          }
        ],
        "tags": [
          "Registration tokens"
        ],
        "responses": {
          "200": {
            "description": "Return Registration Tokens list",
            "content": {
              "application/json": {
                "example": {
                  "count": 1,
                  "result": [
                    {
                      "createdBy": {
                        "firstName": "###",
                        "name": "###"
                      },
                      "createdOn": "2021-11-08T14:39:10.363Z",
                      "description": "###",
                      "expirationDate": "2021-12-08T14:39:10.363Z",
                      "revocationDate": null,
                      "siteAreaID": null,
                      "id": "###",
                      "ocpp15SOAPSecureUrl": "###",
                      "ocpp16SOAPSecureUrl": "###",
                      "ocpp16JSONSecureUrl": "###"
                    }
                  ]
                }
              }
            }
          },
          "401": {
            "$ref": "#/components/responses/UnauthorizedError"
          },
          "403": {
            "$ref": "#/components/responses/ForbiddenError"
          },
          "500": {
            "$ref": "#/components/responses/BackendError"
          }
        }
      },
      "post": {
        "security": [
          {
            "bearerAuth": []
          }
        ],
        "description": "Create a registration token",
        "tags": [
          "Registration tokens"
        ],
        "requestBody": {
          "content": {
            "application/json": {
              "schema": {
                "$ref": "#/components/schemas/RegistrationToken"
              }
            }
          }
        },
        "responses": {
          "201": {
            "description": "Registration token created successfully",
            "content": {
              "application/json": {
                "example": {
                  "id": "###",
                  "status": "Success"
                }
              }
            }
          },
          "401": {
            "$ref": "#/components/responses/UnauthorizedError"
          },
          "403": {
            "$ref": "#/components/responses/ForbiddenError"
          },
          "500": {
            "$ref": "#/components/responses/BackendError"
          }
        }
      }
    },
    "/api/registration-tokens/{id}": {
      "get": {
        "security": [
          {
            "bearerAuth": []
          }
        ],
        "description": "Retrieve a Registration Token",
        "parameters": [
          {
            "$ref": "#/components/parameters/registrationTokenID"
          }
        ],
        "tags": [
          "Registration tokens"
        ],
        "responses": {
          "200": {
            "description": "Return registration Token",
            "content": {
              "application/json": {
                "example": {
                  "createdBy": {
                    "firstName": "###",
                    "name": "###"
                  },
                  "createdOn": "2021-11-23T15:30:50.509Z",
                  "description": "###",
                  "expirationDate": "2021-12-23T15:30:50.509Z",
                  "revocationDate": null,
                  "siteAreaID": null,
                  "id": "###",
                  "ocpp15SOAPSecureUrl": "###",
                  "ocpp16SOAPSecureUrl": "###",
                  "ocpp16JSONSecureUrl": "###"
                }
              }
            }
          },
          "401": {
            "$ref": "#/components/responses/UnauthorizedError"
          },
          "403": {
            "$ref": "#/components/responses/ForbiddenError"
          },
          "500": {
            "$ref": "#/components/responses/BackendError"
          },
          "550": {
            "$ref": "#/components/responses/ResourceDoesNotExists"
          }
        }
      },
      "put": {
        "security": [
          {
            "bearerAuth": []
          }
        ],
        "description": "Update a Registration Token",
        "tags": [
          "Registration tokens"
        ],
        "parameters": [
          {
            "$ref": "#/components/parameters/registrationTokenID"
          }
        ],
        "requestBody": {
          "content": {
            "application/json": {
              "schema": {
                "$ref": "#/components/schemas/RegistrationToken"
              }
            }
          }
        },
        "responses": {
          "200": {
            "description": "Registration Token updated successfully",
            "content": {
              "application/json": {
                "example": {
                  "status": "Success"
                }
              }
            }
          },
          "401": {
            "$ref": "#/components/responses/UnauthorizedError"
          },
          "403": {
            "$ref": "#/components/responses/ForbiddenError"
          },
          "500": {
            "$ref": "#/components/responses/BackendError"
          },
          "550": {
            "$ref": "#/components/responses/ResourceDoesNotExists"
          }
        }
      },
      "delete": {
        "security": [
          {
            "bearerAuth": []
          }
        ],
        "description": "Delete a Registration Token",
        "parameters": [
          {
            "$ref": "#/components/parameters/registrationTokenID"
          }
        ],
        "tags": [
          "Registration tokens"
        ],
        "responses": {
          "200": {
            "description": "Registration Token deleted successfully"
          },
          "401": {
            "$ref": "#/components/responses/UnauthorizedError"
          },
          "403": {
            "$ref": "#/components/responses/ForbiddenError"
          },
          "500": {
            "$ref": "#/components/responses/BackendError"
          },
          "550": {
            "$ref": "#/components/responses/ResourceDoesNotExists"
          }
        }
      }
    },
    "/api/registration-tokens/{id}/revoke": {
      "put": {
        "security": [
          {
            "bearerAuth": []
          }
        ],
        "description": "Revoke a Registration Token",
        "tags": [
          "Registration tokens"
        ],
        "parameters": [
          {
            "$ref": "#/components/parameters/registrationTokenID"
          }
        ],
        "responses": {
          "200": {
            "description": "Registration Token revoked successfully",
            "content": {
              "application/json": {
                "example": {
                  "status": "Success"
                }
              }
            }
          },
          "401": {
            "$ref": "#/components/responses/UnauthorizedError"
          },
          "403": {
            "$ref": "#/components/responses/ForbiddenError"
          },
          "500": {
            "$ref": "#/components/responses/BackendError"
          },
          "550": {
            "$ref": "#/components/responses/ResourceDoesNotExists"
          }
        }
      }
    },
    "/api/statistics/action/export": {
      "get": {
        "security": [
          {
            "bearerAuth": []
          }
        ],
        "description": "Export Statistics",
        "parameters": [
          {
            "$ref": "#/components/parameters/Year"
          },
          {
            "$ref": "#/components/parameters/StartDateTime"
          },
          {
            "$ref": "#/components/parameters/EndDateTime"
          },
          {
            "$ref": "#/components/parameters/SiteAreaIDs"
          },
          {
            "$ref": "#/components/parameters/ChargingStationIDs"
          },
          {
            "$ref": "#/components/parameters/UserIDs"
          },
          {
            "$ref": "#/components/parameters/SiteIDs"
          },
          {
            "in": "query",
            "name": "DataType",
            "description": "Data type",
            "schema": {
              "type": "string",
              "enum": [
                "Consumption",
                "Usage",
                "Inactivity",
                "Transactions",
                "Pricing"
              ]
            }
          },
          {
            "in": "query",
            "name": "DataCategory",
            "description": "Data category (C = charging stations, U = users)",
            "schema": {
              "type": "string",
              "enum": [
                "C",
                "U"
              ]
            }
          },
          {
            "in": "query",
            "name": "DataScope",
            "description": "Data scope",
            "schema": {
              "type": "string",
              "enum": [
                "year",
                "month"
              ]
            }
          }
        ],
        "tags": [
          "Statistics"
        ],
        "responses": {
          "200": {
            "description": "Return statistics",
            "content": {
              "text/csv": {
              }
            }
          },
          "401": {
            "$ref": "#/components/responses/UnauthorizedError"
          },
          "403": {
            "$ref": "#/components/responses/ForbiddenError"
          },
          "500": {
            "$ref": "#/components/responses/BackendError"
          }
        }
      }
    },
<<<<<<< HEAD
    "/api/statistics/charging-stations/consumption": {
      "get": {
        "security": [
          {
            "bearerAuth": []
          }
        ],
        "description": "Get Charging stations consumption Statistics",
        "parameters": [
          {
            "$ref": "#/components/parameters/Year"
=======
    "schemas": {
      "Tenant": {
        "type": "object",
        "required": [
          "name",
          "email",
          "subdomain"
        ],
        "properties": {
          "id": {
            "type": "string",
            "example": "5be7fb271014d90008992347",
            "readOnly": true
>>>>>>> 4cf78651
          },
          {
            "$ref": "#/components/parameters/StartDateTime"
          },
          {
            "$ref": "#/components/parameters/EndDateTime"
          },
          {
            "$ref": "#/components/parameters/SiteAreaIDs"
          },
          {
            "$ref": "#/components/parameters/ChargingStationIDs"
          },
          {
            "$ref": "#/components/parameters/UserIDs"
          },
          {
            "$ref": "#/components/parameters/SiteIDs"
          }
        ],
        "tags": [
          "Statistics"
        ],
        "responses": {
          "200": {
            "description": "Return charging stations consumption statistics",
            "content": {
              "application/json": {
                "schema": {
                  "$ref": "#/components/schemas/ChargingStationStatistics"
                }
              }
            }
          },
          "401": {
            "$ref": "#/components/responses/UnauthorizedError"
          },
          "403": {
            "$ref": "#/components/responses/ForbiddenError"
          },
          "500": {
            "$ref": "#/components/responses/BackendError"
          }
        }
      }
    },
    "/api/statistics/charging-stations/usage": {
      "get": {
        "security": [
          {
            "bearerAuth": []
          }
        ],
        "description": "Get Charging stations usage Statistics",
        "parameters": [
          {
            "$ref": "#/components/parameters/Year"
          },
          {
            "$ref": "#/components/parameters/StartDateTime"
          },
          {
            "$ref": "#/components/parameters/EndDateTime"
          },
          {
            "$ref": "#/components/parameters/SiteAreaIDs"
          },
          {
            "$ref": "#/components/parameters/ChargingStationIDs"
          },
          {
            "$ref": "#/components/parameters/UserIDs"
          },
          {
            "$ref": "#/components/parameters/SiteIDs"
          }
        ],
        "tags": [
          "Statistics"
        ],
        "responses": {
          "200": {
            "description": "Return charging stations usage statistics",
            "content": {
              "application/json": {
                "schema": {
                  "$ref": "#/components/schemas/ChargingStationStatistics"
                }
              }
            }
          },
          "401": {
            "$ref": "#/components/responses/UnauthorizedError"
          },
          "403": {
            "$ref": "#/components/responses/ForbiddenError"
          },
          "500": {
            "$ref": "#/components/responses/BackendError"
          }
        }
      }
    },
    "/api/statistics/charging-stations/inactivity": {
      "get": {
        "security": [
          {
            "bearerAuth": []
          }
        ],
        "description": "Get Charging stations inactivity Statistics",
        "parameters": [
          {
            "$ref": "#/components/parameters/Year"
          },
          {
            "$ref": "#/components/parameters/StartDateTime"
          },
          {
            "$ref": "#/components/parameters/EndDateTime"
          },
          {
            "$ref": "#/components/parameters/SiteAreaIDs"
          },
          {
            "$ref": "#/components/parameters/ChargingStationIDs"
          },
          {
            "$ref": "#/components/parameters/UserIDs"
          },
          {
            "$ref": "#/components/parameters/SiteIDs"
          }
        ],
        "tags": [
          "Statistics"
        ],
        "responses": {
          "200": {
            "description": "Return charging stations inactivity statistics",
            "content": {
              "application/json": {
                "schema": {
                  "$ref": "#/components/schemas/ChargingStationStatistics"
                }
              }
            }
          },
          "401": {
            "$ref": "#/components/responses/UnauthorizedError"
          },
          "403": {
            "$ref": "#/components/responses/ForbiddenError"
          },
          "500": {
            "$ref": "#/components/responses/BackendError"
          }
        }
      }
    },
    "/api/statistics/charging-stations/transactions": {
      "get": {
        "security": [
          {
            "bearerAuth": []
          }
        ],
        "description": "Get Charging stations transactions Statistics",
        "parameters": [
          {
            "$ref": "#/components/parameters/Year"
          },
          {
            "$ref": "#/components/parameters/StartDateTime"
          },
          {
            "$ref": "#/components/parameters/EndDateTime"
          },
          {
            "$ref": "#/components/parameters/SiteAreaIDs"
          },
          {
            "$ref": "#/components/parameters/ChargingStationIDs"
          },
          {
            "$ref": "#/components/parameters/UserIDs"
          },
          {
            "$ref": "#/components/parameters/SiteIDs"
          }
        ],
        "tags": [
          "Statistics"
        ],
        "responses": {
          "200": {
            "description": "Return charging stations transactions statistics",
            "content": {
              "application/json": {
                "schema": {
                  "$ref": "#/components/schemas/ChargingStationStatistics"
                }
              }
            }
          },
          "401": {
            "$ref": "#/components/responses/UnauthorizedError"
          },
          "403": {
            "$ref": "#/components/responses/ForbiddenError"
          },
          "500": {
            "$ref": "#/components/responses/BackendError"
          }
        }
      }
    },
    "/api/statistics/charging-stations/pricing": {
      "get": {
        "security": [
          {
            "bearerAuth": []
          }
        ],
        "description": "Get Charging stations princing Statistics",
        "parameters": [
          {
            "$ref": "#/components/parameters/Year"
          },
          {
            "$ref": "#/components/parameters/StartDateTime"
          },
          {
            "$ref": "#/components/parameters/EndDateTime"
          },
          {
            "$ref": "#/components/parameters/SiteAreaIDs"
          },
          {
            "$ref": "#/components/parameters/ChargingStationIDs"
          },
          {
            "$ref": "#/components/parameters/UserIDs"
          },
          {
            "$ref": "#/components/parameters/SiteIDs"
          }
        ],
        "tags": [
          "Statistics"
        ],
        "responses": {
          "200": {
            "description": "Return charging stations pricing statistics",
            "content": {
              "application/json": {
                "schema": {
                  "$ref": "#/components/schemas/ChargingStationStatistics"
                }
              }
            }
          },
          "401": {
            "$ref": "#/components/responses/UnauthorizedError"
          },
          "403": {
            "$ref": "#/components/responses/ForbiddenError"
          },
          "500": {
            "$ref": "#/components/responses/BackendError"
          }
        }
      }
    },
    "/api/statistics/users/consumption": {
      "get": {
        "security": [
          {
            "bearerAuth": []
          }
        ],
        "description": "Get users consumption Statistics",
        "parameters": [
          {
            "$ref": "#/components/parameters/Year"
          },
          {
            "$ref": "#/components/parameters/StartDateTime"
          },
          {
            "$ref": "#/components/parameters/EndDateTime"
          },
          {
            "$ref": "#/components/parameters/SiteAreaIDs"
          },
          {
            "$ref": "#/components/parameters/ChargingStationIDs"
          },
          {
            "$ref": "#/components/parameters/UserIDs"
          },
          {
            "$ref": "#/components/parameters/SiteIDs"
          }
        ],
        "tags": [
          "Statistics"
        ],
        "responses": {
          "200": {
            "description": "Return user consumption statistics",
            "content": {
              "application/json": {
                "schema": {
                  "$ref": "#/components/schemas/UserStatistics"
                }
              }
            }
          },
          "401": {
            "$ref": "#/components/responses/UnauthorizedError"
          },
          "403": {
            "$ref": "#/components/responses/ForbiddenError"
          },
          "500": {
            "$ref": "#/components/responses/BackendError"
          }
        }
      }
    },
    "/api/statistics/users/usage": {
      "get": {
        "security": [
          {
            "bearerAuth": []
          }
        ],
        "description": "Get users usage Statistics",
        "parameters": [
          {
            "$ref": "#/components/parameters/Year"
          },
          {
            "$ref": "#/components/parameters/StartDateTime"
          },
          {
            "$ref": "#/components/parameters/EndDateTime"
          },
          {
            "$ref": "#/components/parameters/SiteAreaIDs"
          },
          {
            "$ref": "#/components/parameters/ChargingStationIDs"
          },
          {
            "$ref": "#/components/parameters/UserIDs"
          },
          {
            "$ref": "#/components/parameters/SiteIDs"
          }
        ],
        "tags": [
          "Statistics"
        ],
        "responses": {
          "200": {
            "description": "Return users usage statistics",
            "content": {
              "application/json": {
                "schema": {
                  "$ref": "#/components/schemas/UserStatistics"
                }
              }
            }
          },
          "401": {
            "$ref": "#/components/responses/UnauthorizedError"
          },
          "403": {
            "$ref": "#/components/responses/ForbiddenError"
          },
          "500": {
            "$ref": "#/components/responses/BackendError"
          }
        }
      }
    },
    "/api/statistics/users/inactivity": {
      "get": {
        "security": [
          {
            "bearerAuth": []
          }
        ],
        "description": "Get users inactivity Statistics",
        "parameters": [
          {
            "$ref": "#/components/parameters/Year"
          },
          {
            "$ref": "#/components/parameters/StartDateTime"
          },
          {
            "$ref": "#/components/parameters/EndDateTime"
          },
          {
            "$ref": "#/components/parameters/SiteAreaIDs"
          },
          {
            "$ref": "#/components/parameters/ChargingStationIDs"
          },
          {
            "$ref": "#/components/parameters/UserIDs"
          },
          {
            "$ref": "#/components/parameters/SiteIDs"
          }
        ],
        "tags": [
          "Statistics"
        ],
        "responses": {
          "200": {
            "description": "Return users inactivity statistics",
            "content": {
              "application/json": {
                "schema": {
                  "$ref": "#/components/schemas/UserStatistics"
                }
              }
            }
          },
          "401": {
            "$ref": "#/components/responses/UnauthorizedError"
          },
          "403": {
            "$ref": "#/components/responses/ForbiddenError"
          },
          "500": {
            "$ref": "#/components/responses/BackendError"
          }
        }
      }
    },
    "/api/statistics/users/transactions": {
      "get": {
        "security": [
          {
            "bearerAuth": []
          }
        ],
        "description": "Get users transactions Statistics",
        "parameters": [
          {
            "$ref": "#/components/parameters/Year"
          },
          {
            "$ref": "#/components/parameters/StartDateTime"
          },
          {
            "$ref": "#/components/parameters/EndDateTime"
          },
          {
            "$ref": "#/components/parameters/SiteAreaIDs"
          },
          {
            "$ref": "#/components/parameters/ChargingStationIDs"
          },
          {
            "$ref": "#/components/parameters/UserIDs"
          },
          {
            "$ref": "#/components/parameters/SiteIDs"
          }
        ],
        "tags": [
          "Statistics"
        ],
        "responses": {
          "200": {
            "description": "Return users transactions statistics",
            "content": {
              "application/json": {
                "schema": {
                  "$ref": "#/components/schemas/UserStatistics"
                }
              }
            }
          },
          "401": {
            "$ref": "#/components/responses/UnauthorizedError"
          },
          "403": {
            "$ref": "#/components/responses/ForbiddenError"
          },
          "500": {
            "$ref": "#/components/responses/BackendError"
          }
        }
      }
    },
    "/api/statistics/users/pricing": {
      "get": {
        "security": [
          {
            "bearerAuth": []
          }
        ],
        "description": "Get users princing Statistics",
        "parameters": [
          {
            "$ref": "#/components/parameters/Year"
          },
          {
            "$ref": "#/components/parameters/StartDateTime"
          },
          {
            "$ref": "#/components/parameters/EndDateTime"
          },
          {
            "$ref": "#/components/parameters/SiteAreaIDs"
          },
          {
            "$ref": "#/components/parameters/ChargingStationIDs"
          },
          {
            "$ref": "#/components/parameters/UserIDs"
          },
          {
            "$ref": "#/components/parameters/SiteIDs"
          }
        ],
        "tags": [
          "Statistics"
        ],
        "responses": {
          "200": {
            "description": "Return users pricing statistics",
            "content": {
              "application/json": {
                "schema": {
                  "$ref": "#/components/schemas/UserStatistics"
                }
              }
            }
          },
          "401": {
            "$ref": "#/components/responses/UnauthorizedError"
          },
          "403": {
            "$ref": "#/components/responses/ForbiddenError"
          },
          "500": {
            "$ref": "#/components/responses/BackendError"
          }
        }
      }
    }
  },
  "components": {
    "securitySchemes": {
      "bearerAuth": {
        "type": "http",
        "scheme": "bearer",
        "bearerFormat": "JWT"
      }
    },
    "responses": {
      "UnauthorizedError": {
        "description": "Unauthorized access to the API"
      },
      "ForbiddenError": {
        "description": "Not authorized to execute this operation"
      },
      "BackendError": {
        "description": "Unexpected Backend error, checks the Logs"
      },
      "EmailAlreadyUsed": {
        "description": "Email already used"
      },
      "NoBadgeError": {
        "description": "User doesn't have any badge"
      },
      "NotSupportedError": {
        "description": "Feature not supported"
      },
      "ResourceDoesNotExists": {
        "description": "Resource does not exist"
      },
      "TagHasTransactionsError": {
        "description": "Cannot change user or delete a tag having transactions"
      },
      "InvalidFileFormat": {
        "description": "Invalid file format"
      },
      "InvalidCSVHeaderFormat": {
        "description": "Invalid CSV header format"
      }
    },
    "schemas": {
      "Tenant": {
        "type": "object",
        "required": [
          "id",
          "name",
          "email",
          "subdomain"
        ],
        "properties": {
          "id": {
            "type": "string",
            "example": "5be7fb271014d90008992347"
          },
          "name": {
            "type": "string",
            "example": "SAP Labs France"
          },
          "email": {
            "type": "string",
            "example": "serge.fabiano@sap.com"
          },
          "subdomain": {
            "type": "string",
            "example": "slf"
          },
          "logo": {
            "type": "string",
            "example": "data:image/png;base64,iVBORw0KGgoAAAANS"
          },
          "address": {
            "$ref": "#/components/schemas/Address"
          },
          "createdBy": {
            "$ref": "#/components/schemas/CreatedBy"
          },
          "createdOn": {
            "$ref": "#/components/schemas/CreatedOn"
          },
          "lastChangedBy": {
            "$ref": "#/components/schemas/LastChangedBy"
          },
          "lastChangedOn": {
            "$ref": "#/components/schemas/LastChangedOn"
          },
          "components": {
            "type": "object",
            "properties": {
              "ocpi": {
                "type": "object",
                "properties": {
                  "type": {
                    "type": "string",
                    "enum": [
                      "ocpi"
                    ]
                  },
                  "active": {
                    "type": "boolean"
                  }
                }
              },
              "oicp": {
                "type": "object",
                "properties": {
                  "type": {
                    "type": "string",
                    "enum": [
                      "oicp"
                    ]
                  },
                  "active": {
                    "type": "boolean"
                  }
                }
              },
              "refund": {
                "type": "object",
                "properties": {
                  "type": {
                    "type": "string",
                    "enum": [
                      "concur"
                    ]
                  },
                  "active": {
                    "type": "boolean"
                  }
                }
              },
              "pricing": {
                "type": "object",
                "properties": {
                  "type": {
                    "type": "string",
                    "enum": [
                      "simple",
                      "convergentCharging"
                    ]
                  },
                  "active": {
                    "type": "boolean"
                  }
                }
              },
              "billing": {
                "type": "object",
                "properties": {
                  "type": {
                    "type": "string",
                    "enum": [
                      "stripe"
                    ]
                  },
                  "active": {
                    "type": "boolean"
                  }
                }
              },
              "organization": {
                "type": "object",
                "properties": {
                  "active": {
                    "type": "boolean"
                  }
                }
              },
              "statistics": {
                "type": "object",
                "properties": {
                  "active": {
                    "type": "boolean"
                  }
                }
              },
              "analytics": {
                "type": "object",
                "properties": {
                  "type": {
                    "type": "string",
                    "enum": [
                      "sac"
                    ]
                  },
                  "active": {
                    "type": "boolean"
                  }
                }
              },
              "smartCharging": {
                "type": "object",
                "properties": {
                  "type": {
                    "type": "string",
                    "enum": [
                      "sapSmartCharging"
                    ]
                  },
                  "active": {
                    "type": "boolean"
                  }
                }
              },
              "asset": {
                "type": "object",
                "properties": {
                  "active": {
                    "type": "boolean"
                  }
                }
              },
              "car": {
                "type": "object",
                "properties": {
                  "active": {
                    "type": "boolean"
                  }
                }
              }
            }
          }
        }
      },
      "SiteArea": {
        "type": "object",
        "required": [
          "name",
          "siteID"
        ],
        "properties": {
          "id": {
            "type": "string",
            "readOnly": true
          },
          "accessControl": {
            "type": "boolean"
          },
          "address": {
            "$ref": "#/components/schemas/Address"
          },
          "createdBy": {
            "$ref": "#/components/schemas/CreatedBy"
          },
          "createdOn": {
            "$ref": "#/components/schemas/CreatedOn"
          },
          "issuer": {
            "type": "boolean"
          },
          "lastChangedBy": {
            "$ref": "#/components/schemas/LastChangedBy"
          },
          "maximumPower": {
            "type": "number",
            "minimum": 0
          },
          "name": {
            "type": "string"
          },
          "numberOfPhases": {
            "type": "number",
            "enum": [
              1,
              3
            ]
          },
          "siteID": {
            "type": "string"
          },
          "site": {
            "type": "object",
            "readOnly": true,
            "properties": {
              "id": {
                "type": "string"
              },
              "name": {
                "type": "string"
              }
            }
          },
          "connectorStats": {
            "type": "object",
            "readOnly": true,
            "properties": {
              "totalChargers": {
                "type": "number"
              },
              "availableChargers": {
                "type": "number"
              },
              "totalConnectors": {
                "type": "number"
              },
              "chargingConnectors": {
                "type": "number"
              },
              "suspendedConnectors": {
                "type": "number"
              },
              "availableConnectors": {
                "type": "number"
              },
              "unavailableConnectors": {
                "type": "number"
              },
              "preparingConnectors": {
                "type": "number"
              },
              "finishingConnectors": {
                "type": "number"
              },
              "faultedConnectors": {
                "type": "number"
              }
            }
          },
          "chargingStations": {
            "type": "array",
            "readOnly": true,
            "items": {
              "type": "object",
              "properties": {
                "id": {
                  "type": "string"
                },
                "inactive": {
                  "type": "boolean"
                },
                "public": {
                  "type": "boolean"
                },
                "lastSeen": {
                  "type": "string",
                  "format": "date-time"
                },
                "deleted": {
                  "type": "boolean",
                  "format": "date-time"
                },
                "connectors": {
                  "type": "array",
                  "items": {
                    "$ref": "#/components/schemas/Connector"
                  }
                }
              }
            }
          },
          "smartCharging": {
            "type": "boolean"
          },
          "voltage": {
            "type": "number",
            "enum": [
              110,
              230
            ]
          },
          "image": {
            "type": "string"
          }
        }
      },
      "Address": {
        "type": "object",
        "properties": {
          "address1": {
            "type": "string",
            "example": "805 av. du Docteur Maurice Donat"
          },
          "address2": {
            "type": "string"
          },
          "postalCode": {
            "type": "string",
            "example": "06250"
          },
          "city": {
            "type": "string",
            "example": "Mougins"
          },
          "department": {
            "type": "string",
            "example": "Alpes Maritimes"
          },
          "region": {
            "type": "string",
            "example": "PACA"
          },
          "country": {
            "type": "string",
            "example": "France"
          },
          "coordinates": {
            "type": "array",
            "example": [
              43,
              7
            ],
            "items": {
              "type": "integer"
            }
          }
        }
      },
      "LastChangedBy": {
        "type": "string",
        "readOnly": true
      },
      "LastChangedOn": {
        "type": "string",
        "format": "date-time",
        "example": "2020-07-22T17:02:42.036Z",
        "readOnly": true
      },
      "CreatedBy": {
        "type": "string",
        "readOnly": true
      },
      "CreatedOn": {
        "type": "string",
        "format": "date-time",
        "example": "2020-07-22T17:02:42.036Z",
        "readOnly": true
      },
      "ChargingStation": {
        "type": "object",
        "properties": {
          "id": {
            "type": "string",
            "example": ""
          },
          "templateHash": {
            "type": "string"
          },
          "templateHashCapabilities": {
            "type": "string"
          },
          "templateHashTechnical": {
            "type": "string"
          },
          "templateHashOcppStandard": {
            "type": "string"
          },
          "templateHashOcppVendor": {
            "type": "string"
          },
          "issuer": {
            "type": "boolean"
          },
          "public": {
            "type": "boolean"
          },
          "siteAreaID": {
            "type": "string"
          },
          "chargePointSerialNumber": {
            "type": "string"
          },
          "chargePointModel": {
            "type": "string"
          },
          "chargeBoxSerialNumber": {
            "type": "string"
          },
          "chargePointVendor": {
            "type": "string"
          },
          "iccid": {
            "type": "string"
          },
          "imsi": {
            "type": "string"
          },
          "meterType": {
            "type": "string"
          },
          "firmwareVersion": {
            "type": "string"
          },
          "firmwareUpdateStatus": {
            "type": "string"
          },
          "meterSerialNumber": {
            "type": "string"
          },
          "endpoint": {
            "type": "string"
          },
          "ocppVersion": {
            "type": "string"
          },
          "ocppProtocol": {
            "type": "string"
          },
          "lastSeen": {
            "type": "string"
          },
          "deleted": {
            "type": "string"
          },
          "inactive": {
            "type": "string"
          },
          "forceInactive": {
            "type": "string"
          },
          "lastReboot": {
            "type": "string"
          },
          "chargingStationURL": {
            "type": "string"
          },
          "maximumPower": {
            "type": "string"
          },
          "voltage": {
            "type": "string"
          },
          "excludeFromSmartCharging": {
            "type": "string"
          },
          "powerLimitUnit": {
            "type": "string"
          },
          "coordinates": {
            "type": "string"
          },
          "chargePoints": {
            "type": "string"
          },
          "connectors": {
            "$ref": "#/components/schemas/Connector"
          },
          "remoteAuthorizations": {
            "type": "string"
          },
          "currentIPAddress": {
            "type": "string"
          },
          "siteArea": {
            "type": "string"
          },
          "capabilities": {
            "type": "string"
          },
          "ocppStandardParameters": {
            "type": "string"
          },
          "ocppVendorParameters": {
            "type": "string"
          },
          "distanceMeters": {
            "type": "string"
          },
          "ocpiData": {
            "type": "object",
            "properties": {
              "evse": {
                "type": "string"
              }
            }
          }
        }
      },
      "Connector": {
        "type": "object",
        "required": [
          "connectorId"
        ],
        "properties": {
          "connectorId": {
            "type": "number",
            "example": 1
          },
          "currentInstantWatt": {
            "type": "number",
            "readOnly": true
          },
          "currentStateOfCharge": {
            "type": "number",
            "readOnly": true
          },
          "currentTotalInactivitySecs": {
            "type": "number",
            "readOnly": true
          },
          "currentInactivityStatus": {
            "type": "string",
            "enum": [
              "E",
              "I",
              "W"
            ],
            "readOnly": true
          },
          "currentTotalConsumptionWh": {
            "type": "number",
            "readOnly": true
          },
          "currentTransactionDate": {
            "type": "string",
            "format": "date-time",
            "readOnly": true
          },
          "currentTagID": {
            "type": "string",
            "readOnly": true
          },
          "currentTransactionID": {
            "type": "string",
            "readOnly": true
          },
          "currentUserID": {
            "type": "string",
            "readOnly": true
          },
          "status": {
            "type": "string",
            "readOnly": true
          },
          "errorCode": {
            "type": "string",
            "readOnly": true
          },
          "info": {
            "type": "string",
            "readOnly": true
          },
          "vendorErrorCode": {
            "type": "string",
            "readOnly": true
          },
          "statusLastChangedOn": {
            "type": "string",
            "format": "date-time",
            "readOnly": true
          },
          "power": {
            "type": "number"
          },
          "type": {
            "type": "string",
            "enum": [
              "T2",
              "CCS",
              "C",
              "T1",
              "T3C",
              "T1CCS",
              "D",
              "U"
            ]
          },
          "voltage": {
            "type": "number",
            "enum": [
              110,
              230
            ]
          },
          "amperage": {
            "type": "number"
          },
          "amperageLimit": {
            "type": "number",
            "readOnly": true
          },
          "currentType": {
            "type": "string",
            "enum": [
              "AC",
              "DC"
            ]
          },
          "numberOfConnectedPhase": {
            "type": "number"
          },
          "phaseAssignmentToGrid": {
            "type": "object",
            "properties": {
              "csPhaseL1": {
                "type": "string",
                "example": "L1"
              },
              "csPhaseL2": {
                "type": "string",
                "example": "L2"
              },
              "csPhaseL3": {
                "type": "string",
                "example": "L3"
              }
            }
          }
        }
      },
      "ChargingProfile": {
        "type": "object",
        "required": [
          "chargingStationID",
          "chargePointID",
          "connectorID",
          "profile"
        ],
        "properties": {
          "chargingStationID": {
            "type": "string",
            "example": ""
          },
          "connectorID": {
            "type": "integer",
            "example": 0
          },
          "chargePointID": {
            "type": "number",
            "example": 1
          },
          "profile": {
            "type": "object",
            "properties": {
              "chargingProfileId": {
                "type": "number",
                "description": "Required. Unique identifier for this profile.",
                "example": 1
              },
              "transactionId": {
                "type": "number",
                "description": "Optional. Only valid if ChargingProfilePurpose is set to TxProfile, the transactionId MAY be used to match the profile to a specific transaction."
              },
              "stackLevel": {
                "type": "number",
                "description": "Required. Value determining level in hierarchy stack of profiles. Higher values have precedence over lower values. Lowest level is 0.",
                "example": 3
              },
              "chargingProfilePurpose": {
                "type": "string",
                "description": "Required. Defines the purpose of the schedule transferred by this message.",
                "example": "TxDefaultProfile",
                "enum": [
                  "ChargePointMaxProfile",
                  "TxDefaultProfile",
                  "TxProfile"
                ]
              },
              "chargingProfileKind": {
                "type": "string",
                "description": "Required. Indicates the kind of schedule.",
                "example": "Absolute",
                "enum": [
                  "Absolute",
                  "Recurring",
                  "Relative"
                ]
              },
              "recurrencyKind": {
                "type": "string",
                "description": "Optional. Indicates the start point of a recurrence.",
                "example": "",
                "enum": [
                  "Daily",
                  "Weekly"
                ]
              },
              "validFrom": {
                "type": "string",
                "description": "Optional. Point in time at which the profile starts to be valid. If absent, the profile is valid as soon as it is received by the Charge Point.",
                "example": "",
                "format": "date-time"
              },
              "validTo": {
                "type": "string",
                "description": "Optional. Point in time at which the profile stops to be valid. If absent, the profile is valid until it is replaced by another profile.",
                "example": "",
                "format": "date-time"
              },
              "chargingSchedule": {
                "$ref": "#/components/schemas/ChargingSchedule"
              }
            },
            "required": [
              "chargingProfileId",
              "stackLevel",
              "chargingProfilePurpose",
              "chargingProfileKind",
              "chargingSchedule"
            ]
          }
        }
      },
      "ChargingSchedule": {
        "type": "object",
        "properties": {
          "duration": {
            "type": "number",
            "description": "Optional. Duration of the charging schedule in seconds. If the duration is left empty, the last period will continue indefinitely or until end of the transaction in case startSchedule is absent."
          },
          "startSchedule": {
            "type": "string",
            "description": "Optional. Starting point of an absolute schedule. If absent the schedule will be relative to start of charging.",
            "example": "",
            "format": "date-time"
          },
          "chargingRateUnit": {
            "type": "string",
            "description": "Required. The unit of measure Limit is expressed in.",
            "enum": [
              "A",
              "W"
            ],
            "example": "A"
          },
          "chargingSchedulePeriod": {
            "type": "array",
            "description": "Required. List of ChargingSchedulePeriod elements defining maximum power or current usage over time. The startSchedule of the first ChargingSchedulePeriod SHALL always be 0.",
            "items": {
              "type": "object",
              "properties": {
                "startPeriod": {
                  "type": "number",
                  "description": "Required. Start of the period, in seconds from the start of schedule. The value of StartPeriod also defines the stop time of the previous period.",
                  "example": 0
                },
                "limit": {
                  "type": "number",
                  "description": "Required. Charging rate limit during the schedule period, in the applicable chargingRateUnit, for example in Amperes or Watts. Accepts at most one digit fraction (e.g. 8.1).",
                  "example": 192
                },
                "numberPhases": {
                  "type": "number",
                  "description": "Optional. The number of phases that can be used for charging. If a number of phases is needed, numberPhases=3 will be assumed unless another number is given.",
                  "example": 3
                }
              },
              "required": [
                "startPeriod",
                "limit"
              ]
            }
          },
          "minChargeRate": {
            "type": "number",
            "description": "Optional. Minimum charging rate supported by the electric vehicle. The unit of measure is defined by the chargingRateUnit. This parameter is intended to be used by a local smart charging algorithm to optimize the power allocation for in the case a charging process is inefficient at lower charging rates. Accepts at most one digit fraction (e.g. 8.1)"
          }
        },
        "required": [
          "chargingRateUnit",
          "chargingSchedulePeriod"
        ]
      },
      "ChargePoint": {
        "type": "object",
        "required": [
          "chargePointID"
        ],
        "properties": {
          "chargePointID": {
            "type": "number"
          },
          "currentType": {
            "type": "string",
            "enum": [
              "AC",
              "DC"
            ]
          },
          "voltage": {
            "type": "number",
            "enum": [
              110,
              230
            ]
          },
          "amperage": {
            "type": "number"
          },
          "numberOfConnectedPhase": {
            "type": "number"
          },
          "cannotChargeInParallel": {
            "type": "boolean"
          },
          "sharePowerToAllConnectors": {
            "type": "boolean"
          },
          "excludeFromPowerLimitation": {
            "type": "boolean"
          },
          "ocppParamForPowerLimitation": {
            "type": "string"
          },
          "power": {
            "type": "number"
          },
          "efficiency": {
            "type": "number"
          },
          "connectorIDs": {
            "type": "array",
            "items": {
              "type": "number"
            }
          }
        }
      },
      "Tag": {
        "type": "object",
        "required": [
          "id",
          "userID",
          "issuer",
          "active",
          "description"
        ],
        "properties": {
          "id": {
            "type": "string",
            "example": "T12345678"
          },
          "visualID": {
            "type": "string",
            "example": "###"
          },
          "userID": {
            "type": "string",
            "example": "###"
          },
          "issuer": {
            "type": "boolean",
            "example": true
          },
          "active": {
            "type": "boolean",
            "example": true
          },
          "description": {
            "type": "string",
            "example": "Badge description"
          },
          "default": {
            "type": "boolean",
            "example": true
          }
        }
      },
      "User": {
        "type": "object",
        "required": [
          "name",
          "email"
        ],
        "properties": {
          "costCenter": {
            "type": "string",
            "example": "######"
          },
          "name": {
            "type": "string",
            "example": "Demo"
          },
          "firstName": {
            "type": "string",
            "example": "User"
          },
          "iNumber": {
            "type": "string",
            "example": "1234567"
          },
          "image": {
            "type": "string"
          },
          "mobile": {
            "type": "string",
            "example": "0000000000"
          },
          "locale": {
            "type": "string",
            "example": "en_EN"
          },
          "address": {
            "$ref": "#/components/schemas/Address"
          },
          "password": {
            "type": "string",
            "example": "DeM*Us$r1"
          },
          "phone": {
            "type": "string",
            "example": "0000000000"
          },
          "email": {
            "type": "string",
            "example": "user.demo@sap.com"
          },
          "issuer": {
            "type": "boolean"
          },
          "notifcationsActive": {
            "type": "boolean"
          },
          "status": {
            "type": "string",
            "enum": [
              "P",
              "A",
              "I",
              "B",
              "L"
            ]
          },
          "plateID": {
            "type": "string",
            "example": "DEMO"
          },
          "role": {
            "type": "string",
            "enum": [
              "S",
              "A",
              "B",
              "D"
            ],
            "example": "B"
          },
          "notifications": {
            "$ref": "#/components/schemas/Notifications"
          }
        }
      },
      "AssetConsumption": {
        "type": "object",
        "required": [
          "assetID",
          "startedAt",
          "endedAt",
          "instantWatts"
        ],
        "properties": {
          "assetID": {
            "$ref": "#/components/parameters/assetID"
          },
          "startedAt": {
            "type": "string",
            "format": "date-time",
            "example": "2020-12-31T23:00:00.000Z"
          },
          "endedAt": {
            "type": "string",
            "format": "date-time",
            "example": "2020-12-31T23:01:00.000Z"
          },
          "instantWatts": {
            "type": "number"
          },
          "instantWattsL1": {
            "type": "number"
          },
          "instantWattsL2": {
            "type": "number"
          },
          "instantWattsL3": {
            "type": "number"
          },
          "instantAmps": {
            "type": "number"
          },
          "instantAmpsL1": {
            "type": "number"
          },
          "instantAmpsL2": {
            "type": "number"
          },
          "instantAmpsL3": {
            "type": "number"
          },
          "instantVolts": {
            "type": "number"
          },
          "instantVoltsL1": {
            "type": "number"
          },
          "instantVoltsL2": {
            "type": "number"
          },
          "instantVoltsL3": {
            "type": "number"
          },
          "consumptionWh": {
            "type": "number"
          },
          "consumptionAmps": {
            "type": "number"
          },
          "stateOfCharge": {
            "type": "number"
          }
        }
      },
      "Site": {
        "type": "object",
        "properties": {
          "id": {
            "type": "string",
            "readOnly": true
          },
          "name": {
            "type": "string"
          },
          "address": {
            "$ref": "#/components/schemas/Address"
          },
          "public": {
            "type": "boolean"
          },
          "tariffID": {
            "type": "string"
          },
          "autoUserSiteAssignment": {
            "type": "boolean"
          },
          "companyID": {
            "type": "string"
          },
          "image": {
            "type": "string"
          },
          "createdOn": {
            "$ref": "#/components/schemas/CreatedOn"
          },
          "lastChangedOn": {
            "$ref": "#/components/schemas/LastChangedOn"
          },
          "issuer": {
            "type": "boolean",
            "readOnly": true
          }
        }
      },
      "Notifications": {
        "type": "object",
        "properties": {
          "sendSessionStarted": {
            "type": "boolean"
          },
          "sendOptimalChargeReached": {
            "type": "boolean"
          },
          "sendEndOfCharge": {
            "type": "boolean"
          },
          "sendEndOfSession": {
            "type": "boolean"
          },
          "sendUserAccountStatusChanged": {
            "type": "boolean"
          },
          "sendSessionNotStarted": {
            "type": "boolean"
          },
          "sendCarCatalogSynchronizationFailed": {
            "type": "boolean"
          },
          "sendUserAccountInactivity": {
            "type": "boolean"
          },
          "sendPreparingSessionNotStarted": {
            "type": "boolean"
          },
          "sendBillingSynchronizationFailed": {
            "type": "boolean"
          },
          "sendBillingNewInvoice": {
            "type": "boolean"
          },
          "sendNewRegisteredUser": {
            "type": "boolean"
          },
          "sendUnknownUserBadged": {
            "type": "boolean"
          },
          "sendChargingStationStatusError": {
            "type": "boolean"
          },
          "sendChargingStationRegistered": {
            "type": "boolean"
          },
          "sendOcpiPatchStatusError": {
            "type": "boolean"
          },
          "sendOfflineChargingStations": {
            "type": "boolean"
          },
          "sendEndUserErrorNotification": {
            "type": "boolean"
          },
          "sendComputeAndApplyChargingProfilesFailed": {
            "type": "boolean"
          },
          "sendAccountVerificationNotification": {
            "type": "boolean"
          },
          "sendAdminAccountVerificationNotification": {
            "type": "boolean"
          }
        }
      },
      "OcppConfigurationStatus": {
        "type": "object",
        "properties": {
          "status": {
            "type": "string",
            "enum": [
              "Accepted",
              "Rejected",
              "RebootRequired",
              "NotSupported"
            ]
          }
        }
      },
      "Asset": {
        "type": "object",
        "properties": {
          "name": {
            "type": "string"
          },
          "siteAreaID": {
            "type": "string"
          },
          "assetType": {
            "type": "string",
            "enum": [
              "CO",
              "PR",
              "CO-PR"
            ]
          },
          "excludeFromSmartCharging": {
            "type": "boolean"
          },
          "variationThresholdPercent": {
            "type": "number"
          },
          "fluctuationPercent": {
            "type": "number"
          },
          "staticValueWatt": {
            "type": "number"
          },
          "image": {
            "type": "string"
          },
          "dynamicAsset": {
            "type": "boolean"
          },
          "connectionID": {
            "type": "string"
          },
          "meterID": {
            "type": "string"
          },
          "usesPushAPI": {
            "type": "boolean"
          },
          "coordinates": {
            "type": "array",
            "items": {
              "type": "number"
            },
            "example": [
              0,
              0
            ]
          }
        }
      },
      "Car": {
        "type": "object",
        "required": [
          "vin",
          "licensePlate",
          "carCatalogID",
          "type",
          "userID",
          "default"
        ],
        "properties": {
          "vin": {
            "type": "string"
          },
          "licensePlate": {
            "type": "string"
          },
          "carCatalogID": {
            "type": "number"
          },
          "forced": {
            "type": "boolean"
          },
          "type": {
            "type": "string",
            "enum": [
              "P",
              "C",
              "PC"
            ]
          },
          "userID": {
            "type": "string"
          },
          "default": {
            "type": "boolean"
          },
          "converter": {
            "type": "object",
            "properties": {
              "amperagePerPhase": {
                "type": "number"
              },
              "numberOfPhases": {
                "type": "number"
              },
              "powerWatts": {
                "type": "number"
              },
              "type": {
                "type": "string",
                "enum": [
                  "S",
                  "O",
                  "A"
                ]
              }
            }
          },
          "carConnectorData": {
            "type": "object",
            "properties": {
              "carConnectorName": {
                "type": "string"
              },
              "carConnectorMeterID": {
                "type": "string"
              }
            }
          }
        }
      },
      "Company": {
        "type": "object",
        "required": [
          "name"
        ],
        "properties": {
          "name": {
            "type": "string"
          },
          "address": {
            "$ref": "#/components/schemas/Address"
          },
          "logo": {
            "type": "string",
            "description": "Base64 encoded logo"
          },
          "issuer": {
            "type": "boolean",
            "readOnly": true
          },
          "id": {
            "type": "string",
            "readOnly": true
          }
        }
      },
      "OCPIEndpoint": {
        "type": "object",
        "required": [
          "name",
          "role",
          "baseUrl",
          "localToken",
          "token"
        ],
        "properties": {
          "id": {
            "type": "string",
            "readOnly": true
          },
          "name": {
            "type": "string"
          },
          "role": {
            "type": "string",
            "enum": [
              "CPO",
              "EMSP"
            ]
          },
          "baseUrl": {
            "type": "string"
          },
          "countryCode": {
            "type": "string"
          },
          "partyId": {
            "type": "string"
          },
          "localToken": {
            "type": "string"
          },
          "token": {
            "type": "string"
          },
          "backgroundPatchJob": {
            "type": "boolean"
          }
        }
      },
      "OICPEndpoint": {
        "type": "object",
        "required": [
          "name",
          "role",
          "baseUrl"
        ],
        "properties": {
          "id": {
            "type": "string",
            "readOnly": true
          },
          "name": {
            "type": "string"
          },
          "role": {
            "type": "string",
            "enum": [
              "CPO",
              "EMSP"
            ]
          },
          "baseUrl": {
            "type": "string"
          },
          "countryCode": {
            "type": "string"
          },
          "partyId": {
            "type": "string"
          },
          "backgroundPatchJob": {
            "type": "boolean"
          }
        }
      },
      "Setting": {
        "type": "object",
        "properties": {
          "id": {
            "type": "string",
            "readOnly": true
          },
          "identifier": {
            "type": "string"
          },
          "sensitiveData": {
            "type": "array",
            "items": {
              "type": "string"
            }
          },
          "content": {
            "type": "object",
            "properties": {
              "type": {
                "type": "string"
              },
              "links": {
                "type": "array",
                "items": {
                  "type": "object",
                  "properties": {
                    "id": {
                      "type": "string"
                    },
                    "name": {
                      "type": "string"
                    },
                    "description": {
                      "type": "string"
                    },
                    "role": {
                      "type": "string"
                    },
                    "url": {
                      "type": "string"
                    }
                  }
                }
              },
              "sac": {
                "type": "object",
                "properties": {
                  "mainUrl": {
                    "type": "string"
                  },
                  "timezone": {
                    "type": "string"
                  }
                }
              },
              "ocpi": {
                "type": "object",
                "properties": {
                  "businessDetails": {
                    "type": "object",
                    "properties": {
                      "name": {
                        "type": "string"
                      },
                      "website": {
                        "type": "string"
                      },
                      "logo": {
                        "type": "object",
                        "properties": {
                          "url": {
                            "type": "string"
                          },
                          "thumbnail": {
                            "type": "string"
                          },
                          "category": {
                            "type": "string"
                          },
                          "type": {
                            "type": "string"
                          },
                          "width": {
                            "type": "number"
                          },
                          "height": {
                            "type": "number"
                          }
                        }
                      }
                    }
                  },
                  "cpo": {
                    "type": "object",
                    "properties": {
                      "countryCode": {
                        "type": "string"
                      },
                      "partyID": {
                        "type": "string"
                      }
                    }
                  },
                  "emsp": {
                    "type": "object",
                    "properties": {
                      "countryCode": {
                        "type": "string"
                      },
                      "partyID": {
                        "type": "string"
                      }
                    }
                  },
                  "currency": {
                    "type": "string"
                  }
                }
              },
              "oicp": {
                "type": "object",
                "properties": {
                  "businessDetails": {
                    "type": "object",
                    "properties": {
                      "name": {
                        "type": "string"
                      },
                      "website": {
                        "type": "string"
                      },
                      "logo": {
                        "type": "object",
                        "properties": {
                          "url": {
                            "type": "string"
                          },
                          "thumbnail": {
                            "type": "string"
                          },
                          "category": {
                            "type": "string"
                          },
                          "type": {
                            "type": "string"
                          },
                          "width": {
                            "type": "number"
                          },
                          "height": {
                            "type": "number"
                          }
                        }
                      }
                    }
                  },
                  "cpo": {
                    "type": "object",
                    "properties": {
                      "countryCode": {
                        "type": "string"
                      },
                      "partyID": {
                        "type": "string"
                      },
                      "key": {
                        "type": "string"
                      },
                      "cert": {
                        "type": "string"
                      }
                    }
                  },
                  "emsp": {
                    "type": "object",
                    "properties": {
                      "countryCode": {
                        "type": "string"
                      },
                      "partyID": {
                        "type": "string"
                      },
                      "key": {
                        "type": "string"
                      },
                      "cert": {
                        "type": "string"
                      }
                    }
                  },
                  "currency": {
                    "type": "string"
                  }
                }
              },
              "concur": {
                "type": "object",
                "properties": {
                  "authenticationUrl": {
                    "type": "string"
                  },
                  "apiUrl": {
                    "type": "string"
                  },
                  "appUrl": {
                    "type": "string"
                  },
                  "clientId": {
                    "type": "string"
                  },
                  "clientSecret": {
                    "type": "string"
                  },
                  "paymentTypeId": {
                    "type": "string"
                  },
                  "expenseTypeCode": {
                    "type": "string"
                  },
                  "policyId": {
                    "type": "string"
                  },
                  "reportName": {
                    "type": "string"
                  }
                }
              },
              "convergentCharging": {
                "type": "object",
                "properties": {
                  "url": {
                    "type": "string"
                  },
                  "chargeableItemName": {
                    "type": "string"
                  },
                  "user": {
                    "type": "string"
                  },
                  "password": {
                    "type": "string"
                  }
                }
              },
              "simple": {
                "type": "object",
                "properties": {
                  "price": {
                    "type": "number"
                  },
                  "currency": {
                    "type": "string"
                  }
                }
              },
              "billing": {
                "type": "object",
                "properties": {
                  "isTransactionBillingActivated": {
                    "type": "boolean"
                  },
                  "immediateBillingAllowed": {
                    "type": "boolean"
                  },
                  "periodicBillingAllowed": {
                    "type": "boolean"
                  },
                  "taxID": {
                    "type": "string"
                  }
                }
              },
              "stripe": {
                "type": "object",
                "properties": {
                  "url": {
                    "type": "string"
                  },
                  "secretKey": {
                    "type": "string"
                  },
                  "publicKey": {
                    "type": "string"
                  }
                }
              },
              "sapSmartCharging": {
                "type": "object",
                "properties": {
                  "optimizerUrl": {
                    "type": "string"
                  },
                  "user": {
                    "type": "string"
                  },
                  "password": {
                    "type": "string"
                  },
                  "stickyLimitation": {
                    "type": "boolean"
                  },
                  "limitBufferDC": {
                    "type": "number"
                  },
                  "limitBufferAC": {
                    "type": "number"
                  }
                }
              },
              "asset": {
                "type": "object",
                "properties": {
                  "connections": {
                    "type": "array",
                    "items": {
                      "type": "object",
                      "properties": {
                        "id": {
                          "type": "string"
                        },
                        "name": {
                          "type": "string"
                        },
                        "description": {
                          "type": "string"
                        },
                        "url": {
                          "type": "string"
                        },
                        "type": {
                          "type": "string"
                        },
                        "refreshIntervalMins": {
                          "type": "string"
                        },
                        "schneiderConnection": {
                          "type": "object",
                          "properties": {
                            "user": {
                              "type": "string"
                            },
                            "password": {
                              "type": "string"
                            }
                          }
                        },
                        "greenComConnection": {
                          "type": "object",
                          "properties": {
                            "clientId": {
                              "type": "string"
                            },
                            "clientSecret": {
                              "type": "string"
                            }
                          }
                        },
                        "iothinkConnection": {
                          "type": "object",
                          "properties": {
                            "user": {
                              "type": "string"
                            },
                            "password": {
                              "type": "string"
                            }
                          }
                        },
                        "witConnection": {
                          "type": "object",
                          "properties": {
                            "authenticationUrl": {
                              "type": "string"
                            },
                            "clientId": {
                              "type": "string"
                            },
                            "clientSecret": {
                              "type": "string"
                            },
                            "user": {
                              "type": "string"
                            },
                            "password": {
                              "type": "string"
                            }
                          }
                        },
                        "lacroix": {
                          "type": "object",
                          "properties": {
                            "user": {
                              "type": "string"
                            },
                            "password": {
                              "type": "string"
                            }
                          }
                        }
                      }
                    }
                  }
                }
              },
              "carConnector": {
                "type": "object",
                "properties": {
                  "connections": {
                    "type": "array",
                    "items": {
                      "type": "object",
                      "properties": {
                        "id": {
                          "type": "string"
                        },
                        "name": {
                          "type": "string"
                        },
                        "description": {
                          "type": "string"
                        },
                        "type": {
                          "type": "string"
                        },
                        "mercedesConnection": {
                          "type": "object",
                          "properties": {
                            "authenticationUrl": {
                              "type": "string"
                            },
                            "apiUrl": {
                              "type": "string"
                            },
                            "clientId": {
                              "type": "string"
                            },
                            "clientSecret": {
                              "type": "string"
                            }
                          }
                        },
                        "tronityConnection": {
                          "type": "object",
                          "properties": {
                            "apiUrl": {
                              "type": "string"
                            },
                            "clientId": {
                              "type": "string"
                            },
                            "clientSecret": {
                              "type": "string"
                            }
                          }
                        }
                      }
                    }
                  }
                }
              },
              "crypto": {
                "type": "object",
                "properties": {
                  "key": {
                    "type": "string"
                  },
                  "keyProperties": {
                    "type": "object",
                    "properties": {
                      "blockCypher": {
                        "type": "string"
                      },
                      "blockSize": {
                        "type": "number"
                      },
                      "operationMode": {
                        "type": "number"
                      }
                    }
                  },
                  "formerKey": {
                    "type": "string"
                  },
                  "formerKeyProperties": {
                    "type": "object",
                    "properties": {
                      "blockCypher": {
                        "type": "string"
                      },
                      "blockSize": {
                        "type": "number"
                      },
                      "operationMode": {
                        "type": "number"
                      }
                    }
                  }
                }
              },
              "user": {
                "type": "object",
                "properties": {
                  "autoActivateAccountAfterValidation": {
                    "type": "boolean"
                  }
                }
              }
            }
          }
        }
      },
      "RegistrationToken": {
        "type": "object",
        "required": [
          "description"
        ],
        "properties": {
          "id": {
            "type": "string",
            "readOnly": true
          },
          "description": {
            "type": "string"
          },
          "siteAreaID": {
            "type": "string"
          },
          "expirationDate": {
            "type": "string",
            "format": "date-time"
          }
        }
      },
      "ChargingStationStatistics": {
        "type": "array",
        "items": {
          "type": "object",
          "properties": {
            "month": {
              "type": "number",
              "description": "Month number starting from 0",
              "example": 0
            },
            "###": {
              "type": "number",
              "description": "Charging station name"
            }
          }
        }
      },
      "UserStatistics": {
        "type": "array",
        "items": {
          "type": "object",
          "properties": {
            "month": {
              "type": "number",
              "description": "Month number starting from 0",
              "example": 0
            },
            "###": {
              "type": "number",
              "description": "User name"
            }
          }
        }
      }
    },
    "parameters": {
      "Limit": {
        "in": "query",
        "name": "Limit",
        "description": "Limit the number of records",
        "example": 100,
        "required": false,
        "schema": {
          "type": "integer"
        }
      },
      "Skip": {
        "in": "query",
        "name": "Skip",
        "description": "Skip number of records",
        "example": 0,
        "required": false,
        "schema": {
          "type": "integer"
        }
      },
      "SortFields": {
        "in": "query",
        "name": "SortFields",
        "description": "Sorted fields",
        "example": "id",
        "required": false,
        "schema": {
          "type": "string"
        }
      },
      "ProjectFields": {
        "in": "query",
        "name": "ProjectFields",
        "description": "Pipe separated projected fields",
        "example": "",
        "required": false,
        "schema": {
          "type": "string"
        }
      },
      "Search": {
        "in": "query",
        "name": "Search",
        "description": "Search",
        "required": false,
        "schema": {
          "type": "string"
        }
      },
      "ErrorTypes": {
        "in": "query",
        "name": "ErrorType",
        "description": "Pipe separated error types (missing_settings, connection_broken, missing_site_area, connection_error)",
        "schema": {
          "type": "string"
        }
      },
      "StartDateTime": {
        "in": "query",
        "name": "StartDateTime",
        "description": "Start Date (ISO format)",
        "required": false,
        "schema": {
          "type": "string"
        }
      },
      "EndDateTime": {
        "in": "query",
        "name": "EndDateTime",
        "description": "End Date (ISO format)",
        "required": false,
        "schema": {
          "type": "string"
        }
      },
      "TagID": {
        "in": "query",
        "name": "TagID",
        "description": "Tag ID",
        "required": false,
        "schema": {
          "type": "string"
        }
      },
      "VisualTagIDs": {
        "in": "query",
        "name": "VisualTagID",
        "description": "Pipe separated Visual Tag IDs",
        "required": false,
        "schema": {
          "type": "string"
        }
      },
      "TagIDs": {
        "in": "query",
        "name": "TagID",
        "description": "Pipe separated Tag IDs",
        "required": false,
        "schema": {
          "type": "string"
        }
      },
      "SiteID": {
        "in": "query",
        "name": "SiteID",
        "description": "Site ID",
        "required": false,
        "schema": {
          "type": "string"
        }
      },
      "siteID": {
        "in": "path",
        "name": "id",
        "description": "Site ID",
        "required": true,
        "schema": {
          "type": "string"
        }
      },
      "UserID": {
        "in": "query",
        "name": "UserID",
        "description": "User ID",
        "required": false,
        "schema": {
          "type": "string"
        }
      },
      "UserIDs": {
        "in": "query",
        "name": "UserID",
        "description": "Pipe separated User IDs",
        "required": false,
        "schema": {
          "type": "string"
        }
      },
      "userID": {
        "in": "path",
        "name": "id",
        "description": "User ID",
        "required": true,
        "schema": {
          "type": "string"
        }
      },
      "ChargingStationID": {
        "in": "query",
        "name": "ChargingStationID",
        "description": "Charging Station ID",
        "required": false,
        "schema": {
          "type": "string"
        }
      },
      "ChargingStationIDs": {
        "in": "query",
        "name": "ChargingStationID",
        "description": "Pipe separated Charging Station IDs",
        "required": false,
        "schema": {
          "type": "string"
        }
      },
      "ConnectorID": {
        "in": "query",
        "name": "ConnectorID",
        "description": "Connector ID",
        "required": false,
        "schema": {
          "type": "number"
        }
      },
      "ConnectorIDs": {
        "in": "query",
        "name": "ConnectorID",
        "description": "Pipe separated Connector IDs",
        "required": false,
        "schema": {
          "type": "string"
        }
      },
      "InactivityStatus": {
        "in": "query",
        "name": "InactivityStatus",
        "description": "Inactivity Status",
        "required": false,
        "schema": {
          "type": "number",
          "enum": [
            "I",
            "W",
            "E"
          ]
        }
      },
      "InactivityStatuses": {
        "in": "query",
        "name": "InactivityStatus",
        "description": "Pipe separated Inactivity Statuses (I, W, E)",
        "required": false,
        "schema": {
          "type": "string",
          "pattern": "^([IWE](\\|[IWE])*)?$"
        }
      },
      "chargingProfileID": {
        "in": "path",
        "name": "id",
        "description": "Charging Profile ID",
        "required": true,
        "schema": {
          "type": "string",
          "pattern": "^[a-f0-9]{64}$"
        }
      },
      "chargingStationID": {
        "in": "path",
        "name": "id",
        "description": "Charging Station ID",
        "required": true,
        "schema": {
          "type": "string"
        }
      },
      "assetID": {
        "in": "path",
        "name": "id",
        "description": "Asset ID",
        "required": true,
        "schema": {
          "type": "string"
        }
      },
      "connectorID": {
        "in": "path",
        "name": "connectorId",
        "required": true,
        "description": "Connector ID",
        "schema": {
          "type": "integer",
          "minimum": 1,
          "example": 1
        }
      },
      "TransactionStatistics": {
        "in": "query",
        "name": "Statistics",
        "description": "Refund or History statistics",
        "schema": {
          "type": "string",
          "example": "history",
          "enum": [
            "refund",
            "history"
          ]
        }
      },
      "SiteIDs": {
        "in": "query",
        "name": "SiteID",
        "description": "Pipe separated Site IDs",
        "schema": {
          "type": "string"
        }
      },
      "OnlyRecordCount": {
        "in": "query",
        "name": "OnlyRecordCount",
        "description": "Return only the number of records",
        "schema": {
          "type": "boolean",
          "example": false
        }
      },
      "siteAreaID": {
        "in": "path",
        "name": "id",
        "description": "Site Area ID",
        "required": true,
        "schema": {
          "type": "string"
        }
      },
      "SiteAreaID": {
        "in": "query",
        "name": "SiteAreaID",
        "description": "Site Area ID",
        "schema": {
          "type": "string"
        }
      },
      "SiteAreaIDs": {
        "in": "query",
        "name": "SiteAreaID",
        "description": "Pipe separated Site Area IDs",
        "schema": {
          "type": "string"
        }
      },
      "Issuer": {
        "in": "query",
        "name": "Issuer",
        "description": "Current organization",
        "schema": {
          "type": "boolean"
        }
      },
      "IncludeDeleted": {
        "in": "query",
        "name": "IncludeDeleted",
        "description": "Include deleted charging stations",
        "schema": {
          "type": "boolean"
        }
      },
      "ConnectorStatuses": {
        "in": "query",
        "name": "ConnectorStatus",
        "description": "Pipe separated connector statuses (Available, Preparing, Charging, Occupied, SuspendedEVSE, SuspendedEV, Finishing, Reserved, Unavailable, Faulted",
        "schema": {
          "type": "string",
          "pattern": "^((Available|Preparing|Charging|Occupied|SuspendedEVSE|SuspendedEV|Finishing|Reserved|Unavailable|Faulted)(\\||Available|Preparing|Charging|Occupied|SuspendedEVSE|SuspendedEV|Finishing|Reserved|Unavailable|Faulted)*)?$"
        }
      },
      "ConnectorTypes": {
        "in": "query",
        "name": "ConnectorType",
        "description": "Pipe separated connector types (T2, CCS, C, T1, T3C, T1CCS, D, U)",
        "schema": {
          "type": "string",
          "pattern": "^((T2|CCS|C|T1|T3C|T1CCS|D|U)(\\||T2|CCS|C|T1|T3C|T1CCS|D|U)*)?$"
        }
      },
      "LocLongitude": {
        "in": "query",
        "name": "LocLongitude",
        "description": "Longitude location",
        "schema": {
          "type": "number"
        }
      },
      "LocLatitude": {
        "in": "query",
        "name": "LocLatitude",
        "description": "Latitude location",
        "schema": {
          "type": "string"
        }
      },
      "LocMaxDistanceMeters": {
        "in": "query",
        "name": "LocMaxDistanceMeters",
        "description": "Maximum range from location in meters",
        "schema": {
          "type": "number"
        }
      },
      "WithNoSiteArea": {
        "in": "query",
        "name": "WithNoSiteArea",
        "description": "With no Site Area",
        "schema": {
          "type": "boolean"
        }
      },
      "WithCompany": {
        "in": "query",
        "name": "WithCompany",
        "description": "With company attribute",
        "schema": {
          "type": "boolean"
        }
      },
      "WithSite": {
        "in": "query",
        "name": "WithSite",
        "description": "With site attribute",
        "schema": {
          "type": "boolean"
        }
      },
      "WithSiteArea": {
        "in": "query",
        "name": "WithSiteArea",
        "description": "With site area attribute",
        "schema": {
          "type": "boolean"
        }
      },
      "WithTag": {
        "in": "query",
        "name": "WithTag",
        "description": "With tag attribute",
        "schema": {
          "type": "boolean"
        }
      },
      "WithUser": {
        "in": "query",
        "name": "WithUser",
        "description": "With user attribute",
        "schema": {
          "type": "boolean"
        }
      },
      "WithCar": {
        "in": "query",
        "name": "WithCar",
        "description": "With car attribute",
        "schema": {
          "type": "boolean"
        }
      },
      "WithChargingStation": {
        "in": "query",
        "name": "WithChargingStation",
        "description": "With charging station attribute",
        "schema": {
          "type": "boolean"
        }
      },
      "WithAvailableChargers": {
        "in": "query",
        "name": "WithAvailableChargers",
        "description": "Request Sites with their available chargers",
        "example": false,
        "required": false,
        "schema": {
          "type": "boolean"
        }
      },
      "WithChargingStations": {
        "in": "query",
        "name": "WithChargingStations",
        "description": "With charging stations attribute",
        "schema": {
          "type": "boolean"
        }
      },
      "RefundStatus": {
        "in": "query",
        "name": "RefundStatus",
        "description": "Pipe separated refund statuses (submitted, notSubmitted, cancelled, approved)",
        "schema": {
          "type": "string",
          "pattern": "^((submitted|notSubmitted|cancelled|approved)(\\||submitted|notSubmitted|cancelled|approved)*)?$"
        }
      },
      "tagID": {
        "in": "path",
        "name": "id",
        "description": "Tag ID",
        "required": true,
        "schema": {
          "type": "string"
        }
      },
      "transactionID": {
        "in": "path",
        "name": "id",
        "description": "Transaction ID",
        "required": true,
        "schema": {
          "type": "string"
        }
      },
      "UserRoles": {
        "in": "query",
        "name": "Role",
        "required": false,
        "description": "Pipe separated user roles (S, A, B, D)",
        "schema": {
          "type": "string"
        }
      },
      "UserStatuses": {
        "in": "query",
        "name": "Status",
        "description": "Pipe separated statuses (P, A, I, B, L)",
        "schema": {
          "type": "string"
        }
      },
      "UserExcludeSiteID": {
        "in": "query",
        "name": "ExcludeSiteID",
        "required": false,
        "description": "Site ID to exclude",
        "schema": {
          "type": "string"
        }
      },
      "TagActive": {
        "in": "query",
        "name": "Active",
        "description": "Active attribute",
        "schema": {
          "type": "boolean"
        }
      },
      "TagWithUser": {
        "in": "query",
        "name": "WithUser",
        "description": "Retrieve also the user",
        "schema": {
          "type": "boolean"
        }
      },
      "connectionID": {
        "in": "path",
        "name": "id",
        "description": "Connection ID",
        "required": true,
        "schema": {
          "type": "string"
        }
      },
      "LogLevel": {
        "in": "query",
        "name": "Level",
        "description": "Pipe separated log levels (D, I, W, E, NONE, DEFAULT)",
        "schema": {
          "type": "string",
          "pattern": "^((D|I|W|E|NONE|DEFAULT)(\\||D|I|W|E|NONE|DEFAULT)*)?$"
        }
      },
      "LogSource": {
        "in": "query",
        "name": "Source",
        "description": "Log source",
        "schema": {
          "type": "string",
          "enum": [
            "Rest",
            "Soap",
            "Json",
            "Ocpi",
            "Oicp",
            "OData",
            "Batch"
          ]
        }
      },
      "LogHost": {
        "in": "query",
        "name": "Host",
        "description": "Log host",
        "schema": {
          "type": "string"
        }
      },
      "LogAction": {
        "in": "query",
        "name": "Action",
        "description": "Pipe separated log actions",
        "schema": {
          "type": "string"
        }
      },
      "TransactionMinimalPrice": {
        "in": "query",
        "name": "MinimalPrice",
        "description": "Transactions minimal price",
        "schema": {
          "type": "string"
        }
      },
      "ReportIDs": {
        "in": "query",
        "name": "ReportIDs",
        "description": "Pipe separated report IDs",
        "schema": {
          "type": "string"
        }
      },
      "carCatalogID": {
        "in": "query",
        "name": "id",
        "description": "Car Catalog ID",
        "required": true,
        "schema": {
          "type": "string"
        }
      },
      "CarMakers": {
        "in": "query",
        "name": "CarMaker",
        "description": "Pipe separated car makers",
        "schema": {
          "type": "string"
        }
      },
      "carID": {
        "in": "query",
        "name": "id",
        "description": "Car ID",
        "required": true,
        "schema": {
          "type": "string"
        }
      },
      "CompanyID": {
        "in": "query",
        "name": "id",
        "description": "Company ID",
        "required": false,
        "schema": {
          "type": "string"
        }
      },
      "companyID": {
        "in": "path",
        "name": "id",
        "description": "Company ID",
        "required": true,
        "schema": {
          "type": "string"
        }
      },
      "OCPIEndpointID": {
        "in": "path",
        "name": "id",
        "description": "OCPI Endpoint ID",
        "required": true,
        "schema": {
          "type": "string"
        }
      },
      "OICPEndpointID": {
        "in": "path",
        "name": "id",
        "description": "OICP Endpoint ID",
        "required": true,
        "schema": {
          "type": "string"
        }
      },
      "SettingID": {
        "in": "path",
        "name": "id",
        "description": "Setting ID",
        "required": true,
        "schema": {
          "type": "string"
        }
      },
      "registrationTokenID": {
        "in": "path",
        "name": "id",
        "description": "Registration token ID",
        "required": true,
        "schema": {
          "type": "string"
        }
      },
<<<<<<< HEAD
      "Year": {
        "in": "query",
        "name": "Year",
        "description": "Year",
        "schema": {
          "type": "number",
          "minimum": 0
=======
      "tenantID": {
        "in": "path",
        "name": "id",
        "description": "Tenant ID",
        "required": true,
        "schema": {
          "type": "string"
>>>>>>> 4cf78651
        }
      }
    }
  }
}<|MERGE_RESOLUTION|>--- conflicted
+++ resolved
@@ -12238,7 +12238,6 @@
         }
       }
     },
-<<<<<<< HEAD
     "/api/statistics/charging-stations/consumption": {
       "get": {
         "security": [
@@ -12250,21 +12249,6 @@
         "parameters": [
           {
             "$ref": "#/components/parameters/Year"
-=======
-    "schemas": {
-      "Tenant": {
-        "type": "object",
-        "required": [
-          "name",
-          "email",
-          "subdomain"
-        ],
-        "properties": {
-          "id": {
-            "type": "string",
-            "example": "5be7fb271014d90008992347",
-            "readOnly": true
->>>>>>> 4cf78651
           },
           {
             "$ref": "#/components/parameters/StartDateTime"
@@ -12869,7 +12853,6 @@
       "Tenant": {
         "type": "object",
         "required": [
-          "id",
           "name",
           "email",
           "subdomain"
@@ -12877,7 +12860,8 @@
         "properties": {
           "id": {
             "type": "string",
-            "example": "5be7fb271014d90008992347"
+            "example": "5be7fb271014d90008992347",
+            "readOnly": true
           },
           "name": {
             "type": "string",
@@ -15507,7 +15491,15 @@
           "type": "string"
         }
       },
-<<<<<<< HEAD
+      "tenantID": {
+        "in": "path",
+        "name": "id",
+        "description": "Tenant ID",
+        "required": true,
+        "schema": {
+          "type": "string"
+        }
+      },
       "Year": {
         "in": "query",
         "name": "Year",
@@ -15515,15 +15507,6 @@
         "schema": {
           "type": "number",
           "minimum": 0
-=======
-      "tenantID": {
-        "in": "path",
-        "name": "id",
-        "description": "Tenant ID",
-        "required": true,
-        "schema": {
-          "type": "string"
->>>>>>> 4cf78651
         }
       }
     }
