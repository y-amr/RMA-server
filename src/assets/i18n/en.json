{
  "billing": {
    "generatedUser": "Generated user for '{{email}}'",
    "chargingStopSiteArea": "Charging {{totalConsumption}} kWh at {{siteArea}} (finished at {{time}})",
    "chargingStopChargeBox": "Charging {{totalConsumption}} kWh at charging station {{chargeBox}} (finished at {{time}})"
  },
  "chargers": {
    "chargeBoxSN": "Charge Box S/N",
    "chargePointSN": "Charge Point S/N",
    "chargingStation": "Charging Station",
    "connector": "Connector",
    "firmwareVersion": "Firmware Version",
    "lastReboot": "Last Reboot",
    "lastSeen": "Last Seen",
    "maxPower": "Maximum Power (Watt)",
    "model": "Model",
    "numberOfConnectors": "Number of Connectors",
    "ocppProtocol": "OCPP Protocol",
    "ocppVersion": "OCPP Version",
    "powerLimitUnit": "Power Limit Unit",
    "timezone": "Charging Station Timezone",
    "vendor": "Vendor"
  },
  "general": {
    "changedBy": "Changed By",
    "changedOn": "Changed On",
    "createdOn": "Created On",
    "date": "Date",
    "endDate": "End Date",
    "endTime": "End Time",
    "invalidDate": "Invalid Date",
    "invalidTime": "Invalid Time",
    "latitude": "Latitude",
    "longitude": "Longitude",
    "month": "Month",
    "name": "Name",
    "price": "Price",
    "priceUnit": "Price Unit",
    "site": "Site",
    "siteArea": "Site Area",
    "startDate": "Start Date",
    "startTime": "Start Time",
    "time": "Time",
    "value": "Value",
    "year": "Year"
  },
  "loggings": {
    "action": "Action",
    "host": "Host",
    "level": "Level",
    "message": "Message",
    "method": "Method",
    "module": "Module",
    "process": "Process",
    "source": "Source",
    "type": "Type"
  },
  "notifications": {
    "sessionNotStarted": {
      "title": "Session Not Started",
      "body": "You badged on the charging station '{{chargeBoxID}}' but no session has been started"
    },
    "sessionStarted": {
      "title": "Session Started",
      "body": "Your session on the charging station '{{chargeBoxID}}', connector '{{connectorId}}' has been started successfully in organization '{{tenantName}}'"
    },
    "ocpiPatchChargingStationsStatusesError": {
      "title": "Roaming Send Statuses",
      "body": "The transfer to the roaming platform of the charging station's statuses has failed on location '{{location}}' in organization '{{tenantName}}', check the logs"
    },
<<<<<<< HEAD
    "oicpPatchChargingStationsStatusesError": {
      "title": "Roaming Send Statuses",
      "body": "The transfer to the OICP roaming platform of the charging station's statuses has failed in organization '{{tenantName}}', check the logs"
    },
    "oicpPatchChargingStationsError": {
      "title": "Roaming Send EVSE Data",
      "body": "The transfer to the OICP roaming platform of the charging station's EVSE Data has failed in organization '{{tenantName}}', check the logs"
    },
    "smtpAuthError": {
=======
    "smtpError": {
>>>>>>> e86772f0
      "title": "Email Server Error",
      "body": "The primary email server has failed in organization '{{tenantName}}', check the configuration"
    },
    "optimalChargeReached": {
      "title": "Optimal Charge Reached",
      "body": "Your electric vehicle, which is connected to '{{chargeBoxID}}', connector '{{connectorId}}', reached its optimal charge (85%) in organization '{{tenantName}}'"
    },
    "endOfCharge": {
      "title": "Charge Finished",
      "body": "Your electric vehicle, which is connected to the charging station '{{chargeBoxID}}', connector '{{connectorId}}', has just finished charging in organization '{{tenantName}}'"
    },
    "endOfSession": {
      "title": "Session Finished",
      "body": "Your session on the charging station '{{chargeBoxID}}', connector '{{connectorId}}' has just finished in organization '{{tenantName}}'"
    },
    "chargingStationStatusError": {
      "title": "Charging Station in Error",
      "body": "Error occurred on '{{chargeBoxID}}', connector '{{connectorId}}' in organization '{{tenantName}}': {{error}}"
    },
    "unknownUserBadged": {
      "title": "Unknown User",
      "body": "An unknown user has just badged on '{{chargeBoxID}}' with the badge ID '{{badgeID}}' in organization '{{tenantName}}'"
    },
    "chargingStationRegistered": {
      "title": "Charging Station Connected",
      "body": "The charging station '{{chargeBoxID}}' just got connected to the central server in organization '{{tenantName}}'"
    },
    "userAccountStatusChanged": {
      "title": "Account {{status}}",
      "activated": "activated",
      "suspended": "suspended",
      "body": "Your account has been {{status}} by an administrator in organization '{{tenantName}}'"
    },
    "userAccountInactivity": {
      "title": "User Account",
      "body": "Your account has been inactive since {{lastLogin}} in organization '{{tenantName}}'. For compliance reasons, please be aware that 6 months old inactive accounts will be deleted"
    },
    "preparingSessionNotStarted": {
      "title": "Session Not Started",
      "body": "Session not started on charging station '{{chargeBoxID}}', connector '{{connectorId}}' in organization '{{tenantName}}'"
    },
    "offlineChargingStation": {
      "title": "Offline Charging Stations",
      "body": "The following charging stations are offline in organization '{{tenantName}}': {{chargeBoxIDs}}"
    },
    "billingUserSynchronizationFailed": {
      "title": "User Synchro Failed",
      "body": "Unable to synchronize {{nbrUsersInError}} user(s) with the billing service provider in organization '{{tenantName}}'"
    },
    "billingInvoiceSynchronizationFailed": {
      "title": "Invoice Synchro Failed",
      "body": "Unable to synchronize {{nbrInvoicesInError}} invoice(s) with the billing service provider in organization '{{tenantName}}'"
    },
    "computeAndApplyChargingProfilesFailed": {
      "title": "Charging Profiles failed",
      "body": "Unable to set charging profiles for '{{chargeBoxID}}' on site area '{{siteAreaName}}' in organization '{{tenantName}}'"
    },
    "billingNewInvoice": {
      "title": "New invoice",
      "body": "A new invoice ({{invoiceNumber}}) is now available"
    },
    "endUserErrorNotification": {
      "title": "A User Reported an Error",
      "body": "'{{userName}}' reported: '{{errorTitle}}' - '{{errorDescription}}' in organization '{{tenantName}}'"
    },
    "accountVerificationNotification": {
      "title": "Account verified",
      "bodyVerified": "Your account has been verified with success. An administrator will check and activate your account.",
      "bodyVerifiedAndActivated": "Your account has been verified and activated with success."
    }
  },
  "siteArea": "Site Area",
  "statistics": {
    "consumption": "Consumption (kW.h)",
    "inactivity": "Inactivity (Hours)",
    "numberOfSessions": "Number of Sessions",
    "usage": "Usage (Hours)"
  },
  "tags": {
    "id": "Badge ID",
    "description": "Badge Description",
    "virtualBadge": "Virtual Badge"
  },
  "transactions": {
    "totalConsumption": "Total Consumption (kW.h)",
    "totalDuration": "Total Duration (Mins)",
    "totalInactivity": "Total Inactivity (Mins)"
  },
  "users": {
    "email": "Email",
    "eulaAcceptedOn": "EULA Accepted On",
    "firstName": "First Name",
    "id": "ID",
    "role": "Role",
    "status": "Status",
    "user": "User",
    "userID": "User ID"
  }
}<|MERGE_RESOLUTION|>--- conflicted
+++ resolved
@@ -68,7 +68,6 @@
       "title": "Roaming Send Statuses",
       "body": "The transfer to the roaming platform of the charging station's statuses has failed on location '{{location}}' in organization '{{tenantName}}', check the logs"
     },
-<<<<<<< HEAD
     "oicpPatchChargingStationsStatusesError": {
       "title": "Roaming Send Statuses",
       "body": "The transfer to the OICP roaming platform of the charging station's statuses has failed in organization '{{tenantName}}', check the logs"
@@ -77,10 +76,7 @@
       "title": "Roaming Send EVSE Data",
       "body": "The transfer to the OICP roaming platform of the charging station's EVSE Data has failed in organization '{{tenantName}}', check the logs"
     },
-    "smtpAuthError": {
-=======
     "smtpError": {
->>>>>>> e86772f0
       "title": "Email Server Error",
       "body": "The primary email server has failed in organization '{{tenantName}}', check the configuration"
     },
