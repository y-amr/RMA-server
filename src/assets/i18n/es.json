--- conflicted
+++ resolved
@@ -68,7 +68,6 @@
       "title": "Estatus de envío de itinerancia",
       "body": "La transferencia a la plataforma de itinerancia de los estatus de la estación de carga ha fallado en la ubicación '{{location}}' en la organización '{{tenantName}}', verifique los registros "
     },
-<<<<<<< HEAD
     "oicpPatchChargingStationsStatusesError": {
       "title": "Roaming Send Statuses",
       "body": "The transfer to the OICP roaming platform of the charging station's statuses has failed in organization '{{tenantName}}', check the logs"
@@ -77,10 +76,7 @@
       "title": "Roaming Send EVSE Data",
       "body": "The transfer to the OICP roaming platform of the charging station's EVSE Data has failed in organization '{{tenantName}}', check the logs"
     },
-    "smtpAuthError": {
-=======
     "smtpError": {
->>>>>>> e86772f0
       "title": "Error del servidor de correo electrónico",
       "body": "Del servidor de correo electrónico principal ha fallado en la organización '{{tenantName}}', verifique la configuración"
     },
