--- conflicted
+++ resolved
@@ -264,16 +264,13 @@
   evseDashboardBillingURL: string;
 }
 
-<<<<<<< HEAD
 export interface BillingPeriodicOperationFailedNotification extends BaseNotification {
   nbrInvoicesInError: number;
   evseDashboardURL: string;
   evseDashboardBillingURL: string;
 }
 
-=======
 // TODO: delete unused Utils.build urls
->>>>>>> 24964dfd
 export interface BillingNewInvoiceNotification extends BaseNotification {
   evseDashboardURL: string;
   evseDashboardInvoiceURL: string;
