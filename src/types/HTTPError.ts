--- conflicted
+++ resolved
@@ -57,11 +57,8 @@
   THREE_PHASE_CHARGER_ON_SINGLE_PHASE_SITE_AREA = 539,
 
   CANNOT_ACQUIRE_LOCK = 510,
-<<<<<<< HEAD
-  MIGRATION_IN_PROGRESS = 511
-=======
+  MIGRATION_IN_PROGRESS = 511,
   INVALID_FILE_FORMAT = 583,
->>>>>>> 6bb38b43
 }
 
 export enum HTTPAuthError {
