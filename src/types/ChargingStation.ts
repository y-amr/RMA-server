--- conflicted
+++ resolved
@@ -357,10 +357,6 @@
   G2_MOBILITY = 'com.g2mobility',
   MEAECN = 'MEAECN',
   KOSTAD = 'Kostad',
-<<<<<<< HEAD
-  KEMPOWER = 'Kempower'
-=======
   KEMPOWER = 'Kempower',
   SETEC = 'SETEC-POWER'
->>>>>>> d25741b4
 }