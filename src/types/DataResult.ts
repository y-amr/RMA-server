import { Car, CarCatalog } from './Car';

import Company from './Company';
import Site from './Site';
import SiteArea from './SiteArea';
import Tag from './Tag';
import { Transaction } from '@google-cloud/firestore';

export interface DataResult<T> {
  count: number;
  result: T[];
}

export interface CompanyDataResult extends DataResult<Company>{
  canCreate: boolean;
}
export interface SiteDataResult extends DataResult<Site>{
  canCreate: boolean;
  canAssignUsers: boolean;
  canUnassignUsers: boolean;
}

export interface SiteAreaDataResult extends DataResult<SiteArea> {
  canCreate: boolean;
}
export interface CarDataResult extends DataResult<Car> {
  canCreate: boolean;
}

<<<<<<< HEAD
export interface CarCatalogDataResult extends DataResult<CarCatalog>{
  canSync: boolean;
}
=======
export interface TagDataResult extends DataResult<Tag>{
  canCreate: boolean;
  canDelete: boolean;
  canImport: boolean;
  canExport: boolean;
}

>>>>>>> 9ae4f115
export interface TransactionDataResult {
  count: number;
  result: Transaction[];
  stats: {
    count: number;
    firstTimestamp?: Date;
    lastTimestamp?: Date;
    totalConsumptionWattHours: number;
    totalDurationSecs: number;
    totalInactivitySecs: number;
    totalPrice: number;
    currency: string;
  };
}

export interface TransactionRefundDataResult {
  count: number;
  result: Transaction[];
  stats: {
    count: number;
    totalConsumptionWattHours: number;
    countRefundTransactions: number;
    countPendingTransactions: number;
    countRefundedReports: number;
    totalPriceRefund: number;
    totalPricePending: number;
    currency: string;
  };
}<|MERGE_RESOLUTION|>--- conflicted
+++ resolved
@@ -27,11 +27,9 @@
   canCreate: boolean;
 }
 
-<<<<<<< HEAD
 export interface CarCatalogDataResult extends DataResult<CarCatalog>{
   canSync: boolean;
 }
-=======
 export interface TagDataResult extends DataResult<Tag>{
   canCreate: boolean;
   canDelete: boolean;
@@ -39,7 +37,6 @@
   canExport: boolean;
 }
 
->>>>>>> 9ae4f115
 export interface TransactionDataResult {
   count: number;
   result: Transaction[];
